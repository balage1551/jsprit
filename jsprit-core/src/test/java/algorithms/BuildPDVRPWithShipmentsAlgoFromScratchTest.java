--- conflicted
+++ resolved
@@ -87,8 +87,8 @@
 			int nuOfThreads = 10;
 			executorService = Executors.newFixedThreadPool(nuOfThreads);
 			
-			BestInsertionBuilder bestIBuilder = new BestInsertionBuilder(vrp, fleetManager, stateManager);
-			bestIBuilder.setConstraintManager(constraintManager);
+			BestInsertionBuilder bestIBuilder = new BestInsertionBuilder(vrp, fleetManager, stateManager,constraintManager);
+//			bestIBuilder.setConstraintManager(constraintManager);
 			bestIBuilder.setConcurrentMode(executorService, nuOfThreads);
 			InsertionStrategy bestInsertion = bestIBuilder.build();
 			
@@ -139,49 +139,59 @@
 			strategyManager.addStrategy(radialStrategy, 0.5);
 			strategyManager.addStrategy(randomStrategy, 0.5);
 			
-<<<<<<< HEAD
 			vra = new VehicleRoutingAlgorithmFactoryImpl(strategyManager, stateManager, fleetManager).createAlgorithm(vrp);
-=======
-			vra = new VehicleRoutingAlgorithm(vrp, strategyManager);
-			
-			vra.getAlgorithmListeners().addListener(stateManager);
-			
-			final RouteActivityVisitor iterateForward = new RouteActivityVisitor();
-			
-			iterateForward.addActivityVisitor(new UpdateActivityTimes(vrp.getTransportCosts()));
-			iterateForward.addActivityVisitor(new UpdateVariableCosts(vrp.getActivityCosts(), vrp.getTransportCosts(), stateManager));
-			
-			iterateForward.addActivityVisitor(new UpdatePrevMaxLoad(stateManager));
-			iterateForward.addActivityVisitor(new UpdateLoads(stateManager));
-			
-			final ReverseRouteActivityVisitor iterateBackward = new ReverseRouteActivityVisitor();
-			iterateBackward.addActivityVisitor(new TimeWindowUpdater(stateManager, vrp.getTransportCosts()));
-			iterateBackward.addActivityVisitor(new UpdateMaxLoad(stateManager));
-			
-			JobInsertedListener updateWhenJobHasBeenInserted = new JobInsertedListener() {
-				
-				@Override
-				public void informJobInserted(Job job2insert, VehicleRoute inRoute, double additionalCosts, double additionalTime) {
-					iterateForward.visit(inRoute);
-					iterateBackward.visit(inRoute);
-				}
-				
-			};
->>>>>>> 9ecdde00
-			
-//			vra.getAlgorithmListeners().addListener(stateManager);
-			
-//			final RouteActivityVisitor iterateForward = new RouteActivityVisitor();
-			
-//			iterateForward.addActivityVisitor(new UpdateActivityTimes(vrp.getTransportCosts()));
-//			iterateForward.addActivityVisitor(new UpdateVariableCosts(vrp.getActivityCosts(), vrp.getTransportCosts(), stateManager));
-//			
-//			iterateForward.addActivityVisitor(new UpdateOccuredDeliveries(stateManager));
+//			
+////			vra.getAlgorithmListeners().addListener(stateManager);
+//			
+////			final RouteActivityVisitor iterateForward = new RouteActivityVisitor();
+//			
+////			iterateForward.addActivityVisitor(new UpdateActivityTimes(vrp.getTransportCosts()));
+////			iterateForward.addActivityVisitor(new UpdateVariableCosts(vrp.getActivityCosts(), vrp.getTransportCosts(), stateManager));
+////			
+////			iterateForward.addActivityVisitor(new UpdateOccuredDeliveries(stateManager));
+////			iterateForward.addActivityVisitor(new UpdateLoads(stateManager));
+////			
+////			final ReverseRouteActivityVisitor iterateBackward = new ReverseRouteActivityVisitor();
+////			iterateBackward.addActivityVisitor(new TimeWindowUpdater(stateManager, vrp.getTransportCosts()));
+////			iterateBackward.addActivityVisitor(new UpdateFuturePickups(stateManager));
+////			
+////			JobInsertedListener updateWhenJobHasBeenInserted = new JobInsertedListener() {
+////				
+////				@Override
+////				public void informJobInserted(Job job2insert, VehicleRoute inRoute, double additionalCosts, double additionalTime) {
+////					iterateForward.visit(inRoute);
+////					iterateBackward.visit(inRoute);
+////				}
+////				
+////			};
+////			
+////			InsertionStartsListener updateRoutesWhenInsertionStarts = new InsertionStartsListener() {
+////				
+////				@Override
+////				public void informInsertionStarts(Collection<VehicleRoute> vehicleRoutes, Collection<Job> unassignedJobs) {
+////					for(VehicleRoute route : vehicleRoutes){
+////						iterateForward.visit(route);
+////						iterateBackward.visit(route);
+////					}
+////					
+////				}
+////			};
+//			
+//<<<<<<< HEAD
+////			vra.getSearchStrategyManager().addSearchStrategyModuleListener(new RemoveEmptyVehicles(fleetManager));
+//=======
+//			iterateForward.addActivityVisitor(new UpdatePrevMaxLoad(stateManager));
 //			iterateForward.addActivityVisitor(new UpdateLoads(stateManager));
-//			
+//>>>>>>> branch 'PickupAndDelivery' of https://github.com/jsprit/jsprit.git
+//			
+//<<<<<<< HEAD
+////			bestInsertion.addListener(new UpdateLoads(stateManager));
+////			bestInsertion.addListener(updateWhenJobHasBeenInserted);
+////			bestInsertion.addListener(updateRoutesWhenInsertionStarts);
+//=======
 //			final ReverseRouteActivityVisitor iterateBackward = new ReverseRouteActivityVisitor();
 //			iterateBackward.addActivityVisitor(new TimeWindowUpdater(stateManager, vrp.getTransportCosts()));
-//			iterateBackward.addActivityVisitor(new UpdateFuturePickups(stateManager));
+//			iterateBackward.addActivityVisitor(new UpdateMaxLoad(stateManager));
 //			
 //			JobInsertedListener updateWhenJobHasBeenInserted = new JobInsertedListener() {
 //				
@@ -204,13 +214,14 @@
 //					
 //				}
 //			};
-			
+//			
 //			vra.getSearchStrategyManager().addSearchStrategyModuleListener(new RemoveEmptyVehicles(fleetManager));
-			
+//			
 //			bestInsertion.addListener(new UpdateLoads(stateManager));
 //			bestInsertion.addListener(updateWhenJobHasBeenInserted);
 //			bestInsertion.addListener(updateRoutesWhenInsertionStarts);
-			
+//>>>>>>> branch 'PickupAndDelivery' of https://github.com/jsprit/jsprit.git
+//			
 			VehicleRoutingProblemSolution iniSolution = new InsertionInitialSolutionFactory(bestInsertion, solutionCostCalculator).createSolution(vrp);
 //			System.out.println("ini: costs="+iniSolution.getCost()+";#routes="+iniSolution.getRoutes().size());
 			vra.addInitialSolution(iniSolution);
