/*******************************************************************************
 * Copyright (C) 2013  Stefan Schroeder
 * 
 * This library is free software; you can redistribute it and/or
 * modify it under the terms of the GNU Lesser General Public
 * License as published by the Free Software Foundation; either 
 * version 3.0 of the License, or (at your option) any later version.
 * 
 * This library is distributed in the hope that it will be useful,
 * but WITHOUT ANY WARRANTY; without even the implied warranty of
 * MERCHANTABILITY or FITNESS FOR A PARTICULAR PURPOSE.  See the GNU
 * Lesser General Public License for more details.
 * 
 * You should have received a copy of the GNU Lesser General Public 
 * License along with this library.  If not, see <http://www.gnu.org/licenses/>.
 ******************************************************************************/
package algorithms;

import static org.junit.Assert.assertEquals;
import static org.mockito.Mockito.mock;
import static org.mockito.Mockito.when;

import java.util.ArrayList;
import java.util.Collection;

import org.apache.log4j.Level;
import org.apache.log4j.Logger;
import org.junit.Before;
import org.junit.Test;

import basics.Job;
import basics.Service;
import basics.costs.VehicleRoutingTransportCosts;
import basics.route.DriverImpl;
import basics.route.DriverImpl.NoDriver;
import basics.route.ServiceActivity;
import basics.route.TimeWindow;
import basics.route.TourActivities;
import basics.route.TourActivity;
import basics.route.Vehicle;
import basics.route.VehicleRoute;



public class TestCalculatesServiceInsertion {
	
	ServiceInsertionCalculator serviceInsertion;
	
	VehicleRoutingTransportCosts costs;
	
	Vehicle vehicle;
	
	Vehicle newVehicle;

	private Service first;

	private Service second;

	private Service third;

	private StateManager states;

	private NoDriver driver;
	
	private UpdateStates stateUpdater;
	
	@Before
	public void setup(){
		Logger.getRootLogger().setLevel(Level.DEBUG);
		
		costs = mock(VehicleRoutingTransportCosts.class);
		vehicle = mock(Vehicle.class);
		when(vehicle.getCapacity()).thenReturn(1000);
		when(vehicle.getLocationId()).thenReturn("depot");
		when(vehicle.getEarliestDeparture()).thenReturn(0.0);
		when(vehicle.getLatestArrival()).thenReturn(100.0);
		
		newVehicle = mock(Vehicle.class);
		when(newVehicle.getCapacity()).thenReturn(1000);
		when(newVehicle.getLocationId()).thenReturn("depot");
		when(newVehicle.getEarliestDeparture()).thenReturn(0.0);
		when(newVehicle.getLatestArrival()).thenReturn(100.0);
		
		driver = DriverImpl.noDriver();
		
		when(costs.getTransportCost("depot", "1", 0.0, driver, vehicle)).thenReturn(10.0);
		when(costs.getTransportCost("depot", "2", 0.0, driver, vehicle)).thenReturn(20.0);
		when(costs.getTransportCost("depot", "3", 0.0, driver, vehicle)).thenReturn(10.0);
		when(costs.getTransportCost("1", "2", 0.0, driver, vehicle)).thenReturn(10.0);
		when(costs.getTransportCost("1", "3", 0.0, driver, vehicle)).thenReturn(20.0);
		when(costs.getTransportCost("2", "3", 0.0, driver, vehicle)).thenReturn(10.0);
		
		when(costs.getTransportCost("1", "depot", 0.0, driver, vehicle)).thenReturn(10.0);
		when(costs.getTransportCost("2", "depot", 0.0, driver, vehicle)).thenReturn(20.0);
		when(costs.getTransportCost("3", "depot", 0.0, driver, vehicle)).thenReturn(10.0);
		when(costs.getTransportCost("2", "1", 0.0, driver, vehicle)).thenReturn(10.0);
		when(costs.getTransportCost("3", "1", 0.0, driver, vehicle)).thenReturn(20.0);
		when(costs.getTransportCost("3", "2", 0.0, driver, vehicle)).thenReturn(10.0);
		
		when(costs.getTransportCost("depot", "1", 0.0, driver, newVehicle)).thenReturn(20.0);
		when(costs.getTransportCost("depot", "2", 0.0, driver, newVehicle)).thenReturn(40.0);
		when(costs.getTransportCost("depot", "3", 0.0, driver, newVehicle)).thenReturn(20.0);
		when(costs.getTransportCost("1", "2", 0.0, driver, newVehicle)).thenReturn(20.0);
		when(costs.getTransportCost("1", "3", 0.0, driver, newVehicle)).thenReturn(40.0);
		when(costs.getTransportCost("2", "3", 0.0, driver, newVehicle)).thenReturn(20.0);
		
		when(costs.getTransportCost("1", "depot", 0.0, driver, newVehicle)).thenReturn(20.0);
		when(costs.getTransportCost("2", "depot", 0.0, driver, newVehicle)).thenReturn(40.0);
		when(costs.getTransportCost("3", "depot", 0.0, driver, newVehicle)).thenReturn(20.0);
		when(costs.getTransportCost("2", "1", 0.0, driver, newVehicle)).thenReturn(20.0);
		when(costs.getTransportCost("3", "1", 0.0, driver, newVehicle)).thenReturn(40.0);
		when(costs.getTransportCost("3", "2", 0.0, driver, newVehicle)).thenReturn(20.0);
	
		when(costs.getTransportCost("depot", "1", 0.0, null, vehicle)).thenReturn(10.0);
		when(costs.getTransportCost("depot", "2", 0.0, null, vehicle)).thenReturn(20.0);
		when(costs.getTransportCost("depot", "3", 0.0, null, vehicle)).thenReturn(10.0);
		when(costs.getTransportCost("1", "2", 0.0, null, vehicle)).thenReturn(10.0);
		when(costs.getTransportCost("1", "3", 0.0, null, vehicle)).thenReturn(20.0);
		when(costs.getTransportCost("2", "3", 0.0, null, vehicle)).thenReturn(10.0);
		
		when(costs.getTransportCost("1", "depot", 0.0, null, vehicle)).thenReturn(10.0);
		when(costs.getTransportCost("2", "depot", 0.0, null, vehicle)).thenReturn(20.0);
		when(costs.getTransportCost("3", "depot", 0.0, null, vehicle)).thenReturn(10.0);
		when(costs.getTransportCost("2", "1", 0.0, null, vehicle)).thenReturn(10.0);
		when(costs.getTransportCost("3", "1", 0.0, null, vehicle)).thenReturn(20.0);
		when(costs.getTransportCost("3", "2", 0.0, null, vehicle)).thenReturn(10.0);
		
		when(costs.getTransportCost("depot", "1", 0.0, null, newVehicle)).thenReturn(20.0);
		when(costs.getTransportCost("depot", "2", 0.0, null, newVehicle)).thenReturn(40.0);
		when(costs.getTransportCost("depot", "3", 0.0, null, newVehicle)).thenReturn(20.0);
		when(costs.getTransportCost("1", "2", 0.0, null, newVehicle)).thenReturn(20.0);
		when(costs.getTransportCost("1", "3", 0.0, null, newVehicle)).thenReturn(40.0);
		when(costs.getTransportCost("2", "3", 0.0, null, newVehicle)).thenReturn(20.0);
		
		when(costs.getTransportCost("1", "depot", 0.0, null, newVehicle)).thenReturn(20.0);
		when(costs.getTransportCost("2", "depot", 0.0, null, newVehicle)).thenReturn(40.0);
		when(costs.getTransportCost("3", "depot", 0.0, null, newVehicle)).thenReturn(20.0);
		when(costs.getTransportCost("2", "1", 0.0, null, newVehicle)).thenReturn(20.0);
		when(costs.getTransportCost("3", "1", 0.0, null, newVehicle)).thenReturn(40.0);
		when(costs.getTransportCost("3", "2", 0.0, null, newVehicle)).thenReturn(20.0);
	
		
		first = Service.Builder.newInstance("1", 0).setLocationId("1").setTimeWindow(TimeWindow.newInstance(0.0, 100.0)).build();
		second = Service.Builder.newInstance("3", 0).setLocationId("3").setTimeWindow(TimeWindow.newInstance(0.0, 100.0)).build();
		third = Service.Builder.newInstance("2", 0).setLocationId("2").setTimeWindow(TimeWindow.newInstance(0.0, 100.0)).build();
		Collection<Job> jobs = new ArrayList<Job>();
		jobs.add(first);
		jobs.add(second);
		jobs.add(third);
		
		states = new StateManager();
		
		ExampleActivityCostFunction activityCosts = new ExampleActivityCostFunction();

<<<<<<< HEAD

		serviceInsertion = new ServiceInsertionCalculator(costs, new LocalActivityInsertionCostsCalculator(costs, activityCosts), new HardLoadConstraint(states), new HardTimeWindowActivityLevelConstraint(states, costs));

=======
		serviceInsertion = new ServiceInsertionCalculator(costs, new LocalActivityInsertionCostsCalculator(costs, activityCosts), new LoadConstraint(states), new TimeWindowConstraint(states, costs));
>>>>>>> f1fb4421
		
		stateUpdater = new UpdateStates(states, costs, activityCosts);
		
	}
	
	public TourActivity getActivityMock(String id, double earliestOperationStart, double currCost){
		TourActivity act = mock(TourActivity.class);
		when(act.getLocationId()).thenReturn(id);
		return act;
	}
	
	@Test
	public void whenInsertingTheFirstJobInAnEmptyTourWithVehicle_itCalculatesMarginalCostChanges(){
		TourActivities tour = new TourActivities();
		
		VehicleRoute route = VehicleRoute.newInstance(tour,driver,vehicle);
		stateUpdater.update(route);
		
		InsertionData iData = serviceInsertion.getInsertionData(route, first, vehicle, vehicle.getEarliestDeparture(), null, Double.MAX_VALUE);
		assertEquals(20.0, iData.getInsertionCost(), 0.2);
		assertEquals(0, iData.getDeliveryInsertionIndex());
	}
	
	@Test
	public void whenInsertingTheSecondJobInAnNonEmptyTourWithVehicle_itCalculatesMarginalCostChanges(){
		TourActivities tour = new TourActivities();
		tour.addActivity(ServiceActivity.newInstance(first));
		
		VehicleRoute route = VehicleRoute.newInstance(tour,driver,vehicle);
		stateUpdater.update(route);
		
		InsertionData iData = serviceInsertion.getInsertionData(route, second, vehicle, vehicle.getEarliestDeparture(), null, Double.MAX_VALUE);
		assertEquals(20.0, iData.getInsertionCost(), 0.2);
		assertEquals(0, iData.getDeliveryInsertionIndex());
	}
	
	@Test
	public void whenInsertingThirdJobWithVehicle_itCalculatesMarginalCostChanges(){
		TourActivities tour = new TourActivities();
		tour.addActivity(ServiceActivity.newInstance(first));
		tour.addActivity(ServiceActivity.newInstance(second));
		
		VehicleRoute route = VehicleRoute.newInstance(tour,driver,vehicle);
		
		stateUpdater.update(route);
		
		InsertionData iData = serviceInsertion.getInsertionData(route, third, vehicle, vehicle.getEarliestDeparture(), null, Double.MAX_VALUE);
		assertEquals(0.0, iData.getInsertionCost(), 0.2);
		assertEquals(1, iData.getDeliveryInsertionIndex());
	}
	
	@Test
	public void whenInsertingThirdJobWithNewVehicle_itCalculatesMarginalCostChanges(){
		TourActivities tour = new TourActivities();
		tour.addActivity(ServiceActivity.newInstance(first));
		tour.addActivity(ServiceActivity.newInstance(second));
		
		VehicleRoute route = VehicleRoute.newInstance(tour,driver,vehicle);
		
		stateUpdater.update(route);
		
		InsertionData iData = serviceInsertion.getInsertionData(route, third, newVehicle, newVehicle.getEarliestDeparture(), null, Double.MAX_VALUE);
		assertEquals(20.0, iData.getInsertionCost(), 0.2);
		assertEquals(1, iData.getDeliveryInsertionIndex());
	}
	
	@Test
	public void whenInsertingASecondJobWithAVehicle_itCalculatesLocalMarginalCostChanges(){
		TourActivities tour = new TourActivities();
		tour.addActivity(ServiceActivity.newInstance(first));
		tour.addActivity(ServiceActivity.newInstance(third));
		
		VehicleRoute route = VehicleRoute.newInstance(tour,driver,vehicle);
		stateUpdater.update(route);
		
		InsertionData iData = serviceInsertion.getInsertionData(route, second, vehicle, vehicle.getEarliestDeparture(), null, Double.MAX_VALUE);
		assertEquals(0.0, iData.getInsertionCost(), 0.2);
		assertEquals(2, iData.getDeliveryInsertionIndex());
	}
	
	@Test
	public void whenInsertingASecondJobWithANewVehicle_itCalculatesLocalMarginalCostChanges(){
		TourActivities tour = new TourActivities();
		tour.addActivity(ServiceActivity.newInstance(first));
		tour.addActivity(ServiceActivity.newInstance(third));
		
		VehicleRoute route = VehicleRoute.newInstance(tour,driver,vehicle);
//		route.addActivity(states.getActivity(first,true));
//		route.addActivity(states.getActivity(third,true));
		stateUpdater.update(route);
		
		InsertionData iData = serviceInsertion.getInsertionData(route, second, newVehicle, newVehicle.getEarliestDeparture(), null, Double.MAX_VALUE);
		assertEquals(20.0, iData.getInsertionCost(), 0.2);
		assertEquals(2, iData.getDeliveryInsertionIndex());
	}
	
	
	
}<|MERGE_RESOLUTION|>--- conflicted
+++ resolved
@@ -152,13 +152,9 @@
 		
 		ExampleActivityCostFunction activityCosts = new ExampleActivityCostFunction();
 
-<<<<<<< HEAD
-
-		serviceInsertion = new ServiceInsertionCalculator(costs, new LocalActivityInsertionCostsCalculator(costs, activityCosts), new HardLoadConstraint(states), new HardTimeWindowActivityLevelConstraint(states, costs));
-
-=======
+
 		serviceInsertion = new ServiceInsertionCalculator(costs, new LocalActivityInsertionCostsCalculator(costs, activityCosts), new LoadConstraint(states), new TimeWindowConstraint(states, costs));
->>>>>>> f1fb4421
+
 		
 		stateUpdater = new UpdateStates(states, costs, activityCosts);
 		
