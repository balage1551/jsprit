--- conflicted
+++ resolved
@@ -83,7 +83,7 @@
 				public void calculateCosts(VehicleRoutingProblemSolution solution) {
 					double costs = 0.0;
 					for(VehicleRoute route : solution.getRoutes()){
-						costs += stateManager.getRouteState(route, StateTypes.COSTS).toDouble();
+						costs += stateManager.getRouteState(route, StateIdFactory.COSTS).toDouble();
 					}
 					solution.setCost(costs);
 				}
@@ -169,11 +169,8 @@
 			bestInsertion.addListener(loadVehicleInDepot);
 			bestInsertion.addListener(updateLoadAfterJobHasBeenInserted);
 			
-<<<<<<< HEAD
-			VehicleRoutingProblemSolution iniSolution = new BestInsertionInitialSolutionFactory(bestInsertion).createSolution(vrp);
-=======
-			VehicleRoutingProblemSolution iniSolution = new CreateInitialSolution(bestInsertion, solutionCostCalculator).createInitialSolution(vrp);
->>>>>>> 432f2073
+			VehicleRoutingProblemSolution iniSolution = new CreateInitialSolution(bestInsertion, solutionCostCalculator).createSolution(vrp);
+
 //			System.out.println("ini: costs="+iniSolution.getCost()+";#routes="+iniSolution.getRoutes().size());
 			vra.addInitialSolution(iniSolution);
 			
