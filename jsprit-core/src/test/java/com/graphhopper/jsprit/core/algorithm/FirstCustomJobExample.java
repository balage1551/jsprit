/*
 * Licensed to GraphHopper GmbH under one or more contributor
 * license agreements. See the NOTICE file distributed with this work for
 * additional information regarding copyright ownership.
 *
 * GraphHopper GmbH licenses this file to you under the Apache License,
 * Version 2.0 (the "License"); you may not use this file except in
 * compliance with the License. You may obtain a copy of the License at
 *
 *       http://www.apache.org/licenses/LICENSE-2.0
 *
 * Unless required by applicable law or agreed to in writing, software
 * distributed under the License is distributed on an "AS IS" BASIS,
 * WITHOUT WARRANTIES OR CONDITIONS OF ANY KIND, either express or implied.
 * See the License for the specific language governing permissions and
 * limitations under the License.
 */

package com.graphhopper.jsprit.core.algorithm;

import com.graphhopper.jsprit.core.algorithm.box.Jsprit;
import com.graphhopper.jsprit.core.problem.SizeDimension;
import com.graphhopper.jsprit.core.problem.Location;
import com.graphhopper.jsprit.core.problem.VehicleRoutingProblem;
import com.graphhopper.jsprit.core.problem.solution.VehicleRoutingProblemSolution;
import com.graphhopper.jsprit.core.problem.vehicle.Vehicle;
import com.graphhopper.jsprit.core.problem.vehicle.VehicleImpl;
import com.graphhopper.jsprit.core.reporting.SolutionPrinter;
import com.graphhopper.jsprit.core.util.CustomPickupJob;
import com.graphhopper.jsprit.core.util.Solutions;
import org.junit.Assert;
import org.junit.Test;

/**
 * Created by schroeder on 11/11/16.
 */
public class FirstCustomJobExample {

<<<<<<< HEAD
    static class CustomJob extends AbstractJob {

        public static abstract class BuilderBase<T extends CustomJob, B extends BuilderBase<T, B>>
            extends JobBuilder<T, B> {

            List<Location> locs = new ArrayList<>();

            public BuilderBase(String id) {
                super(id);
            }

            public BuilderBase<T,B> addPickup(Location location){
                locs.add(location);
                return this;
            }

            public List<Location> getLocs() {
                return locs;
            }

            protected void validate(){

            }
        }

        public static final class Builder extends BuilderBase<CustomJob, Builder> {

            public static Builder newInstance(String id) {
                return new Builder(id);
            }

            public Builder(String id) {
                super(id);
            }

            @Override
            protected CustomJob createInstance() {
                return new CustomJob(this);
            }

        }
        /**
         * Builder based constructor.
         *
         * @param builder The builder instance.
         * @see JobBuilder
         */
        protected CustomJob(JobBuilder<?, ?> builder) {
            super(builder);

        }

        @Override
        public SizeDimension getSize() {
            return SizeDimension.EMPTY;
        }

        @Override
        protected void createActivities(JobBuilder<? extends AbstractJob, ?> jobBuilder) {
            Builder builder = (Builder) jobBuilder;
            JobActivityList list = new SequentialJobActivityList(this);
            for(Location loc : builder.getLocs()){
                list.addActivity(new PickupActivityNEW(this,"pick",loc,0,SizeDimension.EMPTY, Arrays.asList(TimeWindow.ETERNITY)));
            }
            setActivities(list);
        }
    }



=======
>>>>>>> 90ad13a3
    @Test
    public void test() {
        CustomPickupJob cj = CustomPickupJob.Builder.newInstance("job").addPickup(Location.newInstance(10, 0), Capacity.EMPTY).build();
        Vehicle v = VehicleImpl.Builder.newInstance("v").setStartLocation(Location.newInstance(0, 0)).build();
        VehicleRoutingProblem vrp = VehicleRoutingProblem.Builder.newInstance()
            .addJob(cj).addVehicle(v).build();
        VehicleRoutingAlgorithm vra = Jsprit.createAlgorithm(vrp);
        VehicleRoutingProblemSolution solution = Solutions.bestOf(vra.searchSolutions());
        SolutionPrinter.print(vrp, solution, SolutionPrinter.Print.VERBOSE);
        Assert.assertTrue(solution.getUnassignedJobs().isEmpty());
    }
}<|MERGE_RESOLUTION|>--- conflicted
+++ resolved
@@ -36,82 +36,9 @@
  */
 public class FirstCustomJobExample {
 
-<<<<<<< HEAD
-    static class CustomJob extends AbstractJob {
-
-        public static abstract class BuilderBase<T extends CustomJob, B extends BuilderBase<T, B>>
-            extends JobBuilder<T, B> {
-
-            List<Location> locs = new ArrayList<>();
-
-            public BuilderBase(String id) {
-                super(id);
-            }
-
-            public BuilderBase<T,B> addPickup(Location location){
-                locs.add(location);
-                return this;
-            }
-
-            public List<Location> getLocs() {
-                return locs;
-            }
-
-            protected void validate(){
-
-            }
-        }
-
-        public static final class Builder extends BuilderBase<CustomJob, Builder> {
-
-            public static Builder newInstance(String id) {
-                return new Builder(id);
-            }
-
-            public Builder(String id) {
-                super(id);
-            }
-
-            @Override
-            protected CustomJob createInstance() {
-                return new CustomJob(this);
-            }
-
-        }
-        /**
-         * Builder based constructor.
-         *
-         * @param builder The builder instance.
-         * @see JobBuilder
-         */
-        protected CustomJob(JobBuilder<?, ?> builder) {
-            super(builder);
-
-        }
-
-        @Override
-        public SizeDimension getSize() {
-            return SizeDimension.EMPTY;
-        }
-
-        @Override
-        protected void createActivities(JobBuilder<? extends AbstractJob, ?> jobBuilder) {
-            Builder builder = (Builder) jobBuilder;
-            JobActivityList list = new SequentialJobActivityList(this);
-            for(Location loc : builder.getLocs()){
-                list.addActivity(new PickupActivityNEW(this,"pick",loc,0,SizeDimension.EMPTY, Arrays.asList(TimeWindow.ETERNITY)));
-            }
-            setActivities(list);
-        }
-    }
-
-
-
-=======
->>>>>>> 90ad13a3
     @Test
     public void test() {
-        CustomPickupJob cj = CustomPickupJob.Builder.newInstance("job").addPickup(Location.newInstance(10, 0), Capacity.EMPTY).build();
+        CustomPickupJob cj = CustomPickupJob.Builder.newInstance("job").addPickup(Location.newInstance(10, 0), SizeDimension.EMPTY).build();
         Vehicle v = VehicleImpl.Builder.newInstance("v").setStartLocation(Location.newInstance(0, 0)).build();
         VehicleRoutingProblem vrp = VehicleRoutingProblem.Builder.newInstance()
             .addJob(cj).addVehicle(v).build();
