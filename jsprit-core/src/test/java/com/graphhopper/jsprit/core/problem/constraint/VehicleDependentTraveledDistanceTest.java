--- conflicted
+++ resolved
@@ -19,20 +19,8 @@
 package com.graphhopper.jsprit.core.problem.constraint;
 
 
-import static org.junit.Assert.assertEquals;
-
-import java.util.Arrays;
-import java.util.Collections;
-import java.util.HashMap;
-import java.util.Map;
-
-import org.junit.Assert;
-import org.junit.Before;
-import org.junit.Test;
-
 import com.graphhopper.jsprit.core.algorithm.state.StateId;
 import com.graphhopper.jsprit.core.algorithm.state.StateManager;
-import com.graphhopper.jsprit.core.distance.ManhattanDistanceCalculator;
 import com.graphhopper.jsprit.core.problem.Location;
 import com.graphhopper.jsprit.core.problem.VehicleRoutingProblem;
 import com.graphhopper.jsprit.core.problem.cost.TransportDistance;
@@ -48,7 +36,15 @@
 import com.graphhopper.jsprit.core.problem.solution.route.activity.TourActivity;
 import com.graphhopper.jsprit.core.problem.vehicle.Vehicle;
 import com.graphhopper.jsprit.core.problem.vehicle.VehicleImpl;
-import com.graphhopper.jsprit.core.util.DefaultCosts;
+import com.graphhopper.jsprit.core.util.ManhattanCosts;
+
+import org.junit.Assert;
+import org.junit.Before;
+import org.junit.Test;
+
+import java.util.*;
+
+import static org.mockito.Mockito.mock;
 
 /**
  * Created by schroeder on 18/05/16.
@@ -67,54 +63,50 @@
 
     VehicleRoutingProblem vrp;
 
-    Delivery d1, d2, newDelivery;
+    Delivery d1,d2,newDelivery;
 
     Pickup pickup;
 
     Shipment s1;
 
-    Map<Vehicle, Double> maxDistanceMap;
+    Map<Vehicle,Double> maxDistanceMap;
 
 
     @Before
-    public void doBefore() {
-        vehicle = VehicleImpl.Builder.newInstance("v").setStartLocation(Location.newInstance(0, 0)).build();
-        vehicle2 = VehicleImpl.Builder.newInstance("v2").setStartLocation(Location.newInstance(10, 10)).build();
+    public void doBefore(){
+        vehicle = VehicleImpl.Builder.newInstance("v").setStartLocation(Location.newInstance(0,0)).build();
+        vehicle2 = VehicleImpl.Builder.newInstance("v2").setStartLocation(Location.newInstance(10,10)).build();
 
         maxDistanceMap = new HashMap<>();
-        maxDistanceMap.put(vehicle, 200d);
-        maxDistanceMap.put(vehicle2, 200d);
-
-        d1 = Delivery.Builder.newInstance("d1").setLocation(Location.newInstance(10, 10)).build();
-        d2 = Delivery.Builder.newInstance("d2").setLocation(Location.newInstance(20, 15)).build();
-        pickup = Pickup.Builder.newInstance("pickup").setLocation(Location.newInstance(50, 50)).build();
-        s1 = Shipment.Builder.newInstance("s1").setPickupLocation(Location.newInstance(35, 30))
-                        .setDeliveryLocation(Location.newInstance(20, 25)).build();
-
-        newDelivery = Delivery.Builder.newInstance("new").setLocation(Location.newInstance(-10, 10)).build();
+        maxDistanceMap.put(vehicle,200d);
+        maxDistanceMap.put(vehicle2,200d);
+
+        d1 = Delivery.Builder.newInstance("d1").setLocation(Location.newInstance(10,10)).build();
+        d2 = Delivery.Builder.newInstance("d2").setLocation(Location.newInstance(20,15)).build();
+        pickup = Pickup.Builder.newInstance("pickup").setLocation(Location.newInstance(50,50)).build();
+        s1 = Shipment.Builder.newInstance("s1").setPickupLocation(Location.newInstance(35,30))
+            .setDeliveryLocation(Location.newInstance(20,25)).build();
+
+        newDelivery = Delivery.Builder.newInstance("new").setLocation(Location.newInstance(-10,10)).build();
 
         vrp = VehicleRoutingProblem.Builder.newInstance()
-                        .setRoutingCost(new DefaultCosts(ManhattanDistanceCalculator.getInstance()))
-                        .addVehicle(vehicle).addVehicle(vehicle2)
-                        .addJob(d1).addJob(d2).addJob(s1).addJob(pickup).addJob(newDelivery).build();
+            .setRoutingCost(new ManhattanCosts()).addVehicle(vehicle).addVehicle(vehicle2)
+            .addJob(d1).addJob(d2).addJob(s1).addJob(pickup).addJob(newDelivery).build();
 
         route = VehicleRoute.Builder.newInstance(vehicle).setJobActivityFactory(vrp.getJobActivityFactory())
-                        .addDelivery(d1).addDelivery(d2).addPickup(s1).addPickup(pickup).addDelivery(s1).build();
+            .addDelivery(d1).addDelivery(d2).addPickup(s1).addPickup(pickup).addDelivery(s1).build();
 
         stateManager = new StateManager(vrp);
 
         traveledDistanceId = stateManager.createStateId("traveledDistance");
 
         com.graphhopper.jsprit.core.algorithm.state.VehicleDependentTraveledDistance traveledDistance =
-                        new com.graphhopper.jsprit.core.algorithm.state.VehicleDependentTraveledDistance(new TransportDistance() {
-                            @Override
-                            public double getDistance(Location from, Location to, double departureTime, Vehicle vehicle) {
-                                return new DefaultCosts(ManhattanDistanceCalculator
-                                                .getInstance()).getDistance(from,
-                                                                to, departureTime,
-                                                                vehicle);
-                            }
-                        }, stateManager, traveledDistanceId, Arrays.asList(vehicle, vehicle2));
+            new com.graphhopper.jsprit.core.algorithm.state.VehicleDependentTraveledDistance(new TransportDistance() {
+                @Override
+                public double getDistance(Location from, Location to, double departureTime, Vehicle vehicle) {
+                    return new ManhattanCosts().getDistance(from,to,departureTime,vehicle);
+                }
+        },stateManager,traveledDistanceId,Arrays.asList(vehicle,vehicle2));
 
         stateManager.addStateUpdater(traveledDistance);
         stateManager.informInsertionStarts(Arrays.asList(route), Collections.<Job>emptyList());
@@ -150,114 +142,77 @@
 vehicle2 (max distance): 180.0
      */
     @Test
-    public void insertNewInVehicleShouldFail() {
-        MaxDistanceConstraint maxDistanceConstraint =
-                        new MaxDistanceConstraint(stateManager, traveledDistanceId, new TransportDistance() {
-                            @Override
-                            public double getDistance(Location from, Location to, double departureTime, Vehicle vehicle) {
-                                return vrp.getTransportCosts().getTransportTime(from, to, departureTime, null, vehicle);
-                            }
-                        }, maxDistanceMap);
-        JobInsertionContext context = new JobInsertionContext(route, newDelivery, vehicle, null, 0);
-        Assert.assertTrue(maxDistanceConstraint.fulfilled(context, route.getStart(), newAct(), act(0), 0).equals(HardActivityConstraint.ConstraintsStatus.NOT_FULFILLED));
-        Assert.assertTrue(maxDistanceConstraint.fulfilled(context, act(0), newAct(), act(1), 0).equals(HardActivityConstraint.ConstraintsStatus.NOT_FULFILLED));
-        Assert.assertTrue(maxDistanceConstraint.fulfilled(context, act(1), newAct(), act(2), 0).equals(HardActivityConstraint.ConstraintsStatus.NOT_FULFILLED));
-        Assert.assertTrue(maxDistanceConstraint.fulfilled(context, act(2), newAct(), act(3), 0).equals(HardActivityConstraint.ConstraintsStatus.NOT_FULFILLED));
-        Assert.assertTrue(maxDistanceConstraint.fulfilled(context, act(3), newAct(), act(4), 0).equals(HardActivityConstraint.ConstraintsStatus.NOT_FULFILLED));
-        Assert.assertTrue(maxDistanceConstraint.fulfilled(context, act(4), newAct(), route.getEnd(), 0).equals(HardActivityConstraint.ConstraintsStatus.NOT_FULFILLED));
-    }
-
-
-    @Test
-    public void insertNewInVehicle2ShouldBeCorrect() {
+    public void insertNewInVehicleShouldFail(){
+        MaxDistanceConstraint maxDistanceConstraint =
+            new MaxDistanceConstraint(stateManager, traveledDistanceId, new TransportDistance() {
+                @Override
+                public double getDistance(Location from, Location to, double departureTime, Vehicle vehicle) {
+                    return vrp.getTransportCosts().getTransportTime(from,to,departureTime, null, vehicle);
+                }
+            },maxDistanceMap);
+        JobInsertionContext context = new JobInsertionContext(route,newDelivery,vehicle,null,0);
+        Assert.assertTrue(maxDistanceConstraint.fulfilled(context,route.getStart(),newAct(),act(0),0).equals(HardActivityConstraint.ConstraintsStatus.NOT_FULFILLED));
+        Assert.assertTrue(maxDistanceConstraint.fulfilled(context,act(0),newAct(),act(1),0).equals(HardActivityConstraint.ConstraintsStatus.NOT_FULFILLED));
+        Assert.assertTrue(maxDistanceConstraint.fulfilled(context,act(1),newAct(),act(2),0).equals(HardActivityConstraint.ConstraintsStatus.NOT_FULFILLED));
+        Assert.assertTrue(maxDistanceConstraint.fulfilled(context,act(2),newAct(),act(3),0).equals(HardActivityConstraint.ConstraintsStatus.NOT_FULFILLED));
+        Assert.assertTrue(maxDistanceConstraint.fulfilled(context,act(3),newAct(),act(4),0).equals(HardActivityConstraint.ConstraintsStatus.NOT_FULFILLED));
+        Assert.assertTrue(maxDistanceConstraint.fulfilled(context,act(4),newAct(),route.getEnd(),0).equals(HardActivityConstraint.ConstraintsStatus.NOT_FULFILLED));
+    }
+
+
+    @Test
+    public void insertNewInVehicle2ShouldBeCorrect(){
         //current distance vehicle2: 160 allowed: 200
         MaxDistanceConstraint maxDistanceConstraint =
-                        new MaxDistanceConstraint(stateManager, traveledDistanceId, new TransportDistance() {
-                            @Override
-                            public double getDistance(Location from, Location to, double departureTime, Vehicle vehicle) {
-                                return vrp.getTransportCosts().getTransportTime(from, to, departureTime, null, vehicle);
-                            }
-                        }, maxDistanceMap);
-        JobInsertionContext context = new JobInsertionContext(route, newDelivery, vehicle2, null, 0);
-        Assert.assertTrue(maxDistanceConstraint.fulfilled(context, route.getStart(), newAct(), act(0), 0).equals(HardActivityConstraint.ConstraintsStatus.FULFILLED));
+            new MaxDistanceConstraint(stateManager, traveledDistanceId, new TransportDistance() {
+                @Override
+                public double getDistance(Location from, Location to, double departureTime, Vehicle vehicle) {
+                    return vrp.getTransportCosts().getTransportTime(from,to,departureTime, null, vehicle);
+                }
+            },maxDistanceMap);
+        JobInsertionContext context = new JobInsertionContext(route,newDelivery,vehicle2,null,0);
+        Assert.assertTrue(maxDistanceConstraint.fulfilled(context,route.getStart(),newAct(),act(0),0).equals(HardActivityConstraint.ConstraintsStatus.FULFILLED));
         //additional distance: 20+35-15=40
-        Assert.assertTrue(maxDistanceConstraint.fulfilled(context, act(0), newAct(), act(1), 0).equals(HardActivityConstraint.ConstraintsStatus.FULFILLED));
+        Assert.assertTrue(maxDistanceConstraint.fulfilled(context,act(0),newAct(),act(1),0).equals(HardActivityConstraint.ConstraintsStatus.FULFILLED));
         //additional distance: 35+65-30=70
-        Assert.assertTrue(maxDistanceConstraint.fulfilled(context, act(1), newAct(), act(2), 0).equals(HardActivityConstraint.ConstraintsStatus.NOT_FULFILLED));
+        Assert.assertTrue(maxDistanceConstraint.fulfilled(context,act(1),newAct(),act(2),0).equals(HardActivityConstraint.ConstraintsStatus.NOT_FULFILLED));
         //additional distance: 65+100-35
-        Assert.assertTrue(maxDistanceConstraint.fulfilled(context, act(2), newAct(), act(3), 0).equals(HardActivityConstraint.ConstraintsStatus.NOT_FULFILLED));
+        Assert.assertTrue(maxDistanceConstraint.fulfilled(context,act(2),newAct(),act(3),0).equals(HardActivityConstraint.ConstraintsStatus.NOT_FULFILLED));
         //additional distance: 100+45-55
-        Assert.assertTrue(maxDistanceConstraint.fulfilled(context, act(3), newAct(), act(4), 0).equals(HardActivityConstraint.ConstraintsStatus.NOT_FULFILLED));
+        Assert.assertTrue(maxDistanceConstraint.fulfilled(context,act(3),newAct(),act(4),0).equals(HardActivityConstraint.ConstraintsStatus.NOT_FULFILLED));
         //additional distance: 45+20-25
-        Assert.assertTrue(maxDistanceConstraint.fulfilled(context, act(4), newAct(), route.getEnd(), 0).equals(HardActivityConstraint.ConstraintsStatus.FULFILLED));
+        Assert.assertTrue(maxDistanceConstraint.fulfilled(context,act(4),newAct(),route.getEnd(),0).equals(HardActivityConstraint.ConstraintsStatus.FULFILLED));
     }
 
     private TourActivity act(int i) {
         return route.getActivities().get(i);
     }
 
-    private TourActivity newAct() {
+    private TourActivity newAct(){
         return vrp.getActivities(newDelivery).get(0);
     }
 
     @Test
-    public void traveledDistanceShouldBeCorrect() {
-        assertEquals(20d, stateManager.getActivityState(route.getActivities().get(0), vehicle, traveledDistanceId, Double.class), 0.01);
-        assertEquals(35d, stateManager.getActivityState(route.getActivities().get(1), vehicle, traveledDistanceId, Double.class), 0.01);
-        assertEquals(65d, stateManager.getActivityState(route.getActivities().get(2), vehicle, traveledDistanceId, Double.class), 0.01);
-        assertEquals(100d, stateManager.getActivityState(route.getActivities().get(3), vehicle, traveledDistanceId, Double.class), 0.01);
-        assertEquals(155d, stateManager.getActivityState(route.getActivities().get(4), vehicle, traveledDistanceId, Double.class), 0.01);
-
-    }
-
-    @Test
-    public void traveledDistanceWithVehicle2ShouldBeCorrect() {
-        assertEquals(0d, stateManager.getActivityState(route.getActivities().get(0), vehicle2, traveledDistanceId, Double.class), 0.01);
-        assertEquals(15d, stateManager.getActivityState(route.getActivities().get(1), vehicle2, traveledDistanceId, Double.class), 0.01);
-        assertEquals(45d, stateManager.getActivityState(route.getActivities().get(2), vehicle2, traveledDistanceId, Double.class), 0.01);
-        assertEquals(80d, stateManager.getActivityState(route.getActivities().get(3), vehicle2, traveledDistanceId, Double.class), 0.01);
-        assertEquals(135d, stateManager.getActivityState(route.getActivities().get(4), vehicle2, traveledDistanceId, Double.class), 0.01);
-
-    }
-
-    @Test
-<<<<<<< HEAD
-    public void distanceOfShipmentInRoute() {
-        double traveledDistanceBeforePickup = stateManager.getActivityState(route.getActivities().get(2), vehicle, traveledDistanceId, Double.class);
-        double traveledDistanceBeforeDelivery = stateManager.getActivityState(route.getActivities().get(4), vehicle, traveledDistanceId, Double.class);
-        assertEquals(90d, traveledDistanceBeforeDelivery - traveledDistanceBeforePickup, 0.01);
-    }
-
-    @Test
-    public void distanceOfShipmentInRouteVehicle2() {
-        double traveledDistanceBeforePickup = stateManager.getActivityState(route.getActivities().get(2), vehicle2, traveledDistanceId, Double.class);
-        double traveledDistanceBeforeDelivery = stateManager.getActivityState(route.getActivities().get(4), vehicle2, traveledDistanceId, Double.class);
-        assertEquals(90d, traveledDistanceBeforeDelivery - traveledDistanceBeforePickup, 0.01);
-    }
-
-    @Test
-    public void distanceOfPickupInRoute() {
-        double traveledDistanceBeforePickup = stateManager.getActivityState(route.getActivities().get(3), vehicle, traveledDistanceId, Double.class);
-        double total = stateManager.getRouteState(route, vehicle, traveledDistanceId, Double.class);
-        assertEquals(100d, total - traveledDistanceBeforePickup, 0.01);
-    }
-
-    @Test
-    public void distanceOfPickupInRouteVehicle2() {
-        double traveledDistanceBeforePickup = stateManager.getActivityState(route.getActivities().get(3), vehicle2, traveledDistanceId, Double.class);
-        double total = stateManager.getRouteState(route, vehicle2, traveledDistanceId, Double.class);
-        assertEquals(80d, total - traveledDistanceBeforePickup, 0.01);
-    }
-
-    @Test
-    public void distanceToTravelShouldBeCorrect() {
-        double total = stateManager.getRouteState(route, vehicle, traveledDistanceId, Double.class);
-        assertEquals(180d, total - stateManager.getActivityState(route.getActivities().get(0), vehicle, traveledDistanceId, Double.class), 0.01);
-        assertEquals(165d, total - stateManager.getActivityState(route.getActivities().get(1), vehicle, traveledDistanceId, Double.class), 0.01);
-        assertEquals(135d, total - stateManager.getActivityState(route.getActivities().get(2), vehicle, traveledDistanceId, Double.class), 0.01);
-        assertEquals(100d, total - stateManager.getActivityState(route.getActivities().get(3), vehicle, traveledDistanceId, Double.class), 0.01);
-        assertEquals(45d, total - stateManager.getActivityState(route.getActivities().get(4), vehicle, traveledDistanceId, Double.class), 0.01);
-=======
+    public void traveledDistanceShouldBeCorrect(){
+        Assert.assertEquals(20d,stateManager.getActivityState(route.getActivities().get(0),vehicle,traveledDistanceId,Double.class),0.01);
+        Assert.assertEquals(35d,stateManager.getActivityState(route.getActivities().get(1),vehicle,traveledDistanceId,Double.class),0.01);
+        Assert.assertEquals(65d,stateManager.getActivityState(route.getActivities().get(2),vehicle,traveledDistanceId,Double.class),0.01);
+        Assert.assertEquals(100d,stateManager.getActivityState(route.getActivities().get(3),vehicle,traveledDistanceId,Double.class),0.01);
+        Assert.assertEquals(155d,stateManager.getActivityState(route.getActivities().get(4),vehicle,traveledDistanceId,Double.class),0.01);
+
+    }
+
+    @Test
+    public void traveledDistanceWithVehicle2ShouldBeCorrect(){
+        Assert.assertEquals(0d,stateManager.getActivityState(route.getActivities().get(0),vehicle2,traveledDistanceId,Double.class),0.01);
+        Assert.assertEquals(15d,stateManager.getActivityState(route.getActivities().get(1),vehicle2,traveledDistanceId,Double.class),0.01);
+        Assert.assertEquals(45d,stateManager.getActivityState(route.getActivities().get(2),vehicle2,traveledDistanceId,Double.class),0.01);
+        Assert.assertEquals(80d,stateManager.getActivityState(route.getActivities().get(3),vehicle2,traveledDistanceId,Double.class),0.01);
+        Assert.assertEquals(135d,stateManager.getActivityState(route.getActivities().get(4),vehicle2,traveledDistanceId,Double.class),0.01);
+
+    }
+
+    @Test
     public void distanceOfShipmentInRoute(){
         double traveledDistanceBeforePickup = stateManager.getActivityState(route.getActivities().get(2), vehicle,traveledDistanceId, Double.class);
         double traveledDistanceBeforeDelivery = stateManager.getActivityState(route.getActivities().get(4), vehicle, traveledDistanceId, Double.class);
@@ -293,20 +248,10 @@
         Assert.assertEquals(135d,total - stateManager.getActivityState(route.getActivities().get(2),vehicle,traveledDistanceId,Double.class),0.01);
         Assert.assertEquals(100d, total - stateManager.getActivityState(route.getActivities().get(3), vehicle, traveledDistanceId, Double.class), 0.01);
         Assert.assertEquals(45d, total - stateManager.getActivityState(route.getActivities().get(4), vehicle, traveledDistanceId, Double.class), 0.01);
->>>>>>> 5dcbdeee
-
-    }
-
-    @Test
-<<<<<<< HEAD
-    public void distanceToTravelShouldBeCorrectVehicle2() {
-        double total = stateManager.getRouteState(route, vehicle2, traveledDistanceId, Double.class);
-        assertEquals(160d, total - stateManager.getActivityState(route.getActivities().get(0), vehicle2, traveledDistanceId, Double.class), 0.01);
-        assertEquals(145d, total - stateManager.getActivityState(route.getActivities().get(1), vehicle2, traveledDistanceId, Double.class), 0.01);
-        assertEquals(115d, total - stateManager.getActivityState(route.getActivities().get(2), vehicle2, traveledDistanceId, Double.class), 0.01);
-        assertEquals(80d, total - stateManager.getActivityState(route.getActivities().get(3), vehicle2, traveledDistanceId, Double.class), 0.01);
-        assertEquals(25d, total - stateManager.getActivityState(route.getActivities().get(4), vehicle2, traveledDistanceId, Double.class), 0.01);
-=======
+
+    }
+
+    @Test
     public void distanceToTravelShouldBeCorrectVehicle2(){
         double total = stateManager.getRouteState(route, vehicle2, traveledDistanceId, Double.class);
         Assert.assertEquals(160d,total - stateManager.getActivityState(route.getActivities().get(0),vehicle2,traveledDistanceId,Double.class),0.01);
@@ -314,7 +259,6 @@
         Assert.assertEquals(115d,total - stateManager.getActivityState(route.getActivities().get(2),vehicle2,traveledDistanceId,Double.class),0.01);
         Assert.assertEquals(80d, total - stateManager.getActivityState(route.getActivities().get(3), vehicle2, traveledDistanceId, Double.class), 0.01);
         Assert.assertEquals(25d, total - stateManager.getActivityState(route.getActivities().get(4), vehicle2, traveledDistanceId, Double.class), 0.01);
->>>>>>> 5dcbdeee
 
     }
 
