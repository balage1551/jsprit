/*
 * Licensed to GraphHopper GmbH under one or more contributor
 * license agreements. See the NOTICE file distributed with this work for
 * additional information regarding copyright ownership.
 *
 * GraphHopper GmbH licenses this file to you under the Apache License,
 * Version 2.0 (the "License"); you may not use this file except in
 * compliance with the License. You may obtain a copy of the License at
 *
 *       http://www.apache.org/licenses/LICENSE-2.0
 *
 * Unless required by applicable law or agreed to in writing, software
 * distributed under the License is distributed on an "AS IS" BASIS,
 * WITHOUT WARRANTIES OR CONDITIONS OF ANY KIND, either express or implied.
 * See the License for the specific language governing permissions and
 * limitations under the License.
 */

package com.graphhopper.jsprit.core.problem.constraint;

import com.graphhopper.jsprit.core.algorithm.state.StateManager;
import com.graphhopper.jsprit.core.problem.SizeDimension;
import com.graphhopper.jsprit.core.problem.CopyJobActivityFactory;
import com.graphhopper.jsprit.core.problem.Location;
import com.graphhopper.jsprit.core.problem.VehicleRoutingProblem;
import com.graphhopper.jsprit.core.problem.job.*;
import com.graphhopper.jsprit.core.problem.misc.JobInsertionContext;
import com.graphhopper.jsprit.core.problem.solution.route.VehicleRoute;
import com.graphhopper.jsprit.core.problem.solution.route.activity.DeliveryActivityNEW;
import com.graphhopper.jsprit.core.problem.solution.route.activity.PickupActivityNEW;
import com.graphhopper.jsprit.core.problem.solution.route.activity.ServiceActivityNEW;
import com.graphhopper.jsprit.core.problem.solution.route.activity.TimeWindows;
import com.graphhopper.jsprit.core.problem.vehicle.Vehicle;
import com.graphhopper.jsprit.core.problem.vehicle.VehicleImpl;
import com.graphhopper.jsprit.core.problem.vehicle.VehicleType;
import com.graphhopper.jsprit.core.problem.vehicle.VehicleTypeImpl;
import com.graphhopper.jsprit.core.util.CustomPickupJob;
import org.junit.Assert;
import org.junit.Before;
import org.junit.Test;

import java.util.Arrays;
import java.util.Collections;

import static org.junit.Assert.*;
import static org.mockito.Mockito.mock;
import static org.mockito.Mockito.when;

/**
 * unit tests to test load constraints
 */
public class LoadConstraintTest {

    private VehicleRoute serviceRoute;

    private VehicleRoute pickupDeliveryRoute;

    private VehicleRoute shipmentRoute;

    private StateManager stateManager;

    @Before
    public void doBefore() {
        Vehicle vehicle = mock(Vehicle.class);
        VehicleType type = mock(VehicleType.class);
        when(type.getCapacityDimensions()).thenReturn(SizeDimension.Builder.newInstance().addDimension(0, 20).build());
        when(vehicle.getType()).thenReturn(type);

        VehicleRoutingProblem.Builder serviceProblemBuilder = VehicleRoutingProblem.Builder.newInstance();
        Service s1 = new Service.Builder("s").addSizeDimension(0, 10).setLocation(Location.newInstance("loc")).build();
        Service s2 = new Service.Builder("s2").addSizeDimension(0, 5).setLocation(Location.newInstance("loc")).build();
        serviceProblemBuilder.addJob(s1).addJob(s2);
        final VehicleRoutingProblem serviceProblem = serviceProblemBuilder.build();

        final VehicleRoutingProblem.Builder pdProblemBuilder = VehicleRoutingProblem.Builder.newInstance();
        Pickup pickup = new Pickup.Builder("pick").addSizeDimension(0, 10).setLocation(Location.newInstance("loc")).build();
        Delivery delivery = new Delivery.Builder("del").addSizeDimension(0, 5).setLocation(Location.newInstance("loc")).build();
        pdProblemBuilder.addJob(pickup).addJob(delivery);
        final VehicleRoutingProblem pdProblem = pdProblemBuilder.build();

        final VehicleRoutingProblem.Builder shipmentProblemBuilder = VehicleRoutingProblem.Builder.newInstance();
        Shipment shipment1 = Shipment.Builder.newInstance("s1").addSizeDimension(0, 10).setPickupLocation(Location.Builder.newInstance().setId("pick").build()).setDeliveryLocation(Location.newInstance("del")).build();
        Shipment shipment2 = Shipment.Builder.newInstance("s2").addSizeDimension(0, 5).setPickupLocation(Location.Builder.newInstance().setId("pick").build()).setDeliveryLocation(Location.newInstance("del")).build();
        shipmentProblemBuilder.addJob(shipment1).addJob(shipment2).build();
        final VehicleRoutingProblem shipmentProblem = shipmentProblemBuilder.build();

        VehicleRoute.Builder serviceRouteBuilder = VehicleRoute.Builder.newInstance(vehicle);
        serviceRouteBuilder.setJobActivityFactory(new CopyJobActivityFactory());
        serviceRoute = serviceRouteBuilder.addService(s1).addService(s2).build();

        VehicleRoute.Builder pdRouteBuilder = VehicleRoute.Builder.newInstance(vehicle);
        pdRouteBuilder.setJobActivityFactory(new CopyJobActivityFactory());
        pickupDeliveryRoute = pdRouteBuilder.addService(pickup).addService(delivery).build();

        VehicleRoute.Builder shipmentRouteBuilder = VehicleRoute.Builder.newInstance(vehicle);
        shipmentRouteBuilder.setJobActivityFactory(new CopyJobActivityFactory());
        shipmentRoute = shipmentRouteBuilder.addPickup(shipment1).addPickup(shipment2).addDelivery(shipment2).addDelivery(shipment1).build();

        VehicleRoutingProblem vrpMock = mock(VehicleRoutingProblem.class);
        when(vrpMock.getFleetSize()).thenReturn(VehicleRoutingProblem.FleetSize.FINITE);
        stateManager = new StateManager(vrpMock);
        stateManager.updateLoadStates();
    }

    @Test
    public void whenCustomJob_itShouldNotIgnoreCapacity() {
        CustomPickupJob cj = CustomPickupJob.Builder.newInstance("job")
            .addPickup(Location.newInstance(10, 0), Capacity.Builder.newInstance().addDimension(0, 1).build())
            .addPickup(Location.newInstance(5, 0), Capacity.Builder.newInstance().addDimension(0, 2).build())
            .addPickup(Location.newInstance(20, 0), Capacity.Builder.newInstance().addDimension(0, 1).build())
            .build();
        VehicleType type = VehicleTypeImpl.Builder.newInstance("type").addCapacityDimension(0, 2).build();
        Vehicle v = VehicleImpl.Builder.newInstance("v").setType(type).setStartLocation(Location.newInstance(0, 0)).build();
        VehicleRoutingProblem.Builder.newInstance().addJob(cj).addVehicle(v).build();
        VehicleRoute route = VehicleRoute.emptyRoute();
        route.setVehicleAndDepartureTime(v, 0);
        stateManager.informInsertionStarts(Arrays.asList(route), Collections.emptyList());
        ServiceLoadRouteLevelConstraint loadConstraint = new ServiceLoadRouteLevelConstraint(stateManager);
        JobInsertionContext context = new JobInsertionContext(route, cj, v, null, 0.);
        Assert.assertFalse(loadConstraint.fulfilled(context));
    }

    /*
    serviceroute
     */
    @Test
    public void whenServiceRouteAndNewServiceFitsIn_itShouldReturnFulfilled() {
<<<<<<< HEAD
        stateManager.informInsertionStarts(Arrays.asList(serviceRoute), Collections.<Job>emptyList());
        Service s = mock(Service.class);
        when(s.getSize()).thenReturn(SizeDimension.Builder.newInstance().addDimension(0, 5).build());
        ServiceLoadRouteLevelConstraint loadconstraint = new ServiceLoadRouteLevelConstraint(stateManager);
=======
        stateManager.informInsertionStarts(Arrays.asList(serviceRoute), Collections.emptyList());
        Service s = Service.Builder.newInstance("service").setLocation(Location.newInstance(0))
            .addSizeDimension(0, 5).build();
        ServiceLoadRouteLevelConstraint loadConstraint = new ServiceLoadRouteLevelConstraint(stateManager);
>>>>>>> 90ad13a3

        JobInsertionContext context = new JobInsertionContext(serviceRoute, s, serviceRoute.getVehicle(), null, 0.);
        assertTrue(loadConstraint.fulfilled(context));
    }

    @Test
    public void whenServiceRouteAndNewServiceFitsInBetweenStartAndAct1_itShouldReturnFulfilled() {
        stateManager.informInsertionStarts(Arrays.asList(serviceRoute), Collections.<Job>emptyList());
        Service s = mock(Service.class);
        SizeDimension newSize = SizeDimension.Builder.newInstance().addDimension(0, 5).build();

        ServiceLoadActivityLevelConstraint loadConstraint = new ServiceLoadActivityLevelConstraint(stateManager);

        JobInsertionContext context = new JobInsertionContext(serviceRoute, s, serviceRoute.getVehicle(), null, 0.);
        ServiceActivityNEW newAct = mock(ServiceActivityNEW.class);
        when(newAct.getSize()).thenReturn(newSize);

        HardActivityConstraint.ConstraintsStatus status = loadConstraint.fulfilled(context, serviceRoute.getStart(), newAct, serviceRoute.getActivities().get(0), 0.);

        assertEquals(HardActivityConstraint.ConstraintsStatus.FULFILLED, status);
    }

    @Test
    public void whenServiceRouteAndNewServiceFitsInBetweenAc1AndAct2_itShouldReturnFulfilled() {
        stateManager.informInsertionStarts(Arrays.asList(serviceRoute), Collections.<Job>emptyList());
        Service s = mock(Service.class);
        SizeDimension newSize = SizeDimension.Builder.newInstance().addDimension(0, 5).build();

        ServiceLoadActivityLevelConstraint loadConstraint = new ServiceLoadActivityLevelConstraint(stateManager);

        JobInsertionContext context = new JobInsertionContext(serviceRoute, s, serviceRoute.getVehicle(), null, 0.);
        ServiceActivityNEW newAct = mock(ServiceActivityNEW.class);
        when(newAct.getSize()).thenReturn(newSize);

        HardActivityConstraint.ConstraintsStatus status = loadConstraint.fulfilled(context, serviceRoute.getActivities().get(0), newAct, serviceRoute.getActivities().get(1), 0.);

        assertEquals(HardActivityConstraint.ConstraintsStatus.FULFILLED, status);
    }

    @Test
    public void whenServiceRouteAndNewServiceFitsInBetweenAc2AndEnd_itShouldReturnFulfilled() {
        stateManager.informInsertionStarts(Arrays.asList(serviceRoute), Collections.<Job>emptyList());
        Service s = mock(Service.class);
        SizeDimension newSize = SizeDimension.Builder.newInstance().addDimension(0, 5).build();

        ServiceLoadActivityLevelConstraint loadConstraint = new ServiceLoadActivityLevelConstraint(stateManager);

        JobInsertionContext context = new JobInsertionContext(serviceRoute, s, serviceRoute.getVehicle(), null, 0.);
        ServiceActivityNEW newAct = mock(ServiceActivityNEW.class);
        when(newAct.getSize()).thenReturn(newSize);

        HardActivityConstraint.ConstraintsStatus status = loadConstraint.fulfilled(context, serviceRoute.getActivities().get(1), newAct, serviceRoute.getEnd(), 0.);

        assertEquals(HardActivityConstraint.ConstraintsStatus.FULFILLED, status);
    }

    /*
    service does not fit in at act level
     */
    @Test
    public void whenServiceRouteAndNewServiceDoesNotFitInBetweenStartAndAct1_itShouldReturnFulfilled() {
        stateManager.informInsertionStarts(Arrays.asList(serviceRoute), Collections.<Job>emptyList());
        Service s = mock(Service.class);
        SizeDimension newSize = SizeDimension.Builder.newInstance().addDimension(0, 6).build();

        ServiceLoadActivityLevelConstraint loadConstraint = new ServiceLoadActivityLevelConstraint(stateManager);

        JobInsertionContext context = new JobInsertionContext(serviceRoute, s, serviceRoute.getVehicle(), null, 0.);
        ServiceActivityNEW newAct = mock(ServiceActivityNEW.class);
        when(newAct.getSize()).thenReturn(newSize);

        HardActivityConstraint.ConstraintsStatus status = loadConstraint.fulfilled(context, serviceRoute.getStart(), newAct, serviceRoute.getActivities().get(0), 0.);

        assertEquals(HardActivityConstraint.ConstraintsStatus.NOT_FULFILLED, status);
    }

    @Test
    public void whenServiceRouteAndNewServiceDoesNotFitInBetweenAc1AndAct2_itShouldReturnFulfilled() {
        stateManager.informInsertionStarts(Arrays.asList(serviceRoute), Collections.<Job>emptyList());
        Service s = mock(Service.class);
        SizeDimension newSize = SizeDimension.Builder.newInstance().addDimension(0, 6).build();

        ServiceLoadActivityLevelConstraint loadConstraint = new ServiceLoadActivityLevelConstraint(stateManager);

        JobInsertionContext context = new JobInsertionContext(serviceRoute, s, serviceRoute.getVehicle(), null, 0.);
        ServiceActivityNEW newAct = mock(ServiceActivityNEW.class);
        when(newAct.getSize()).thenReturn(newSize);

        HardActivityConstraint.ConstraintsStatus status = loadConstraint.fulfilled(context, serviceRoute.getActivities().get(0), newAct, serviceRoute.getActivities().get(1), 0.);

        assertEquals(HardActivityConstraint.ConstraintsStatus.NOT_FULFILLED, status);
    }

    @Test
    public void whenServiceRouteAndNewServiceDoesNotFitInBetweenAc2AndEnd_itShouldReturnFulfilled() {
        stateManager.informInsertionStarts(Arrays.asList(serviceRoute), Collections.<Job>emptyList());
        Service s = mock(Service.class);
        SizeDimension newSize = SizeDimension.Builder.newInstance().addDimension(0, 6).build();

        ServiceLoadActivityLevelConstraint loadConstraint = new ServiceLoadActivityLevelConstraint(stateManager);

        JobInsertionContext context = new JobInsertionContext(serviceRoute, s, serviceRoute.getVehicle(), null, 0.);
        ServiceActivityNEW newAct = mock(ServiceActivityNEW.class);
        when(newAct.getSize()).thenReturn(newSize);

        HardActivityConstraint.ConstraintsStatus status = loadConstraint.fulfilled(context, serviceRoute.getActivities().get(1), newAct, serviceRoute.getEnd(), 0.);

        assertEquals(HardActivityConstraint.ConstraintsStatus.NOT_FULFILLED, status);
    }


    @Test
    public void whenServiceRouteAndNewServiceDoesNotFitIn_itShouldReturnFulfilled() {
<<<<<<< HEAD
        stateManager.informInsertionStarts(Arrays.asList(serviceRoute), Collections.<Job>emptyList());
        Service s = mock(Service.class);
        when(s.getSize()).thenReturn(SizeDimension.Builder.newInstance().addDimension(0, 6).build());
        ServiceLoadRouteLevelConstraint loadconstraint = new ServiceLoadRouteLevelConstraint(stateManager);

=======
        stateManager.informInsertionStarts(Arrays.asList(serviceRoute), Collections.emptyList());
        Service s = Service.Builder.newInstance("service").setLocation(Location.newInstance(0)).addSizeDimension(0, 6).build();
        ServiceLoadRouteLevelConstraint loadConstraint = new ServiceLoadRouteLevelConstraint(stateManager);
>>>>>>> 90ad13a3
        JobInsertionContext context = new JobInsertionContext(serviceRoute, s, serviceRoute.getVehicle(), null, 0.);
        assertFalse(loadConstraint.fulfilled(context));
    }

    /*
    pickupDeliveryRoute
    pickup 10
    delivery 5
     */
    @Test
    public void whenPDRouteRouteAndNewPickupFitsIn_itShouldReturnFulfilled() {
<<<<<<< HEAD
        stateManager.informInsertionStarts(Arrays.asList(pickup_delivery_route), Collections.<Job>emptyList());
        Pickup s = mock(Pickup.class);
        when(s.getSize()).thenReturn(SizeDimension.Builder.newInstance().addDimension(0, 10).build());
        ServiceLoadRouteLevelConstraint loadconstraint = new ServiceLoadRouteLevelConstraint(stateManager);

        JobInsertionContext context = new JobInsertionContext(pickup_delivery_route, s, serviceRoute.getVehicle(), null, 0.);
        assertTrue(loadconstraint.fulfilled(context));
=======
        stateManager.informInsertionStarts(Arrays.asList(pickupDeliveryRoute), Collections.<Job>emptyList());
        Pickup s = Pickup.Builder.newInstance("pick").addSizeDimension(0, 10).setLocation(Location.newInstance(0)).build();
        ServiceLoadRouteLevelConstraint loadConstraint = new ServiceLoadRouteLevelConstraint(stateManager);
        JobInsertionContext context = new JobInsertionContext(pickupDeliveryRoute, s, serviceRoute.getVehicle(), null, 0.);
        assertTrue(loadConstraint.fulfilled(context));
>>>>>>> 90ad13a3
    }

    @Test
    public void whenPDRouteRouteAndNewDeliveryFitsIn_itShouldReturnFulfilled() {
<<<<<<< HEAD
        stateManager.informInsertionStarts(Arrays.asList(pickup_delivery_route), Collections.<Job>emptyList());
        Delivery s = mock(Delivery.class);
        when(s.getSize()).thenReturn(SizeDimension.Builder.newInstance().addDimension(0, 15).build());
        ServiceLoadRouteLevelConstraint loadconstraint = new ServiceLoadRouteLevelConstraint(stateManager);

        JobInsertionContext context = new JobInsertionContext(pickup_delivery_route, s, serviceRoute.getVehicle(), null, 0.);
        assertTrue(loadconstraint.fulfilled(context));
=======
        stateManager.informInsertionStarts(Arrays.asList(pickupDeliveryRoute), Collections.emptyList());
        Delivery s = Delivery.Builder.newInstance("del").addSizeDimension(0, 15).setLocation(Location.newInstance(0)).build();
        ServiceLoadRouteLevelConstraint loadConstraint = new ServiceLoadRouteLevelConstraint(stateManager);
        JobInsertionContext context = new JobInsertionContext(pickupDeliveryRoute, s, serviceRoute.getVehicle(), null, 0.);
        assertTrue(loadConstraint.fulfilled(context));
>>>>>>> 90ad13a3
    }

    @Test
    public void whenPDRouteRouteAndNewPickupDoesNotFitIn_itShouldReturnNotFulfilled() {
<<<<<<< HEAD
        stateManager.informInsertionStarts(Arrays.asList(pickup_delivery_route), Collections.<Job>emptyList());
        Pickup s = mock(Pickup.class);
        when(s.getSize()).thenReturn(SizeDimension.Builder.newInstance().addDimension(0, 11).build());
        ServiceLoadRouteLevelConstraint loadconstraint = new ServiceLoadRouteLevelConstraint(stateManager);

        JobInsertionContext context = new JobInsertionContext(pickup_delivery_route, s, serviceRoute.getVehicle(), null, 0.);
        assertFalse(loadconstraint.fulfilled(context));
=======
        stateManager.informInsertionStarts(Arrays.asList(pickupDeliveryRoute), Collections.<Job>emptyList());
        Pickup s = Pickup.Builder.newInstance("pickup")
            .setLocation(Location.newInstance(0))
            .addSizeDimension(0, 11).build();
        ServiceLoadRouteLevelConstraint loadConstraint = new ServiceLoadRouteLevelConstraint(stateManager);
        JobInsertionContext context = new JobInsertionContext(pickupDeliveryRoute, s, serviceRoute.getVehicle(), null, 0.);
        assertFalse(loadConstraint.fulfilled(context));
>>>>>>> 90ad13a3
    }

    @Test
    public void whenPDRouteRouteAndNewDeliveryDoesNotFitIn_itShouldReturnNotFulfilled() {
<<<<<<< HEAD
        stateManager.informInsertionStarts(Arrays.asList(pickup_delivery_route), Collections.<Job>emptyList());
        Delivery s = mock(Delivery.class);
        when(s.getSize()).thenReturn(SizeDimension.Builder.newInstance().addDimension(0, 16).build());
        ServiceLoadRouteLevelConstraint loadconstraint = new ServiceLoadRouteLevelConstraint(stateManager);
=======
        stateManager.informInsertionStarts(Arrays.asList(pickupDeliveryRoute), Collections.<Job>emptyList());
        Delivery s = Delivery.Builder.newInstance("del").setLocation(Location.newInstance(0))
            .addSizeDimension(0, 16).build();
        ServiceLoadRouteLevelConstraint loadConstraint = new ServiceLoadRouteLevelConstraint(stateManager);
>>>>>>> 90ad13a3

        JobInsertionContext context = new JobInsertionContext(pickupDeliveryRoute, s, serviceRoute.getVehicle(), null, 0.);
        assertFalse(loadConstraint.fulfilled(context));
    }

    /*
    pick fits in between activities
     */
    @Test
    public void whenPDRoute_newPickupShouldFitInBetweenStartAndAct1() {
        stateManager.informInsertionStarts(Arrays.asList(pickupDeliveryRoute), Collections.<Job>emptyList());
        Pickup s = mock(Pickup.class);
        SizeDimension newSize = SizeDimension.Builder.newInstance().addDimension(0, 5).build();

        ServiceLoadActivityLevelConstraint loadConstraint = new ServiceLoadActivityLevelConstraint(stateManager);

        JobInsertionContext context = new JobInsertionContext(pickupDeliveryRoute, s, pickupDeliveryRoute.getVehicle(), null, 0.);
        PickupActivityNEW newAct = new PickupActivityNEW(s, "pick", null, 0, newSize,
            TimeWindows.ANY_TIME.getTimeWindows());

        HardActivityConstraint.ConstraintsStatus status = loadConstraint.fulfilled(context, pickupDeliveryRoute.getStart(), newAct, pickupDeliveryRoute.getActivities().get(0), 0.);

        assertEquals(HardActivityConstraint.ConstraintsStatus.FULFILLED, status);
    }

    @Test
    public void whenPDRoute_newPickupShouldFitInBetweenAct1AndAct2() {
        stateManager.informInsertionStarts(Arrays.asList(pickupDeliveryRoute), Collections.<Job>emptyList());
        Pickup s = mock(Pickup.class);
        SizeDimension newSize = SizeDimension.Builder.newInstance().addDimension(0, 5).build();

        ServiceLoadActivityLevelConstraint loadConstraint = new ServiceLoadActivityLevelConstraint(stateManager);

        JobInsertionContext context = new JobInsertionContext(pickupDeliveryRoute, s, pickupDeliveryRoute.getVehicle(), null, 0.);
        PickupActivityNEW newAct = new PickupActivityNEW(s, "pick", null, 0, newSize,
            TimeWindows.ANY_TIME.getTimeWindows());

        HardActivityConstraint.ConstraintsStatus status = loadConstraint.fulfilled(context, pickupDeliveryRoute.getActivities().get(0), newAct, pickupDeliveryRoute.getActivities().get(1), 0.);

        assertEquals(HardActivityConstraint.ConstraintsStatus.FULFILLED, status);
    }

    @Test
    public void whenPDRoute_newPickupShouldFitInBetweenAct2AndEnd() {
        stateManager.informInsertionStarts(Arrays.asList(pickupDeliveryRoute), Collections.<Job>emptyList());
        Pickup s = mock(Pickup.class);
        SizeDimension newSize = SizeDimension.Builder.newInstance().addDimension(0, 10).build();

        ServiceLoadActivityLevelConstraint loadConstraint = new ServiceLoadActivityLevelConstraint(stateManager);

        JobInsertionContext context = new JobInsertionContext(pickupDeliveryRoute, s, pickupDeliveryRoute.getVehicle(), null, 0.);
        PickupActivityNEW newAct = new PickupActivityNEW(s, "pick", null, 0, newSize,
            TimeWindows.ANY_TIME.getTimeWindows());

        HardActivityConstraint.ConstraintsStatus status = loadConstraint.fulfilled(context, pickupDeliveryRoute.getActivities().get(1), newAct, pickupDeliveryRoute.getEnd(), 0.);

        assertEquals(HardActivityConstraint.ConstraintsStatus.FULFILLED, status);
    }

    /*
    pickup does not fit in between activities
     */
    @Test
    public void whenPDRoute_newPickupShouldNotFitInBetweenStartAndAct1() {
        stateManager.informInsertionStarts(Arrays.asList(pickupDeliveryRoute), Collections.<Job>emptyList());
        Pickup s = mock(Pickup.class);
        SizeDimension newSize = SizeDimension.Builder.newInstance().addDimension(0, 6).build();

        ServiceLoadActivityLevelConstraint loadConstraint = new ServiceLoadActivityLevelConstraint(stateManager);

        JobInsertionContext context = new JobInsertionContext(pickupDeliveryRoute, s, pickupDeliveryRoute.getVehicle(), null, 0.);
        PickupActivityNEW newAct = new PickupActivityNEW(s, "pick", null, 0, newSize,
            TimeWindows.ANY_TIME.getTimeWindows());

        HardActivityConstraint.ConstraintsStatus status = loadConstraint.fulfilled(context, pickupDeliveryRoute.getStart(), newAct, pickupDeliveryRoute.getActivities().get(0), 0.);

        assertEquals(HardActivityConstraint.ConstraintsStatus.NOT_FULFILLED, status);
    }

    @Test
    public void whenPDRoute_newPickupShouldNotFitInBetweenAct1AndAct2() {
        stateManager.informInsertionStarts(Arrays.asList(pickupDeliveryRoute), Collections.<Job>emptyList());
        Pickup s = mock(Pickup.class);
        SizeDimension newSize = SizeDimension.Builder.newInstance().addDimension(0, 6).build();

        ServiceLoadActivityLevelConstraint loadConstraint = new ServiceLoadActivityLevelConstraint(stateManager);

        JobInsertionContext context = new JobInsertionContext(pickupDeliveryRoute, s, pickupDeliveryRoute.getVehicle(), null, 0.);
        PickupActivityNEW newAct = new PickupActivityNEW(s, "pick", null, 0, newSize,
            TimeWindows.ANY_TIME.getTimeWindows());

        HardActivityConstraint.ConstraintsStatus status = loadConstraint.fulfilled(context, pickupDeliveryRoute.getActivities().get(0), newAct, pickupDeliveryRoute.getActivities().get(1), 0.);

        assertEquals(HardActivityConstraint.ConstraintsStatus.NOT_FULFILLED, status);
    }

    @Test
    public void whenPDRoute_newPickupShouldNotFitInBetweenAct2AndEnd() {
        stateManager.informInsertionStarts(Arrays.asList(pickupDeliveryRoute), Collections.<Job>emptyList());
        Pickup s = mock(Pickup.class);
        SizeDimension newSize = SizeDimension.Builder.newInstance().addDimension(0, 11).build();

        ServiceLoadActivityLevelConstraint loadConstraint = new ServiceLoadActivityLevelConstraint(stateManager);

        JobInsertionContext context = new JobInsertionContext(pickupDeliveryRoute, s, pickupDeliveryRoute.getVehicle(), null, 0.);
        PickupActivityNEW newAct = new PickupActivityNEW(s, "pick", null, 0, newSize,
            TimeWindows.ANY_TIME.getTimeWindows());

        HardActivityConstraint.ConstraintsStatus status = loadConstraint.fulfilled(context, pickupDeliveryRoute.getActivities().get(1), newAct, pickupDeliveryRoute.getEnd(), 0.);

        assertEquals(HardActivityConstraint.ConstraintsStatus.NOT_FULFILLED, status);
    }


    /*
    pick fits in between activities
     */
    @Test
    public void whenPDRoute_newDeliveryShouldFitInBetweenStartAndAct1() {
        stateManager.informInsertionStarts(Arrays.asList(pickupDeliveryRoute), Collections.<Job>emptyList());
        Delivery s = mock(Delivery.class);
        SizeDimension newSize = SizeDimension.Builder.newInstance().addDimension(0, 15).build();

        ServiceLoadActivityLevelConstraint loadConstraint = new ServiceLoadActivityLevelConstraint(stateManager);

        JobInsertionContext context = new JobInsertionContext(pickupDeliveryRoute, s, pickupDeliveryRoute.getVehicle(), null, 0.);
        DeliveryActivityNEW newAct = new DeliveryActivityNEW(s, "del", null, 0,
            newSize.invert(),
            TimeWindows.ANY_TIME.getTimeWindows());

        HardActivityConstraint.ConstraintsStatus status = loadConstraint.fulfilled(context, pickupDeliveryRoute.getStart(), newAct, pickupDeliveryRoute.getActivities().get(0), 0.);

        assertEquals(HardActivityConstraint.ConstraintsStatus.FULFILLED, status);
    }

    @Test
    public void whenPDRoute_newDeliveryShouldNotFitInBetweenStartAndAct1() {
        stateManager.informInsertionStarts(Arrays.asList(pickupDeliveryRoute), Collections.<Job>emptyList());
        Delivery s = mock(Delivery.class);
        SizeDimension newSize = SizeDimension.Builder.newInstance().addDimension(0, 16).build();

        ServiceLoadActivityLevelConstraint loadConstraint = new ServiceLoadActivityLevelConstraint(stateManager);

        JobInsertionContext context = new JobInsertionContext(pickupDeliveryRoute, s, pickupDeliveryRoute.getVehicle(), null, 0.);
        DeliveryActivityNEW newAct = new DeliveryActivityNEW(s, "del", null, 0,
            newSize.invert(),
            TimeWindows.ANY_TIME.getTimeWindows());

        HardActivityConstraint.ConstraintsStatus status = loadConstraint.fulfilled(context, pickupDeliveryRoute.getStart(), newAct, pickupDeliveryRoute.getActivities().get(0), 0.);

        assertEquals(HardActivityConstraint.ConstraintsStatus.NOT_FULFILLED_BREAK, status);
    }

    @Test
    public void whenPDRoute_newDeliveryShouldFitInBetweenAct1AndAct2() {
        stateManager.informInsertionStarts(Arrays.asList(pickupDeliveryRoute), Collections.<Job>emptyList());
        Delivery s = mock(Delivery.class);
        SizeDimension newSize = SizeDimension.Builder.newInstance().addDimension(0, 5).build();

        ServiceLoadActivityLevelConstraint loadConstraint = new ServiceLoadActivityLevelConstraint(stateManager);

        JobInsertionContext context = new JobInsertionContext(pickupDeliveryRoute, s, pickupDeliveryRoute.getVehicle(), null, 0.);
        DeliveryActivityNEW newAct = new DeliveryActivityNEW(s, "del", null, 0,
            newSize.invert(),
            TimeWindows.ANY_TIME.getTimeWindows());

        HardActivityConstraint.ConstraintsStatus status = loadConstraint.fulfilled(context, pickupDeliveryRoute.getActivities().get(0), newAct, pickupDeliveryRoute.getActivities().get(1), 0.);

        assertEquals(HardActivityConstraint.ConstraintsStatus.FULFILLED, status);
    }

    @Test
    public void whenPDRoute_newDeliveryNotShouldFitInBetweenAct1AndAct2() {
        stateManager.informInsertionStarts(Arrays.asList(pickupDeliveryRoute), Collections.<Job>emptyList());
        Delivery s = mock(Delivery.class);
        SizeDimension newSize = SizeDimension.Builder.newInstance().addDimension(0, 6).build();

        ServiceLoadActivityLevelConstraint loadConstraint = new ServiceLoadActivityLevelConstraint(stateManager);

        JobInsertionContext context = new JobInsertionContext(pickupDeliveryRoute, s, pickupDeliveryRoute.getVehicle(), null, 0.);
        DeliveryActivityNEW newAct = new DeliveryActivityNEW(s, "del", null, 0,
            newSize.invert(),
            TimeWindows.ANY_TIME.getTimeWindows());

        HardActivityConstraint.ConstraintsStatus status = loadConstraint.fulfilled(context, pickupDeliveryRoute.getActivities().get(0), newAct, pickupDeliveryRoute.getActivities().get(1), 0.);

        assertEquals(HardActivityConstraint.ConstraintsStatus.NOT_FULFILLED_BREAK, status);
    }

    @Test
    public void whenPDRoute_newDeliveryShouldFitInBetweenAct2AndEnd() {
        stateManager.informInsertionStarts(Arrays.asList(pickupDeliveryRoute), Collections.<Job>emptyList());
        Delivery s = mock(Delivery.class);
        SizeDimension newSize = SizeDimension.Builder.newInstance().addDimension(0, 5).build();

        ServiceLoadActivityLevelConstraint loadConstraint = new ServiceLoadActivityLevelConstraint(stateManager);

        JobInsertionContext context = new JobInsertionContext(pickupDeliveryRoute, s, pickupDeliveryRoute.getVehicle(), null, 0.);
        DeliveryActivityNEW newAct = new DeliveryActivityNEW(s, "del", null, 0,
            newSize.invert(),
            TimeWindows.ANY_TIME.getTimeWindows());

        HardActivityConstraint.ConstraintsStatus status = loadConstraint.fulfilled(context, pickupDeliveryRoute.getActivities().get(1), newAct, pickupDeliveryRoute.getEnd(), 0.);

        assertEquals(HardActivityConstraint.ConstraintsStatus.FULFILLED, status);
    }

    @Test
    public void whenPDRoute_newDeliveryShouldNotFitInBetweenAct2AndEnd() {
        stateManager.informInsertionStarts(Arrays.asList(pickupDeliveryRoute), Collections.<Job>emptyList());
        Delivery s = mock(Delivery.class);
        SizeDimension newSize = SizeDimension.Builder.newInstance().addDimension(0, 6).build();

        ServiceLoadActivityLevelConstraint loadConstraint = new ServiceLoadActivityLevelConstraint(stateManager);

        JobInsertionContext context = new JobInsertionContext(pickupDeliveryRoute, s, pickupDeliveryRoute.getVehicle(), null, 0.);
        DeliveryActivityNEW newAct = new DeliveryActivityNEW(s, "del", null, 0,
            newSize.invert(),
            TimeWindows.ANY_TIME.getTimeWindows());

        HardActivityConstraint.ConstraintsStatus status = loadConstraint.fulfilled(context, pickupDeliveryRoute.getActivities().get(1), newAct, pickupDeliveryRoute.getEnd(), 0.);

        assertEquals(HardActivityConstraint.ConstraintsStatus.NOT_FULFILLED_BREAK, status);
    }

    @Test
    public void whenPDRouteAndNewServiceFitsInBetweenAc1AndAct2_itShouldReturnFulfilled() {
        stateManager.informInsertionStarts(Arrays.asList(pickupDeliveryRoute), Collections.<Job>emptyList());
        Service s = mock(Service.class);
        SizeDimension newSize = SizeDimension.Builder.newInstance().addDimension(0, 5).build();

        ServiceLoadActivityLevelConstraint loadConstraint = new ServiceLoadActivityLevelConstraint(stateManager);

        JobInsertionContext context = new JobInsertionContext(serviceRoute, s, serviceRoute.getVehicle(), null, 0.);
        ServiceActivityNEW newAct = mock(ServiceActivityNEW.class);
        when(newAct.getSize()).thenReturn(newSize);

        HardActivityConstraint.ConstraintsStatus status = loadConstraint.fulfilled(context, serviceRoute.getActivities().get(0), newAct, serviceRoute.getActivities().get(1), 0.);

        assertEquals(HardActivityConstraint.ConstraintsStatus.FULFILLED, status);
    }

    @Test
    public void whenPDRouteAndNewServiceFitsInBetweenAc2AndEnd_itShouldReturnFulfilled() {
        stateManager.informInsertionStarts(Arrays.asList(pickupDeliveryRoute), Collections.<Job>emptyList());
        Service s = mock(Service.class);
        SizeDimension newSize = SizeDimension.Builder.newInstance().addDimension(0, 5).build();

        ServiceLoadActivityLevelConstraint loadConstraint = new ServiceLoadActivityLevelConstraint(stateManager);

        JobInsertionContext context = new JobInsertionContext(serviceRoute, s, serviceRoute.getVehicle(), null, 0.);
        ServiceActivityNEW newAct = mock(ServiceActivityNEW.class);
        when(newAct.getSize()).thenReturn(newSize);

        HardActivityConstraint.ConstraintsStatus status = loadConstraint.fulfilled(context, serviceRoute.getActivities().get(1), newAct, serviceRoute.getEnd(), 0.);

        assertEquals(HardActivityConstraint.ConstraintsStatus.FULFILLED, status);
    }

    /*
    service does not fit in at act level
     */
    @Test
    public void whenPDRouteAndNewServiceDoesNotFitInBetweenStartAndAct1_itShouldReturnFulfilled() {
        stateManager.informInsertionStarts(Arrays.asList(serviceRoute), Collections.<Job>emptyList());
        Service s = mock(Service.class);
        SizeDimension newSize = SizeDimension.Builder.newInstance().addDimension(0, 6).build();

        ServiceLoadActivityLevelConstraint loadConstraint = new ServiceLoadActivityLevelConstraint(stateManager);

        JobInsertionContext context = new JobInsertionContext(serviceRoute, s, serviceRoute.getVehicle(), null, 0.);
        ServiceActivityNEW newAct = mock(ServiceActivityNEW.class);
        when(newAct.getSize()).thenReturn(newSize);

        HardActivityConstraint.ConstraintsStatus status = loadConstraint.fulfilled(context, serviceRoute.getStart(), newAct, serviceRoute.getActivities().get(0), 0.);

        assertEquals(HardActivityConstraint.ConstraintsStatus.NOT_FULFILLED, status);
    }

    @Test
    public void whenPDRouteAndNewServiceDoesNotFitInBetweenAc1AndAct2_itShouldReturnFulfilled() {
        stateManager.informInsertionStarts(Arrays.asList(pickupDeliveryRoute), Collections.<Job>emptyList());
        Service s = mock(Service.class);
        SizeDimension newSize = SizeDimension.Builder.newInstance().addDimension(0, 6).build();

        ServiceLoadActivityLevelConstraint loadConstraint = new ServiceLoadActivityLevelConstraint(stateManager);

        JobInsertionContext context = new JobInsertionContext(serviceRoute, s, serviceRoute.getVehicle(), null, 0.);
        ServiceActivityNEW newAct = mock(ServiceActivityNEW.class);
        when(newAct.getSize()).thenReturn(newSize);

        HardActivityConstraint.ConstraintsStatus status = loadConstraint.fulfilled(context, serviceRoute.getActivities().get(0), newAct, serviceRoute.getActivities().get(1), 0.);

        assertEquals(HardActivityConstraint.ConstraintsStatus.NOT_FULFILLED, status);
    }

    @Test
    public void whenPDRouteAndNewServiceDoesNotFitInBetweenAc2AndEnd_itShouldReturnFulfilled() {
        stateManager.informInsertionStarts(Arrays.asList(serviceRoute), Collections.<Job>emptyList());
        Service s = mock(Service.class);
        SizeDimension newSize = SizeDimension.Builder.newInstance().addDimension(0, 6).build();

        ServiceLoadActivityLevelConstraint loadConstraint = new ServiceLoadActivityLevelConstraint(stateManager);

        JobInsertionContext context = new JobInsertionContext(serviceRoute, s, serviceRoute.getVehicle(), null, 0.);
        ServiceActivityNEW newAct = mock(ServiceActivityNEW.class);
        when(newAct.getSize()).thenReturn(newSize);

        HardActivityConstraint.ConstraintsStatus status = loadConstraint.fulfilled(context, serviceRoute.getActivities().get(1), newAct, serviceRoute.getEnd(), 0.);

        assertEquals(HardActivityConstraint.ConstraintsStatus.NOT_FULFILLED, status);
    }


    @Test
    public void whenPDRouteAndNewServiceDoesNotFitIn_itShouldReturnFulfilled() {
        stateManager.informInsertionStarts(Arrays.asList(serviceRoute), Collections.<Job>emptyList());
<<<<<<< HEAD
        Service s = mock(Service.class);
        when(s.getSize()).thenReturn(SizeDimension.Builder.newInstance().addDimension(0, 6).build());
        ServiceLoadRouteLevelConstraint loadconstraint = new ServiceLoadRouteLevelConstraint(stateManager);

=======
        Service s = Service.Builder.newInstance("service").addSizeDimension(0, 6).setLocation(Location.newInstance(0)).build();
        ServiceLoadRouteLevelConstraint loadConstraint = new ServiceLoadRouteLevelConstraint(stateManager);
>>>>>>> 90ad13a3
        JobInsertionContext context = new JobInsertionContext(serviceRoute, s, serviceRoute.getVehicle(), null, 0.);
        assertFalse(loadConstraint.fulfilled(context));
    }

    /*
shipment route
shipment1 10
shipment2 5

pickup(s1) pickup(s2) delivery(s2) deliver(s1)
     */

    @Test
    public void whenShipmentRouteAndPickupOfNewShipmentShouldFitInBetweenStartAndAct1() {
        stateManager.informInsertionStarts(Arrays.asList(shipmentRoute), Collections.<Job>emptyList());
        Shipment s = mock(Shipment.class);
        SizeDimension newSize = SizeDimension.Builder.newInstance().addDimension(0, 20).build();


        JobInsertionContext context = new JobInsertionContext(shipmentRoute, s, shipmentRoute.getVehicle(), null, 0.);

        PickupActivityNEW newAct = new PickupActivityNEW(s, "pick", null, 0, newSize,
            TimeWindows.ANY_TIME.getTimeWindows());
        PickupAndDeliverShipmentLoadActivityLevelConstraint loadConstraint = new PickupAndDeliverShipmentLoadActivityLevelConstraint(stateManager);
        HardActivityConstraint.ConstraintsStatus status = loadConstraint.fulfilled(context, shipmentRoute.getStart(), newAct, shipmentRoute.getActivities().get(0), 0.);

        assertEquals(HardActivityConstraint.ConstraintsStatus.FULFILLED, status);

    }

    @Test
    public void whenShipmentRouteAndPickupOfNewShipmentShouldNotFitInBetweenStartAndAct1() {
        stateManager.informInsertionStarts(Arrays.asList(shipmentRoute), Collections.<Job>emptyList());
        Shipment s = mock(Shipment.class);
        SizeDimension newSize = SizeDimension.Builder.newInstance().addDimension(0, 21).build();


        JobInsertionContext context = new JobInsertionContext(shipmentRoute, s, shipmentRoute.getVehicle(), null, 0.);

        PickupActivityNEW newAct = new PickupActivityNEW(s, "pick", null, 0, newSize,
            TimeWindows.ANY_TIME.getTimeWindows());
        PickupAndDeliverShipmentLoadActivityLevelConstraint loadConstraint = new PickupAndDeliverShipmentLoadActivityLevelConstraint(stateManager);
        HardActivityConstraint.ConstraintsStatus status = loadConstraint.fulfilled(context, shipmentRoute.getStart(), newAct, shipmentRoute.getActivities().get(0), 0.);

        assertEquals(HardActivityConstraint.ConstraintsStatus.NOT_FULFILLED, status);

    }

    @Test
    public void whenShipmentRouteAndPickupOfNewShipmentShouldFitInBetweenAct1AndAct2() {
        stateManager.informInsertionStarts(Arrays.asList(shipmentRoute), Collections.<Job>emptyList());
        Shipment s = mock(Shipment.class);
        SizeDimension newSize = SizeDimension.Builder.newInstance().addDimension(0, 10).build();


        JobInsertionContext context = new JobInsertionContext(shipmentRoute, s, shipmentRoute.getVehicle(), null, 0.);

        PickupActivityNEW newAct = new PickupActivityNEW(s, "pick", null, 0, newSize,
            TimeWindows.ANY_TIME.getTimeWindows());
        PickupAndDeliverShipmentLoadActivityLevelConstraint loadConstraint = new PickupAndDeliverShipmentLoadActivityLevelConstraint(stateManager);
        HardActivityConstraint.ConstraintsStatus status = loadConstraint.fulfilled(context, shipmentRoute.getActivities().get(0), newAct, shipmentRoute.getActivities().get(1), 0.);

        assertEquals(HardActivityConstraint.ConstraintsStatus.FULFILLED, status);

    }

    @Test
    public void whenShipmentRouteAndPickupOfNewShipmentShouldNotFitInBetweenAct1AndAct2() {
        stateManager.informInsertionStarts(Arrays.asList(shipmentRoute), Collections.<Job>emptyList());
        Shipment s = mock(Shipment.class);
        SizeDimension newSize = SizeDimension.Builder.newInstance().addDimension(0, 11).build();


        JobInsertionContext context = new JobInsertionContext(shipmentRoute, s, shipmentRoute.getVehicle(), null, 0.);

        PickupActivityNEW newAct = new PickupActivityNEW(s, "pick", null, 0, newSize,
            TimeWindows.ANY_TIME.getTimeWindows());
        PickupAndDeliverShipmentLoadActivityLevelConstraint loadConstraint = new PickupAndDeliverShipmentLoadActivityLevelConstraint(stateManager);
        HardActivityConstraint.ConstraintsStatus status = loadConstraint.fulfilled(context, shipmentRoute.getActivities().get(0), newAct, shipmentRoute.getActivities().get(1), 0.);

        assertEquals(HardActivityConstraint.ConstraintsStatus.NOT_FULFILLED, status);

    }

    @Test
    public void whenShipmentRouteAndPickupOfNewShipmentShouldFitInBetweenAct2AndAct3() {
        stateManager.informInsertionStarts(Arrays.asList(shipmentRoute), Collections.<Job>emptyList());
        Shipment s = mock(Shipment.class);
        SizeDimension newSize = SizeDimension.Builder.newInstance().addDimension(0, 5).build();


        JobInsertionContext context = new JobInsertionContext(shipmentRoute, s, shipmentRoute.getVehicle(), null, 0.);

        PickupActivityNEW newAct = new PickupActivityNEW(s, "pick", null, 0, newSize,
            TimeWindows.ANY_TIME.getTimeWindows());
        PickupAndDeliverShipmentLoadActivityLevelConstraint loadConstraint = new PickupAndDeliverShipmentLoadActivityLevelConstraint(stateManager);
        HardActivityConstraint.ConstraintsStatus status = loadConstraint.fulfilled(context, shipmentRoute.getActivities().get(1), newAct, shipmentRoute.getActivities().get(2), 0.);

        assertEquals(HardActivityConstraint.ConstraintsStatus.FULFILLED, status);

    }

    @Test
    public void whenShipmentRouteAndPickupOfNewShipmentShouldNotFitInBetweenAct2AndAct3() {
        stateManager.informInsertionStarts(Arrays.asList(shipmentRoute), Collections.<Job>emptyList());
        Shipment s = mock(Shipment.class);
        SizeDimension newSize = SizeDimension.Builder.newInstance().addDimension(0, 6).build();


        JobInsertionContext context = new JobInsertionContext(shipmentRoute, s, shipmentRoute.getVehicle(), null, 0.);

        PickupActivityNEW newAct = new PickupActivityNEW(s, "pick", null, 0, newSize,
            TimeWindows.ANY_TIME.getTimeWindows());
        PickupAndDeliverShipmentLoadActivityLevelConstraint loadConstraint = new PickupAndDeliverShipmentLoadActivityLevelConstraint(stateManager);
        HardActivityConstraint.ConstraintsStatus status = loadConstraint.fulfilled(context, shipmentRoute.getActivities().get(1), newAct, shipmentRoute.getActivities().get(2), 0.);

        assertEquals(HardActivityConstraint.ConstraintsStatus.NOT_FULFILLED, status);

    }

    @Test
    public void whenShipmentRouteAndPickupOfNewShipmentShouldFitInBetweenAct3AndAct4() {
        stateManager.informInsertionStarts(Arrays.asList(shipmentRoute), Collections.<Job>emptyList());
        Shipment s = mock(Shipment.class);
        SizeDimension newSize = SizeDimension.Builder.newInstance().addDimension(0, 10).build();


        JobInsertionContext context = new JobInsertionContext(shipmentRoute, s, shipmentRoute.getVehicle(), null, 0.);

        PickupActivityNEW newAct = new PickupActivityNEW(s, "pick", null, 0, newSize,
            TimeWindows.ANY_TIME.getTimeWindows());
        PickupAndDeliverShipmentLoadActivityLevelConstraint loadConstraint = new PickupAndDeliverShipmentLoadActivityLevelConstraint(stateManager);
        HardActivityConstraint.ConstraintsStatus status = loadConstraint.fulfilled(context, shipmentRoute.getActivities().get(2), newAct, shipmentRoute.getActivities().get(3), 0.);

        assertEquals(HardActivityConstraint.ConstraintsStatus.FULFILLED, status);

    }

    @Test
    public void whenShipmentRouteAndPickupOfNewShipmentShouldNotFitInBetweenAct3AndAct4() {
        stateManager.informInsertionStarts(Arrays.asList(shipmentRoute), Collections.<Job>emptyList());
        Shipment s = mock(Shipment.class);
        SizeDimension newSize = SizeDimension.Builder.newInstance().addDimension(0, 11).build();


        JobInsertionContext context = new JobInsertionContext(shipmentRoute, s, shipmentRoute.getVehicle(), null, 0.);

        PickupActivityNEW newAct = new PickupActivityNEW(s, "pick", null, 0, newSize,
            TimeWindows.ANY_TIME.getTimeWindows());
        PickupAndDeliverShipmentLoadActivityLevelConstraint loadConstraint = new PickupAndDeliverShipmentLoadActivityLevelConstraint(stateManager);
        HardActivityConstraint.ConstraintsStatus status = loadConstraint.fulfilled(context, shipmentRoute.getActivities().get(2), newAct, shipmentRoute.getActivities().get(3), 0.);

        assertEquals(HardActivityConstraint.ConstraintsStatus.NOT_FULFILLED, status);

    }

    @Test
    public void whenShipmentRouteAndPickupOfNewShipmentShouldFitInBetweenAct4AndEnd() {
        stateManager.informInsertionStarts(Arrays.asList(shipmentRoute), Collections.<Job>emptyList());
        Shipment s = mock(Shipment.class);
        SizeDimension newSize = SizeDimension.Builder.newInstance().addDimension(0, 20).build();


        JobInsertionContext context = new JobInsertionContext(shipmentRoute, s, shipmentRoute.getVehicle(), null, 0.);

        PickupActivityNEW newAct = new PickupActivityNEW(s, "pick", null, 0, newSize,
            TimeWindows.ANY_TIME.getTimeWindows());
        PickupAndDeliverShipmentLoadActivityLevelConstraint loadConstraint = new PickupAndDeliverShipmentLoadActivityLevelConstraint(stateManager);
        HardActivityConstraint.ConstraintsStatus status = loadConstraint.fulfilled(context, shipmentRoute.getActivities().get(3), newAct, shipmentRoute.getEnd(), 0.);

        assertEquals(HardActivityConstraint.ConstraintsStatus.FULFILLED, status);

    }

    @Test
    public void whenShipmentRouteAndPickupOfNewShipmentShouldNotFitInBetweenAct4AndEnd() {
        stateManager.informInsertionStarts(Arrays.asList(shipmentRoute), Collections.<Job>emptyList());
        Shipment s = mock(Shipment.class);
        SizeDimension newSize = SizeDimension.Builder.newInstance().addDimension(0, 21).build();


        JobInsertionContext context = new JobInsertionContext(shipmentRoute, s, shipmentRoute.getVehicle(), null, 0.);

        PickupActivityNEW newAct = new PickupActivityNEW(s, "pick", null, 0, newSize,
            TimeWindows.ANY_TIME.getTimeWindows());
        PickupAndDeliverShipmentLoadActivityLevelConstraint loadConstraint = new PickupAndDeliverShipmentLoadActivityLevelConstraint(stateManager);
        HardActivityConstraint.ConstraintsStatus status = loadConstraint.fulfilled(context, shipmentRoute.getActivities().get(3), newAct, shipmentRoute.getEnd(), 0.);

        assertEquals(HardActivityConstraint.ConstraintsStatus.NOT_FULFILLED, status);

    }

    /*
    deliverShipment
     */

    @Test
    public void whenShipmentRouteAndDeliveryOfNewShipmentShouldFitInBetweenStartAndAct1() {
        stateManager.informInsertionStarts(Arrays.asList(shipmentRoute), Collections.<Job>emptyList());
        Shipment s = mock(Shipment.class);
        SizeDimension newSize = SizeDimension.Builder.newInstance().addDimension(0, 20).build();


        JobInsertionContext context = new JobInsertionContext(shipmentRoute, s, shipmentRoute.getVehicle(), null, 0.);

        DeliveryActivityNEW newAct = new DeliveryActivityNEW(s, "pick", null, 0,
            newSize.invert(), TimeWindows.ANY_TIME.getTimeWindows());
        PickupAndDeliverShipmentLoadActivityLevelConstraint loadConstraint = new PickupAndDeliverShipmentLoadActivityLevelConstraint(stateManager);
        HardActivityConstraint.ConstraintsStatus status = loadConstraint.fulfilled(context, shipmentRoute.getStart(), newAct, shipmentRoute.getActivities().get(0), 0.);

        assertEquals(HardActivityConstraint.ConstraintsStatus.FULFILLED, status);

    }

    @Test
    public void whenShipmentRouteAndDeliveryOfNewShipmentShouldNotFitInBetweenStartAndAct1() {
        stateManager.informInsertionStarts(Arrays.asList(shipmentRoute), Collections.<Job>emptyList());
        Shipment s = mock(Shipment.class);
        SizeDimension newSize = SizeDimension.Builder.newInstance().addDimension(0, 21).build();


        JobInsertionContext context = new JobInsertionContext(shipmentRoute, s, shipmentRoute.getVehicle(), null, 0.);

        DeliveryActivityNEW newAct = new DeliveryActivityNEW(s, "pick", null, 0,
            newSize.invert(), TimeWindows.ANY_TIME.getTimeWindows());
        PickupAndDeliverShipmentLoadActivityLevelConstraint loadConstraint = new PickupAndDeliverShipmentLoadActivityLevelConstraint(stateManager);
        HardActivityConstraint.ConstraintsStatus status = loadConstraint.fulfilled(context, shipmentRoute.getStart(), newAct, shipmentRoute.getActivities().get(0), 0.);

        assertEquals(HardActivityConstraint.ConstraintsStatus.NOT_FULFILLED_BREAK, status);

    }

    @Test
    public void whenShipmentRouteAndDeliveryOfNewShipmentShouldFitInBetweenAct1AndAct2() {
        stateManager.informInsertionStarts(Arrays.asList(shipmentRoute), Collections.<Job>emptyList());
        Shipment s = mock(Shipment.class);
        SizeDimension newSize = SizeDimension.Builder.newInstance().addDimension(0, 10).build();


        JobInsertionContext context = new JobInsertionContext(shipmentRoute, s, shipmentRoute.getVehicle(), null, 0.);

        DeliveryActivityNEW newAct = new DeliveryActivityNEW(s, "pick", null, 0,
            newSize.invert(), TimeWindows.ANY_TIME.getTimeWindows());
        PickupAndDeliverShipmentLoadActivityLevelConstraint loadConstraint = new PickupAndDeliverShipmentLoadActivityLevelConstraint(stateManager);
        HardActivityConstraint.ConstraintsStatus status = loadConstraint.fulfilled(context, shipmentRoute.getActivities().get(0), newAct, shipmentRoute.getActivities().get(1), 0.);

        assertEquals(HardActivityConstraint.ConstraintsStatus.FULFILLED, status);

    }

    @Test
    public void whenShipmentRouteAndDeliveryOfNewShipmentShouldNotFitInBetweenAct1AndAct2() {
        stateManager.informInsertionStarts(Arrays.asList(shipmentRoute), Collections.<Job>emptyList());
        Shipment s = mock(Shipment.class);
        SizeDimension newSize = SizeDimension.Builder.newInstance().addDimension(0, 11).build();


        JobInsertionContext context = new JobInsertionContext(shipmentRoute, s, shipmentRoute.getVehicle(), null, 0.);

        DeliveryActivityNEW newAct = new DeliveryActivityNEW(s, "pick", null, 0,
            newSize.invert(), TimeWindows.ANY_TIME.getTimeWindows());
        PickupAndDeliverShipmentLoadActivityLevelConstraint loadConstraint = new PickupAndDeliverShipmentLoadActivityLevelConstraint(stateManager);
        HardActivityConstraint.ConstraintsStatus status = loadConstraint.fulfilled(context, shipmentRoute.getActivities().get(0), newAct, shipmentRoute.getActivities().get(1), 0.);

        assertEquals(HardActivityConstraint.ConstraintsStatus.NOT_FULFILLED_BREAK, status);

    }

    @Test
    public void whenShipmentRouteAndDeliveryOfNewShipmentShouldFitInBetweenAct2AndAct3() {
        stateManager.informInsertionStarts(Arrays.asList(shipmentRoute), Collections.<Job>emptyList());
        Shipment s = mock(Shipment.class);
        SizeDimension newSize = SizeDimension.Builder.newInstance().addDimension(0, 5).build();


        JobInsertionContext context = new JobInsertionContext(shipmentRoute, s, shipmentRoute.getVehicle(), null, 0.);

        DeliveryActivityNEW newAct = new DeliveryActivityNEW(s, "pick", null, 0,
            newSize.invert(), TimeWindows.ANY_TIME.getTimeWindows());
        PickupAndDeliverShipmentLoadActivityLevelConstraint loadConstraint = new PickupAndDeliverShipmentLoadActivityLevelConstraint(stateManager);
        HardActivityConstraint.ConstraintsStatus status = loadConstraint.fulfilled(context, shipmentRoute.getActivities().get(1), newAct, shipmentRoute.getActivities().get(2), 0.);

        assertEquals(HardActivityConstraint.ConstraintsStatus.FULFILLED, status);

    }

    @Test
    public void whenShipmentRouteAndDeliveryOfNewShipmentShouldNotFitInBetweenAct2AndAct3() {
        stateManager.informInsertionStarts(Arrays.asList(shipmentRoute), Collections.<Job>emptyList());
        Shipment s = mock(Shipment.class);
        SizeDimension newSize = SizeDimension.Builder.newInstance().addDimension(0, 6).build();


        JobInsertionContext context = new JobInsertionContext(shipmentRoute, s, shipmentRoute.getVehicle(), null, 0.);

        DeliveryActivityNEW newAct = new DeliveryActivityNEW(s, "pick", null, 0,
            newSize.invert(), TimeWindows.ANY_TIME.getTimeWindows());
        PickupAndDeliverShipmentLoadActivityLevelConstraint loadConstraint = new PickupAndDeliverShipmentLoadActivityLevelConstraint(stateManager);
        HardActivityConstraint.ConstraintsStatus status = loadConstraint.fulfilled(context, shipmentRoute.getActivities().get(1), newAct, shipmentRoute.getActivities().get(2), 0.);

        assertEquals(HardActivityConstraint.ConstraintsStatus.NOT_FULFILLED_BREAK, status);

    }

    @Test
    public void whenShipmentRouteAndDeliveryOfNewShipmentShouldFitInBetweenAct3AndAct4() {
        stateManager.informInsertionStarts(Arrays.asList(shipmentRoute), Collections.<Job>emptyList());
        Shipment s = mock(Shipment.class);
        SizeDimension newSize = SizeDimension.Builder.newInstance().addDimension(0, 10).build();


        JobInsertionContext context = new JobInsertionContext(shipmentRoute, s, shipmentRoute.getVehicle(), null, 0.);

        DeliveryActivityNEW newAct = new DeliveryActivityNEW(s, "pick", null, 0,
            newSize.invert(), TimeWindows.ANY_TIME.getTimeWindows());
        PickupAndDeliverShipmentLoadActivityLevelConstraint loadConstraint = new PickupAndDeliverShipmentLoadActivityLevelConstraint(stateManager);
        HardActivityConstraint.ConstraintsStatus status = loadConstraint.fulfilled(context, shipmentRoute.getActivities().get(2), newAct, shipmentRoute.getActivities().get(3), 0.);

        assertEquals(HardActivityConstraint.ConstraintsStatus.FULFILLED, status);

    }

    @Test
    public void whenShipmentRouteAndDeliveryOfNewShipmentShouldNotFitInBetweenAct3AndAct4() {
        stateManager.informInsertionStarts(Arrays.asList(shipmentRoute), Collections.<Job>emptyList());
        Shipment s = mock(Shipment.class);
        SizeDimension newSize = SizeDimension.Builder.newInstance().addDimension(0, 11).build();


        JobInsertionContext context = new JobInsertionContext(shipmentRoute, s, shipmentRoute.getVehicle(), null, 0.);

        DeliveryActivityNEW newAct = new DeliveryActivityNEW(s, "pick", null, 0,
            newSize.invert(), TimeWindows.ANY_TIME.getTimeWindows());
        PickupAndDeliverShipmentLoadActivityLevelConstraint loadConstraint = new PickupAndDeliverShipmentLoadActivityLevelConstraint(stateManager);
        HardActivityConstraint.ConstraintsStatus status = loadConstraint.fulfilled(context, shipmentRoute.getActivities().get(2), newAct, shipmentRoute.getActivities().get(3), 0.);

        assertEquals(HardActivityConstraint.ConstraintsStatus.NOT_FULFILLED_BREAK, status);

    }

    @Test
    public void whenShipmentRouteAndDeliveryOfNewShipmentShouldFitInBetweenAct4AndEnd() {
        stateManager.informInsertionStarts(Arrays.asList(shipmentRoute), Collections.<Job>emptyList());
        Shipment s = mock(Shipment.class);
        SizeDimension newSize = SizeDimension.Builder.newInstance().addDimension(0, 20).build();


        JobInsertionContext context = new JobInsertionContext(shipmentRoute, s, shipmentRoute.getVehicle(), null, 0.);

        DeliveryActivityNEW newAct = new DeliveryActivityNEW(s, "pick", null, 0,
            newSize.invert(), TimeWindows.ANY_TIME.getTimeWindows());
        PickupAndDeliverShipmentLoadActivityLevelConstraint loadConstraint = new PickupAndDeliverShipmentLoadActivityLevelConstraint(stateManager);
        HardActivityConstraint.ConstraintsStatus status = loadConstraint.fulfilled(context, shipmentRoute.getActivities().get(3), newAct, shipmentRoute.getEnd(), 0.);

        assertEquals(HardActivityConstraint.ConstraintsStatus.FULFILLED, status);

    }

    @Test
    public void whenShipmentRouteAndDeliveryOfNewShipmentShouldNotFitInBetweenAct4AndEnd() {
        stateManager.informInsertionStarts(Arrays.asList(shipmentRoute), Collections.<Job>emptyList());
        Shipment s = mock(Shipment.class);
        SizeDimension newSize = SizeDimension.Builder.newInstance().addDimension(0, 21).build();

        JobInsertionContext context = new JobInsertionContext(shipmentRoute, s, shipmentRoute.getVehicle(), null, 0.);

        DeliveryActivityNEW newAct = new DeliveryActivityNEW(s, "pick", null, 0,
            newSize.invert(), TimeWindows.ANY_TIME.getTimeWindows());
        PickupAndDeliverShipmentLoadActivityLevelConstraint loadConstraint = new PickupAndDeliverShipmentLoadActivityLevelConstraint(stateManager);
        HardActivityConstraint.ConstraintsStatus status = loadConstraint.fulfilled(context, shipmentRoute.getActivities().get(3), newAct, shipmentRoute.getEnd(), 0.);

        assertEquals(HardActivityConstraint.ConstraintsStatus.NOT_FULFILLED_BREAK, status);

    }

}<|MERGE_RESOLUTION|>--- conflicted
+++ resolved
@@ -105,9 +105,9 @@
     @Test
     public void whenCustomJob_itShouldNotIgnoreCapacity() {
         CustomPickupJob cj = CustomPickupJob.Builder.newInstance("job")
-            .addPickup(Location.newInstance(10, 0), Capacity.Builder.newInstance().addDimension(0, 1).build())
-            .addPickup(Location.newInstance(5, 0), Capacity.Builder.newInstance().addDimension(0, 2).build())
-            .addPickup(Location.newInstance(20, 0), Capacity.Builder.newInstance().addDimension(0, 1).build())
+            .addPickup(Location.newInstance(10, 0), SizeDimension.Builder.newInstance().addDimension(0, 1).build())
+            .addPickup(Location.newInstance(5, 0), SizeDimension.Builder.newInstance().addDimension(0, 2).build())
+            .addPickup(Location.newInstance(20, 0), SizeDimension.Builder.newInstance().addDimension(0, 1).build())
             .build();
         VehicleType type = VehicleTypeImpl.Builder.newInstance("type").addCapacityDimension(0, 2).build();
         Vehicle v = VehicleImpl.Builder.newInstance("v").setType(type).setStartLocation(Location.newInstance(0, 0)).build();
@@ -125,17 +125,10 @@
      */
     @Test
     public void whenServiceRouteAndNewServiceFitsIn_itShouldReturnFulfilled() {
-<<<<<<< HEAD
-        stateManager.informInsertionStarts(Arrays.asList(serviceRoute), Collections.<Job>emptyList());
-        Service s = mock(Service.class);
-        when(s.getSize()).thenReturn(SizeDimension.Builder.newInstance().addDimension(0, 5).build());
-        ServiceLoadRouteLevelConstraint loadconstraint = new ServiceLoadRouteLevelConstraint(stateManager);
-=======
         stateManager.informInsertionStarts(Arrays.asList(serviceRoute), Collections.emptyList());
         Service s = Service.Builder.newInstance("service").setLocation(Location.newInstance(0))
             .addSizeDimension(0, 5).build();
         ServiceLoadRouteLevelConstraint loadConstraint = new ServiceLoadRouteLevelConstraint(stateManager);
->>>>>>> 90ad13a3
 
         JobInsertionContext context = new JobInsertionContext(serviceRoute, s, serviceRoute.getVehicle(), null, 0.);
         assertTrue(loadConstraint.fulfilled(context));
@@ -249,17 +242,9 @@
 
     @Test
     public void whenServiceRouteAndNewServiceDoesNotFitIn_itShouldReturnFulfilled() {
-<<<<<<< HEAD
-        stateManager.informInsertionStarts(Arrays.asList(serviceRoute), Collections.<Job>emptyList());
-        Service s = mock(Service.class);
-        when(s.getSize()).thenReturn(SizeDimension.Builder.newInstance().addDimension(0, 6).build());
-        ServiceLoadRouteLevelConstraint loadconstraint = new ServiceLoadRouteLevelConstraint(stateManager);
-
-=======
         stateManager.informInsertionStarts(Arrays.asList(serviceRoute), Collections.emptyList());
         Service s = Service.Builder.newInstance("service").setLocation(Location.newInstance(0)).addSizeDimension(0, 6).build();
         ServiceLoadRouteLevelConstraint loadConstraint = new ServiceLoadRouteLevelConstraint(stateManager);
->>>>>>> 90ad13a3
         JobInsertionContext context = new JobInsertionContext(serviceRoute, s, serviceRoute.getVehicle(), null, 0.);
         assertFalse(loadConstraint.fulfilled(context));
     }
@@ -271,53 +256,24 @@
      */
     @Test
     public void whenPDRouteRouteAndNewPickupFitsIn_itShouldReturnFulfilled() {
-<<<<<<< HEAD
-        stateManager.informInsertionStarts(Arrays.asList(pickup_delivery_route), Collections.<Job>emptyList());
-        Pickup s = mock(Pickup.class);
-        when(s.getSize()).thenReturn(SizeDimension.Builder.newInstance().addDimension(0, 10).build());
-        ServiceLoadRouteLevelConstraint loadconstraint = new ServiceLoadRouteLevelConstraint(stateManager);
-
-        JobInsertionContext context = new JobInsertionContext(pickup_delivery_route, s, serviceRoute.getVehicle(), null, 0.);
-        assertTrue(loadconstraint.fulfilled(context));
-=======
         stateManager.informInsertionStarts(Arrays.asList(pickupDeliveryRoute), Collections.<Job>emptyList());
         Pickup s = Pickup.Builder.newInstance("pick").addSizeDimension(0, 10).setLocation(Location.newInstance(0)).build();
         ServiceLoadRouteLevelConstraint loadConstraint = new ServiceLoadRouteLevelConstraint(stateManager);
         JobInsertionContext context = new JobInsertionContext(pickupDeliveryRoute, s, serviceRoute.getVehicle(), null, 0.);
         assertTrue(loadConstraint.fulfilled(context));
->>>>>>> 90ad13a3
     }
 
     @Test
     public void whenPDRouteRouteAndNewDeliveryFitsIn_itShouldReturnFulfilled() {
-<<<<<<< HEAD
-        stateManager.informInsertionStarts(Arrays.asList(pickup_delivery_route), Collections.<Job>emptyList());
-        Delivery s = mock(Delivery.class);
-        when(s.getSize()).thenReturn(SizeDimension.Builder.newInstance().addDimension(0, 15).build());
-        ServiceLoadRouteLevelConstraint loadconstraint = new ServiceLoadRouteLevelConstraint(stateManager);
-
-        JobInsertionContext context = new JobInsertionContext(pickup_delivery_route, s, serviceRoute.getVehicle(), null, 0.);
-        assertTrue(loadconstraint.fulfilled(context));
-=======
         stateManager.informInsertionStarts(Arrays.asList(pickupDeliveryRoute), Collections.emptyList());
         Delivery s = Delivery.Builder.newInstance("del").addSizeDimension(0, 15).setLocation(Location.newInstance(0)).build();
         ServiceLoadRouteLevelConstraint loadConstraint = new ServiceLoadRouteLevelConstraint(stateManager);
         JobInsertionContext context = new JobInsertionContext(pickupDeliveryRoute, s, serviceRoute.getVehicle(), null, 0.);
         assertTrue(loadConstraint.fulfilled(context));
->>>>>>> 90ad13a3
     }
 
     @Test
     public void whenPDRouteRouteAndNewPickupDoesNotFitIn_itShouldReturnNotFulfilled() {
-<<<<<<< HEAD
-        stateManager.informInsertionStarts(Arrays.asList(pickup_delivery_route), Collections.<Job>emptyList());
-        Pickup s = mock(Pickup.class);
-        when(s.getSize()).thenReturn(SizeDimension.Builder.newInstance().addDimension(0, 11).build());
-        ServiceLoadRouteLevelConstraint loadconstraint = new ServiceLoadRouteLevelConstraint(stateManager);
-
-        JobInsertionContext context = new JobInsertionContext(pickup_delivery_route, s, serviceRoute.getVehicle(), null, 0.);
-        assertFalse(loadconstraint.fulfilled(context));
-=======
         stateManager.informInsertionStarts(Arrays.asList(pickupDeliveryRoute), Collections.<Job>emptyList());
         Pickup s = Pickup.Builder.newInstance("pickup")
             .setLocation(Location.newInstance(0))
@@ -325,22 +281,14 @@
         ServiceLoadRouteLevelConstraint loadConstraint = new ServiceLoadRouteLevelConstraint(stateManager);
         JobInsertionContext context = new JobInsertionContext(pickupDeliveryRoute, s, serviceRoute.getVehicle(), null, 0.);
         assertFalse(loadConstraint.fulfilled(context));
->>>>>>> 90ad13a3
     }
 
     @Test
     public void whenPDRouteRouteAndNewDeliveryDoesNotFitIn_itShouldReturnNotFulfilled() {
-<<<<<<< HEAD
-        stateManager.informInsertionStarts(Arrays.asList(pickup_delivery_route), Collections.<Job>emptyList());
-        Delivery s = mock(Delivery.class);
-        when(s.getSize()).thenReturn(SizeDimension.Builder.newInstance().addDimension(0, 16).build());
-        ServiceLoadRouteLevelConstraint loadconstraint = new ServiceLoadRouteLevelConstraint(stateManager);
-=======
         stateManager.informInsertionStarts(Arrays.asList(pickupDeliveryRoute), Collections.<Job>emptyList());
         Delivery s = Delivery.Builder.newInstance("del").setLocation(Location.newInstance(0))
             .addSizeDimension(0, 16).build();
         ServiceLoadRouteLevelConstraint loadConstraint = new ServiceLoadRouteLevelConstraint(stateManager);
->>>>>>> 90ad13a3
 
         JobInsertionContext context = new JobInsertionContext(pickupDeliveryRoute, s, serviceRoute.getVehicle(), null, 0.);
         assertFalse(loadConstraint.fulfilled(context));
@@ -658,15 +606,8 @@
     @Test
     public void whenPDRouteAndNewServiceDoesNotFitIn_itShouldReturnFulfilled() {
         stateManager.informInsertionStarts(Arrays.asList(serviceRoute), Collections.<Job>emptyList());
-<<<<<<< HEAD
-        Service s = mock(Service.class);
-        when(s.getSize()).thenReturn(SizeDimension.Builder.newInstance().addDimension(0, 6).build());
-        ServiceLoadRouteLevelConstraint loadconstraint = new ServiceLoadRouteLevelConstraint(stateManager);
-
-=======
         Service s = Service.Builder.newInstance("service").addSizeDimension(0, 6).setLocation(Location.newInstance(0)).build();
         ServiceLoadRouteLevelConstraint loadConstraint = new ServiceLoadRouteLevelConstraint(stateManager);
->>>>>>> 90ad13a3
         JobInsertionContext context = new JobInsertionContext(serviceRoute, s, serviceRoute.getVehicle(), null, 0.);
         assertFalse(loadConstraint.fulfilled(context));
     }
