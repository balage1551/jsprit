/*
 * Licensed to GraphHopper GmbH under one or more contributor
 * license agreements. See the NOTICE file distributed with this work for
 * additional information regarding copyright ownership.
 *
 * GraphHopper GmbH licenses this file to you under the Apache License,
 * Version 2.0 (the "License"); you may not use this file except in
 * compliance with the License. You may obtain a copy of the License at
 *
 *       http://www.apache.org/licenses/LICENSE-2.0
 *
 * Unless required by applicable law or agreed to in writing, software
 * distributed under the License is distributed on an "AS IS" BASIS,
 * WITHOUT WARRANTIES OR CONDITIONS OF ANY KIND, either express or implied.
 * See the License for the specific language governing permissions and
 * limitations under the License.
 */
package com.graphhopper.jsprit.core.algorithm.recreate;

import static org.junit.Assert.assertEquals;
import static org.junit.Assert.assertTrue;
import static org.mockito.Mockito.mock;

import java.util.Arrays;
import java.util.List;

import org.junit.Before;
import org.junit.Test;

import com.graphhopper.jsprit.core.algorithm.state.StateManager;
import com.graphhopper.jsprit.core.problem.Location;
import com.graphhopper.jsprit.core.problem.VehicleRoutingProblem;
import com.graphhopper.jsprit.core.problem.constraint.ConstraintManager;
import com.graphhopper.jsprit.core.problem.constraint.HardRouteConstraint;
import com.graphhopper.jsprit.core.problem.constraint.PickupAndDeliverShipmentLoadActivityLevelConstraint;
import com.graphhopper.jsprit.core.problem.constraint.ShipmentPickupsFirstConstraint;
import com.graphhopper.jsprit.core.problem.cost.VehicleRoutingActivityCosts;
import com.graphhopper.jsprit.core.problem.cost.VehicleRoutingTransportCosts;
import com.graphhopper.jsprit.core.problem.driver.Driver;
import com.graphhopper.jsprit.core.problem.driver.DriverImpl;
import com.graphhopper.jsprit.core.problem.job.Pickup;
import com.graphhopper.jsprit.core.problem.job.Shipment;
import com.graphhopper.jsprit.core.problem.misc.JobInsertionContext;
import com.graphhopper.jsprit.core.problem.solution.route.VehicleRoute;
import com.graphhopper.jsprit.core.problem.solution.route.activity.JobActivity;
import com.graphhopper.jsprit.core.problem.solution.route.activity.TourActivity;
import com.graphhopper.jsprit.core.problem.solution.route.state.RouteAndActivityStateGetter;
import com.graphhopper.jsprit.core.problem.vehicle.Vehicle;
import com.graphhopper.jsprit.core.problem.vehicle.VehicleImpl;
import com.graphhopper.jsprit.core.problem.vehicle.VehicleType;
import com.graphhopper.jsprit.core.problem.vehicle.VehicleTypeImpl;
import com.graphhopper.jsprit.core.util.CostFactory;


public class GeneralJobInsertionWithShipmentsTest {

    VehicleRoutingTransportCosts routingCosts;

    VehicleRoutingProblem vehicleRoutingProblem;

    VehicleRoutingActivityCosts activityCosts = new VehicleRoutingActivityCosts() {

        @Override
        public double getActivityCost(TourActivity tourAct, double arrivalTime, Driver driver, Vehicle vehicle) {
            return 0;
        }

        @Override
        public double getActivityDuration(TourActivity tourAct, double arrivalTime, Driver driver, Vehicle vehicle) {
            return tourAct.getOperationTime();
        }

    };

    HardRouteConstraint hardRouteLevelConstraint = new HardRouteConstraint() {

        @Override
        public boolean fulfilled(JobInsertionContext insertionContext) {
            return true;
        }

    };

    ActivityInsertionCostsCalculator activityInsertionCostsCalculator;

    GeneralJobInsertionCalculator insertionCalculator;

    Vehicle vehicle;

    @Before
    public void doBefore() {
        routingCosts = CostFactory.createManhattanCosts();
        VehicleType type = VehicleTypeImpl.Builder.newInstance("t").addCapacityDimension(0, 2).setCostPerDistance(1).build();
        vehicle = VehicleImpl.Builder.newInstance("v").setStartLocation(Location.newInstance("0,0")).setType(type).build();
        activityInsertionCostsCalculator = new LocalActivityInsertionCostsCalculator(routingCosts, activityCosts, mock(StateManager.class));
        createInsertionCalculator(hardRouteLevelConstraint);
        vehicleRoutingProblem = mock(VehicleRoutingProblem.class);
    }

    private void createInsertionCalculator(HardRouteConstraint hardRouteLevelConstraint) {
        ConstraintManager constraintManager = new ConstraintManager(mock(VehicleRoutingProblem.class), mock(RouteAndActivityStateGetter.class));
        constraintManager.addConstraint(hardRouteLevelConstraint);
        insertionCalculator = new GeneralJobInsertionCalculator(routingCosts, activityCosts, activityInsertionCostsCalculator, constraintManager);
    }

    @Test
    public void whenCalculatingInsertionCostsOfShipment_itShouldReturnCorrectCostValue() {
        Shipment shipment = Shipment.Builder.newInstance("s").addSizeDimension(0, 1).setPickupLocation(Location.Builder.newInstance().setId("0,10").build()).setDeliveryLocation(Location.newInstance("10,0")).build();
        VehicleRoutingProblem.Builder.newInstance().addJob(shipment).build();
        VehicleRoute route = VehicleRoute.emptyRoute();
        InsertionData iData = insertionCalculator.getInsertionData(route, shipment, vehicle, 0.0, null, Double.MAX_VALUE);
        assertEquals(40.0, iData.getInsertionCost(), 0.05);
    }

    @Test
    public void whenCalculatingInsertionIntoExistingRoute_itShouldReturnCorrectCosts() {
        Shipment shipment = Shipment.Builder.newInstance("s").addSizeDimension(0, 1).setPickupLocation(Location.Builder.newInstance().setId("0,10").build()).setDeliveryLocation(Location.newInstance("10,0")).build();
        Shipment shipment2 = Shipment.Builder.newInstance("s2").addSizeDimension(0, 1).setPickupLocation(Location.Builder.newInstance().setId("10,10").build()).setDeliveryLocation(Location.newInstance("0,0")).build();

        VehicleRoutingProblem.Builder.newInstance().addJob(shipment).addJob(shipment2).build();

        VehicleRoute route = VehicleRoute.emptyRoute();
        List<JobActivity> tourActivities = shipment.getActivityList().getAll();
        route.setVehicleAndDepartureTime(vehicle, 0);
        add(tourActivities, route, 0, 0);

        InsertionData iData = insertionCalculator.getInsertionData(route, shipment2, vehicle, 0.0, null, Double.MAX_VALUE);
        assertEquals(0.0, iData.getInsertionCost(), 0.05);
        assertEquals(1, iData.getUnmodifiableEventsByType(InsertActivity.class).get(1).getIndex());
        assertEquals(2, iData.getUnmodifiableEventsByType(InsertActivity.class).get(0).getIndex());
    }


    @Test
    public void whenInsertingShipmentInRouteWithNotEnoughCapacity_itShouldReturnNoInsertion() {
        Shipment shipment = Shipment.Builder.newInstance("s").addSizeDimension(0, 1).setPickupLocation(Location.Builder.newInstance().setId("0,10").build()).setDeliveryLocation(Location.newInstance("10,0")).build();
        Shipment shipment2 = Shipment.Builder.newInstance("s2").addSizeDimension(0, 1).setPickupLocation(Location.Builder.newInstance().setId("10,10").build()).setDeliveryLocation(Location.newInstance("0,0")).build();

        VehicleRoutingProblem.Builder.newInstance().addJob(shipment).addJob(shipment2).build();

        VehicleRoute route = VehicleRoute.emptyRoute();
        List<JobActivity> tourActivities = shipment.getActivityList().getAll();
        route.setVehicleAndDepartureTime(vehicle, 0);
        add(tourActivities, route, 0, 0);

        createInsertionCalculator(insertionContext -> false);

        InsertionData iData = insertionCalculator.getInsertionData(route, shipment2, vehicle, 0.0, null, Double.MAX_VALUE);
        assertEquals(InsertionData.createEmptyInsertionData(), iData);

    }


    @Test
    public void whenInsertingThirdShipment_itShouldCalcCorrectVal() {
        Shipment shipment = Shipment.Builder.newInstance("s").addSizeDimension(0, 1).setPickupLocation(Location.Builder.newInstance().setId("0,10").build()).setDeliveryLocation(Location.newInstance("10,0")).build();
        Shipment shipment2 = Shipment.Builder.newInstance("s2").addSizeDimension(0, 1).setPickupLocation(Location.Builder.newInstance().setId("10,10").build()).setDeliveryLocation(Location.newInstance("0,0")).build();
        Shipment shipment3 = Shipment.Builder.newInstance("s3").addSizeDimension(0, 1).setPickupLocation(Location.Builder.newInstance().setId("0,0").build()).setDeliveryLocation(Location.newInstance("9,10")).build();

        VehicleRoutingProblem.Builder.newInstance().addJob(shipment).addJob(shipment2).addJob(shipment3).build();

        VehicleRoute route = VehicleRoute.emptyRoute();
        List<JobActivity> shipmentActivities = shipment.getActivityList().getAll();
        List<JobActivity> shipment2Activities = shipment2.getActivityList().getAll();

        route.setVehicleAndDepartureTime(vehicle, 0d);
        add(shipmentActivities, route, 0, 0);
        add(shipment2Activities, route, 1, 2);

        InsertionData iData = insertionCalculator.getInsertionData(route, shipment3, vehicle, 0.0, null, Double.MAX_VALUE);
        assertEquals(0.0, iData.getInsertionCost(), 0.05);
        List<InsertActivity> unmodifiableEventsByType = iData.getUnmodifiableEventsByType(InsertActivity.class);
        assertEquals(1, unmodifiableEventsByType.get(0).getIndex());
        assertEquals(0, unmodifiableEventsByType.get(1).getIndex());
    }

    @Test
    public void whenInsertingThirdShipment_itShouldCalcCorrectVal2() {
        Shipment shipment = Shipment.Builder.newInstance("s").addSizeDimension(0, 1).setPickupLocation(Location.Builder.newInstance().setId("0,10").build()).setDeliveryLocation(Location.newInstance("10,0")).build();
        Shipment shipment2 = Shipment.Builder.newInstance("s2").addSizeDimension(0, 1).setPickupLocation(Location.Builder.newInstance().setId("10,10").build()).setDeliveryLocation(Location.newInstance("0,0")).build();
        Shipment shipment3 = Shipment.Builder.newInstance("s3").addSizeDimension(0, 1).setPickupLocation(Location.Builder.newInstance().setId("0,0").build()).setDeliveryLocation(Location.newInstance("9,9")).build();
<<<<<<< HEAD
        List<JobActivity> shipmentActivities = shipment.getActivityList().getAll();
        List<JobActivity> shipment2Activities = shipment2.getActivityList().getAll();
=======

        VehicleRoutingProblem.Builder.newInstance().addJob(shipment).addJob(shipment2).addJob(shipment3).build();

        List<JobActivity> shipmentActivities = getTourActivities(shipment);
        List<JobActivity> shipment2Activities = getTourActivities(shipment2);
>>>>>>> 6647c636
        VehicleRoute route = VehicleRoute.emptyRoute();

        route.setVehicleAndDepartureTime(vehicle, 0d);
        add(shipmentActivities, route, 0, 0);
        add(shipment2Activities, route, 1, 2);

        InsertionData iData = insertionCalculator.getInsertionData(route, shipment3, vehicle, 0.0, null, Double.MAX_VALUE);
        assertEquals(2.0, iData.getInsertionCost(), 0.05);
        assertEquals(0, iData.getUnmodifiableEventsByType(InsertActivity.class).get(1).getIndex());
        assertEquals(1, iData.getUnmodifiableEventsByType(InsertActivity.class).get(0).getIndex());
    }

    @Test
    public void whenInstertingShipmentWithLoadConstraintWhereCapIsNotSufficient_capConstraintsAreFulfilled() {
        Shipment shipment = Shipment.Builder.newInstance("s").addSizeDimension(0, 1).setPickupLocation(Location.Builder.newInstance().setId("0,10").build()).setDeliveryLocation(Location.newInstance("10,0")).build();
        Shipment shipment2 = Shipment.Builder.newInstance("s2").addSizeDimension(0, 1).setPickupLocation(Location.Builder.newInstance().setId("10,10").build()).setDeliveryLocation(Location.newInstance("0,0")).build();
        Shipment shipment3 = Shipment.Builder.newInstance("s3").addSizeDimension(0, 1).setPickupLocation(Location.Builder.newInstance().setId("0,0").build()).setDeliveryLocation(Location.newInstance("9,9")).build();

        VehicleRoutingProblem.Builder vrpBuilder = VehicleRoutingProblem.Builder.newInstance();
        VehicleRoutingProblem vrp = vrpBuilder.addJob(shipment).addJob(shipment2).addJob(shipment3).build();

        VehicleRoute route = VehicleRoute.emptyRoute();
        route.setVehicleAndDepartureTime(vehicle, 0.0);

        add(vrp, route, shipment, 0, 0);
        add(vrp, route, shipment2, 1, 2);

        StateManager stateManager = new StateManager(vrp);
        stateManager.updateLoadStates();
        stateManager.informInsertionStarts(Arrays.asList(route), null);

        ConstraintManager constraintManager = new ConstraintManager(vrp, stateManager);
        constraintManager.addConstraint(new PickupAndDeliverShipmentLoadActivityLevelConstraint(stateManager), ConstraintManager.Priority.CRITICAL);
        constraintManager.addConstraint(new ShipmentPickupsFirstConstraint(), ConstraintManager.Priority.CRITICAL);

        insertionCalculator = new GeneralJobInsertionCalculator(routingCosts, activityCosts, activityInsertionCostsCalculator, constraintManager);

        InsertionData iData = insertionCalculator.getInsertionData(route, shipment3, vehicle, 0.0, DriverImpl.noDriver(), Double.MAX_VALUE);
        assertTrue(iData instanceof InsertionData.NoInsertionFound);

    }

    @Test
    public void whenInsertingServiceWhileNoCapIsAvailable_itMustReturnNoInsertionData() {
        Shipment shipment = Shipment.Builder.newInstance("s").addSizeDimension(0, 1).setPickupLocation(Location.Builder.newInstance().setId("0,10").build()).setDeliveryLocation(Location.newInstance("0,0")).build();
        Shipment shipment2 = Shipment.Builder.newInstance("s2").addSizeDimension(0, 1).setPickupLocation(Location.Builder.newInstance().setId("10,10").build()).setDeliveryLocation(Location.newInstance("0,0")).build();

        VehicleRoutingProblem.Builder vrpBuilder = VehicleRoutingProblem.Builder.newInstance();
        VehicleRoutingProblem vrp = vrpBuilder.addJob(shipment).addJob(shipment2).build();

        VehicleRoute route = VehicleRoute.emptyRoute();
        route.setVehicleAndDepartureTime(vehicle, 0.0);

        add(vrp, route, shipment, 0, 0);
        add(vrp, route, shipment2, 1, 2);

        StateManager stateManager = new StateManager(vrp);
        stateManager.updateLoadStates();
        stateManager.informInsertionStarts(Arrays.asList(route), null);

        ConstraintManager constraintManager = new ConstraintManager(vrp, stateManager);
        constraintManager.addLoadConstraint();

        insertionCalculator = new GeneralJobInsertionCalculator(routingCosts, activityCosts, activityInsertionCostsCalculator, constraintManager);
        stateManager.informInsertionStarts(Arrays.asList(route), null);

        //		Service service = new Service.Builder("pick", 1).setLocationId("5,5").build();
        Pickup service = new Pickup.Builder("pick").addSizeDimension(0, 1).setLocation(Location.newInstance("5,5")).build();

        InsertionData iData = insertionCalculator.getInsertionData(route, service, vehicle, 0, DriverImpl.noDriver(), Double.MAX_VALUE);
        //		routeActVisitor.visit(route);

        assertEquals(3, iData.getUnmodifiableEventsByType(InsertActivity.class).get(0).getIndex());
    }

    private void add(VehicleRoutingProblem vrp, VehicleRoute route, Shipment shipment, int pickI, int delI) {
        List<JobActivity> shipmentActivities = vrp.copyAndGetActivities(shipment);
        route.getTourActivities().addActivity(delI, shipmentActivities.get(1));
        route.getTourActivities().addActivity(pickI, shipmentActivities.get(0));
    }

    private void add(List<JobActivity> shipmentActivities, VehicleRoute route, int pickI, int delI) {
        route.getTourActivities().addActivity(delI, shipmentActivities.get(1));
        route.getTourActivities().addActivity(pickI, shipmentActivities.get(0));
    }


}<|MERGE_RESOLUTION|>--- conflicted
+++ resolved
@@ -179,16 +179,11 @@
         Shipment shipment = Shipment.Builder.newInstance("s").addSizeDimension(0, 1).setPickupLocation(Location.Builder.newInstance().setId("0,10").build()).setDeliveryLocation(Location.newInstance("10,0")).build();
         Shipment shipment2 = Shipment.Builder.newInstance("s2").addSizeDimension(0, 1).setPickupLocation(Location.Builder.newInstance().setId("10,10").build()).setDeliveryLocation(Location.newInstance("0,0")).build();
         Shipment shipment3 = Shipment.Builder.newInstance("s3").addSizeDimension(0, 1).setPickupLocation(Location.Builder.newInstance().setId("0,0").build()).setDeliveryLocation(Location.newInstance("9,9")).build();
-<<<<<<< HEAD
-        List<JobActivity> shipmentActivities = shipment.getActivityList().getAll();
-        List<JobActivity> shipment2Activities = shipment2.getActivityList().getAll();
-=======
 
         VehicleRoutingProblem.Builder.newInstance().addJob(shipment).addJob(shipment2).addJob(shipment3).build();
 
         List<JobActivity> shipmentActivities = getTourActivities(shipment);
         List<JobActivity> shipment2Activities = getTourActivities(shipment2);
->>>>>>> 6647c636
         VehicleRoute route = VehicleRoute.emptyRoute();
 
         route.setVehicleAndDepartureTime(vehicle, 0d);
