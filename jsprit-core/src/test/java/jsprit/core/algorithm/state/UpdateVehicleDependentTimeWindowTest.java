package jsprit.core.algorithm.state;

import jsprit.core.problem.AbstractActivity;
import jsprit.core.problem.JobActivityFactory;
import jsprit.core.problem.Location;
import jsprit.core.problem.VehicleRoutingProblem;
import jsprit.core.problem.cost.VehicleRoutingTransportCosts;
import jsprit.core.problem.job.Job;
import jsprit.core.problem.job.Service;
import jsprit.core.problem.solution.route.VehicleRoute;
import jsprit.core.problem.solution.route.activity.TimeWindow;
import jsprit.core.problem.vehicle.FiniteFleetManagerFactory;
import jsprit.core.problem.vehicle.Vehicle;
import jsprit.core.problem.vehicle.VehicleFleetManager;
import jsprit.core.problem.vehicle.VehicleImpl;
import jsprit.core.util.CostFactory;
import org.junit.Before;
import org.junit.Test;

import java.util.*;

import static org.junit.Assert.*;

/**
 * unit tests to test vehicle dependent time window updater
 */
public class UpdateVehicleDependentTimeWindowTest {

    private StateManager stateManager;

    private VehicleRoute route;

    private VehicleImpl vehicle;

    private VehicleImpl vehicle2;

    private VehicleImpl vehicle3;

    private VehicleImpl equivalentOf3;

    private VehicleRoutingTransportCosts routingCosts;

    private VehicleFleetManager fleetManager;

    private VehicleRoutingProblem vrp;

    @Before
    public void doBefore() {
        VehicleRoutingProblem.Builder vrpBuilder = VehicleRoutingProblem.Builder.newInstance();

        routingCosts = CostFactory.createEuclideanCosts();
        vrpBuilder.setRoutingCost(routingCosts);

        vehicle = VehicleImpl.Builder.newInstance("v").setStartLocation(Location.newInstance("0,0")).setEarliestStart(0.).setLatestArrival(100.).build();

        vehicle2 = VehicleImpl.Builder.newInstance("v2").setStartLocation(Location.newInstance("0,0")).setEarliestStart(0.).setLatestArrival(60.).build();

        vehicle3 = VehicleImpl.Builder.newInstance("v3").setStartLocation(Location.newInstance("40,0")).setEarliestStart(0.).setLatestArrival(100.).build();

        equivalentOf3 = VehicleImpl.Builder.newInstance("v4").setStartLocation(Location.newInstance("40,0")).setEarliestStart(0.).setLatestArrival(100.).build();

        vrpBuilder.addVehicle(vehicle).addVehicle(vehicle2).addVehicle(vehicle3).addVehicle(equivalentOf3);

        Collection<Vehicle> vehicles = new ArrayList<Vehicle>();
        vehicles.add(vehicle);
        vehicles.add(vehicle2);
        vehicles.add(vehicle3);


        fleetManager = new FiniteFleetManagerFactory(vehicles).createFleetManager();

        Service service = Service.Builder.newInstance("s1").setLocation(Location.newInstance("10,0")).build();
        Service service2 = Service.Builder.newInstance("s2").setLocation(Location.newInstance("20,0")).build();
        Service service3 = Service.Builder.newInstance("s3").setLocation(Location.newInstance("30,0")).build();

        vrpBuilder.addJob(service).addJob(service2).addJob(service3);
        vrp = vrpBuilder.build();

        route = VehicleRoute.Builder.newInstance(vehicle).setJobActivityFactory(new JobActivityFactory() {
            @Override
            public List<AbstractActivity> createActivities(Job job) {
                return vrp.copyAndGetActivities(job);
            }
        }).addService(service).addService(service2).addService(service3).build();


        stateManager = new StateManager(vrp);
        UpdateVehicleDependentPracticalTimeWindows updater = new UpdateVehicleDependentPracticalTimeWindows(stateManager, routingCosts);
        updater.setVehiclesToUpdate(new UpdateVehicleDependentPracticalTimeWindows.VehiclesToUpdate() {

            @Override
            public Collection<Vehicle> get(VehicleRoute route) {
                Collection<Vehicle> vehicles = new ArrayList<Vehicle>();
                vehicles.add(route.getVehicle());
                vehicles.addAll(fleetManager.getAvailableVehicles(route.getVehicle()));
                return vehicles;
            }

        });
        stateManager.addStateUpdater(updater);
        stateManager.informInsertionStarts(Arrays.asList(route), Collections.<Job>emptyList());
    }

    @Test
    public void whenSwitchIsNotAllowed_itShouldCalOnlyStatesOfCurrentVehicle() {
        stateManager = new StateManager(vrp);
        UpdateVehicleDependentPracticalTimeWindows updater = new UpdateVehicleDependentPracticalTimeWindows(stateManager, routingCosts);

        stateManager.addStateUpdater(updater);
        stateManager.informInsertionStarts(Arrays.asList(route), Collections.<Job>emptyList());
        assertTrue(stateManager.hasActivityState(route.getActivities().get(0), vehicle, InternalStates.LATEST_OPERATION_START_TIME));
        assertFalse(stateManager.hasActivityState(route.getActivities().get(0), vehicle2, InternalStates.LATEST_OPERATION_START_TIME));
    }

    @Test
    public void stateManagerShouldHaveMemorizedCorrectLatestEndOfAct3() {
        assertEquals(70., stateManager.getActivityState(route.getActivities().get(2), vehicle,
            InternalStates.LATEST_OPERATION_START_TIME, Double.class), 0.01);

    }

    @Test
    public void stateManagerShouldHaveMemorizedCorrectLatestEndOfAct3_v2() {
        assertEquals(70., stateManager.getActivityState(route.getActivities().get(2), vehicle,
            InternalStates.LATEST_OPERATION_START_TIME, Double.class), 0.01);
    }

    @Test
    public void stateManagerShouldHaveMemorizedCorrectLatestEndOfAct3WithVehicle2() {
        assertEquals(30., stateManager.getActivityState(route.getActivities().get(2), vehicle2,
            InternalStates.LATEST_OPERATION_START_TIME, Double.class), 0.01);
    }

    @Test
    public void stateManagerShouldHaveMemorizedCorrectLatestEndOfAct3WithVehicle3() {
        assertEquals(90., stateManager.getActivityState(route.getActivities().get(2), vehicle3,
            InternalStates.LATEST_OPERATION_START_TIME, Double.class), 0.01);
    }

    @Test
    public void stateManagerShouldHaveMemorizedCorrectLatestEndOfAct2() {
        assertEquals(60., stateManager.getActivityState(route.getActivities().get(1), vehicle,
            InternalStates.LATEST_OPERATION_START_TIME, Double.class), 0.01);
    }

    @Test
    public void stateManagerShouldHaveMemorizedCorrectLatestEndOfAct2_v2() {
        assertEquals(60., stateManager.getActivityState(route.getActivities().get(1), vehicle,
            InternalStates.LATEST_OPERATION_START_TIME, Double.class), 0.01);
    }

    @Test
    public void stateManagerShouldHaveMemorizedCorrectLatestEndOfAct2WithVehicle2() {
        assertEquals(20., stateManager.getActivityState(route.getActivities().get(1), vehicle2,
            InternalStates.LATEST_OPERATION_START_TIME, Double.class), 0.01);
    }

    @Test
    public void stateManagerShouldHaveMemorizedCorrectLatestEndOfAct2WithVehicle3() {
        assertEquals(80., stateManager.getActivityState(route.getActivities().get(1), vehicle3,
            InternalStates.LATEST_OPERATION_START_TIME, Double.class), 0.01);
    }

    @Test
    public void stateManagerShouldHaveMemorizedCorrectLatestEndOfAct2WithEquivalentOfVehicle3() {
        assertEquals(80., stateManager.getActivityState(route.getActivities().get(1), equivalentOf3,
            InternalStates.LATEST_OPERATION_START_TIME, Double.class), 0.01);
    }

    @Test
    public void stateManagerShouldHaveMemorizedCorrectLatestEndOfAct1WithVehicle2() {
        assertEquals(10., stateManager.getActivityState(route.getActivities().get(0), vehicle2,
            InternalStates.LATEST_OPERATION_START_TIME, Double.class), 0.01);
    }

    @Test
    public void stateManagerShouldHaveMemorizedCorrectLatestEndOfAct1WithVehicle3() {
        assertEquals(70., stateManager.getActivityState(route.getActivities().get(0), vehicle3,
            InternalStates.LATEST_OPERATION_START_TIME, Double.class), 0.01);
    }


<<<<<<< HEAD
=======
    @Test
    public void twUpdateShouldWorkWithMultipleTWs(){
        //
        VehicleImpl vehicle = VehicleImpl.Builder.newInstance("v").setStartLocation(Location.newInstance("0,0")).setEarliestStart(0.).setLatestArrival(100.).build();
        Service service = Service.Builder.newInstance("s1").setLocation(Location.newInstance("10,0"))
                .addTimeWindow(10,20).addTimeWindow(30,40).build();
        Service service2 = Service.Builder.newInstance("s2")
                .addTimeWindow(20,30).addTimeWindow(40,60).addTimeWindow(70,80).setLocation(Location.newInstance("20,0")).build();

        VehicleRoutingProblem vrp = VehicleRoutingProblem.Builder.newInstance().addJob(service).addJob(service2).addVehicle(vehicle)
                .setRoutingCost(routingCosts).build();

        VehicleRoute route = VehicleRoute.Builder.newInstance(vehicle).setJobActivityFactory(vrp.getJobActivityFactory())
                .addService(service).addService(service2, TimeWindow.newInstance(70,80)).build();

        StateManager stateManager = new StateManager(vrp);
        UpdateVehicleDependentPracticalTimeWindows updater = new UpdateVehicleDependentPracticalTimeWindows(stateManager,routingCosts);
        updater.setVehiclesToUpdate(new UpdateVehicleDependentPracticalTimeWindows.VehiclesToUpdate() {

            @Override
            public Collection<Vehicle> get(VehicleRoute route) {
                Collection<Vehicle> vehicles = new ArrayList<Vehicle>();
                vehicles.add(route.getVehicle());
//                vehicles.addAll(fleetManager.getAvailableVehicles(route.getVehicle()));
                return vehicles;
            }

        });
        stateManager.addStateUpdater(updater);
        stateManager.informInsertionStarts(Arrays.asList(route), Collections.<Job>emptyList());

        assertEquals(80.,stateManager.getActivityState(route.getActivities().get(1),vehicle,
                InternalStates.LATEST_OPERATION_START_TIME, Double.class),0.01);
    }


>>>>>>> 51dd423d
}<|MERGE_RESOLUTION|>--- conflicted
+++ resolved
@@ -180,8 +180,6 @@
     }
 
 
-<<<<<<< HEAD
-=======
     @Test
     public void twUpdateShouldWorkWithMultipleTWs(){
         //
@@ -218,5 +216,4 @@
     }
 
 
->>>>>>> 51dd423d
 }