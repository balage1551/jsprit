--- conflicted
+++ resolved
@@ -124,10 +124,7 @@
         states.updateLoadStates();
         states.updateTimeWindowStates();
 
-<<<<<<< HEAD
-=======
-
->>>>>>> 51dd423d
+
         ConstraintManager cManager = new ConstraintManager(vrp, states);
         cManager.addLoadConstraint();
         cManager.addTimeWindowConstraint();
