--- conflicted
+++ resolved
@@ -171,11 +171,8 @@
         TourActivity prevAct = vrp.getActivities(prevS).get(0);
         TourActivity newAct = vrp.getActivities(newS).get(0);
         TourActivity nextAct = vrp.getActivities(nextS).get(0);
-<<<<<<< HEAD
-=======
         nextAct.setTheoreticalEarliestOperationStartTime(40);
         nextAct.setTheoreticalLatestOperationStartTime(80);
->>>>>>> 51dd423d
 
         VehicleRoute route = VehicleRoute.Builder.newInstance(v).setJobActivityFactory(vrp.getJobActivityFactory()).addService(prevS).addService(nextS).build();
         JobInsertionContext context = new JobInsertionContext(route, newS, v, null, 0.);
@@ -209,12 +206,9 @@
         Start prevAct = new Start(Location.newInstance(0, 0), 0, 100);
         TourActivity newAct = vrp.getActivities(newS).get(0);
         TourActivity nextAct = vrp.getActivities(nextS).get(0);
-<<<<<<< HEAD
-=======
         nextAct.setTheoreticalEarliestOperationStartTime(40);
         nextAct.setTheoreticalLatestOperationStartTime(50);
 
->>>>>>> 51dd423d
 
         VehicleRoute route = VehicleRoute.Builder.newInstance(v).setJobActivityFactory(vrp.getJobActivityFactory()).addService(nextS).build();
         JobInsertionContext context = new JobInsertionContext(route, newS, v, null, 0.);
@@ -239,12 +233,9 @@
         Start prevAct = new Start(Location.newInstance(0, 0), 0, 100);
         TourActivity newAct = vrp.getActivities(newS).get(0);
         TourActivity nextAct = vrp.getActivities(nextS).get(0);
-<<<<<<< HEAD
-=======
         nextAct.setTheoreticalEarliestOperationStartTime(140);
         nextAct.setTheoreticalLatestOperationStartTime(150);
 
->>>>>>> 51dd423d
 
         VehicleRoute route = VehicleRoute.Builder.newInstance(v2).setJobActivityFactory(vrp.getJobActivityFactory()).addService(nextS).build();
         JobInsertionContext context = new JobInsertionContext(route, newS, v2, null, 0.);
@@ -265,12 +256,9 @@
 
         Start prevAct = new Start(Location.newInstance(0, 0), 0, 100);
         TourActivity newAct = vrp.getActivities(newS).get(0);
-<<<<<<< HEAD
-=======
         newAct.setTheoreticalEarliestOperationStartTime(100);
         newAct.setTheoreticalLatestOperationStartTime(150);
 
->>>>>>> 51dd423d
         End nextAct = new End(Location.newInstance(0, 0), 0, 100);
 
         VehicleRoute route = VehicleRoute.Builder.newInstance(v).setJobActivityFactory(vrp.getJobActivityFactory()).build();
@@ -296,12 +284,9 @@
         TourActivity prevAct = vrp.getActivities(prevS).get(0);
         TourActivity newAct = vrp.getActivities(newS).get(0);
         TourActivity nextAct = vrp.getActivities(nextS).get(0);
-<<<<<<< HEAD
-=======
         nextAct.setTheoreticalEarliestOperationStartTime(40);
         nextAct.setTheoreticalLatestOperationStartTime(50);
 
->>>>>>> 51dd423d
 
         VehicleRoute route = VehicleRoute.Builder.newInstance(v).setJobActivityFactory(vrp.getJobActivityFactory()).addService(prevS).addService(nextS).build();
         JobInsertionContext context = new JobInsertionContext(route, newS, v, null, 0.);
@@ -325,9 +310,6 @@
 
         TourActivity prevAct = vrp.getActivities(prevS).get(0);
         TourActivity newAct = vrp.getActivities(newS).get(0);
-<<<<<<< HEAD
-        TourActivity nextAct = vrp.getActivities(nextS).get(0);
-=======
         newAct.setTheoreticalEarliestOperationStartTime(100);
         newAct.setTheoreticalLatestOperationStartTime(120);
 
@@ -335,7 +317,6 @@
         nextAct.setTheoreticalEarliestOperationStartTime(40);
         nextAct.setTheoreticalLatestOperationStartTime(500);
 
->>>>>>> 51dd423d
 
         VehicleRoute route = VehicleRoute.Builder.newInstance(v).setJobActivityFactory(vrp.getJobActivityFactory()).addService(prevS).addService(nextS).build();
         JobInsertionContext context = new JobInsertionContext(route, newS, v, null, 0.);
@@ -362,9 +343,6 @@
 
         TourActivity prevAct = vrp.getActivities(prevS).get(0);
         TourActivity newAct = vrp.getActivities(newS).get(0);
-<<<<<<< HEAD
-        TourActivity nextAct = vrp.getActivities(nextS).get(0);
-=======
         newAct.setTheoreticalEarliestOperationStartTime(100);
         newAct.setTheoreticalLatestOperationStartTime(120);
 
@@ -372,7 +350,6 @@
         nextAct.setTheoreticalEarliestOperationStartTime(400);
         nextAct.setTheoreticalLatestOperationStartTime(500);
 
->>>>>>> 51dd423d
 
         VehicleRoute route = VehicleRoute.Builder.newInstance(v).setJobActivityFactory(vrp.getJobActivityFactory()).addService(prevS).addService(nextS).addService(afterNextS).build();
 
@@ -407,9 +384,6 @@
 
         TourActivity prevAct = vrp.getActivities(prevS).get(0);
         TourActivity newAct = vrp.getActivities(newS).get(0);
-<<<<<<< HEAD
-        TourActivity nextAct = vrp.getActivities(nextS).get(0);
-=======
         newAct.setTheoreticalEarliestOperationStartTime(100);
         newAct.setTheoreticalLatestOperationStartTime(120);
 
@@ -425,7 +399,6 @@
         afterAfterNextAct.setTheoreticalEarliestOperationStartTime(100);
         afterAfterNextAct.setTheoreticalLatestOperationStartTime(500);
 
->>>>>>> 51dd423d
 
         VehicleRoute route = VehicleRoute.Builder.newInstance(v).setJobActivityFactory(vrp.getJobActivityFactory()).addService(prevS).addService(nextS).addService(afterNextS).addService(afterAfterNextS).build();
 
@@ -463,9 +436,6 @@
 
         TourActivity prevAct = vrp.getActivities(prevS).get(0);
         TourActivity newAct = vrp.getActivities(newS).get(0);
-<<<<<<< HEAD
-        TourActivity nextAct = vrp.getActivities(nextS).get(0);
-=======
         newAct.setTheoreticalEarliestOperationStartTime(100);
         newAct.setTheoreticalLatestOperationStartTime(120);
 
@@ -480,7 +450,6 @@
         TourActivity afterAfterNextAct = vrp.getActivities(afterAfterNextS).get(0);
         afterAfterNextAct.setTheoreticalEarliestOperationStartTime(100);
         afterAfterNextAct.setTheoreticalLatestOperationStartTime(500);
->>>>>>> 51dd423d
 
         VehicleRoute route = VehicleRoute.Builder.newInstance(v).setJobActivityFactory(vrp.getJobActivityFactory()).addService(prevS).addService(nextS).addService(afterNextS).addService(afterAfterNextS).build();
         JobInsertionContext context = new JobInsertionContext(route, newS, v, null, 0.);
@@ -522,9 +491,6 @@
 
         TourActivity prevAct = vrp.getActivities(prevS).get(0);
         TourActivity newAct = vrp.getActivities(newS).get(0);
-<<<<<<< HEAD
-        TourActivity nextAct = vrp.getActivities(nextS).get(0);
-=======
         newAct.setTheoreticalEarliestOperationStartTime(100);
         newAct.setTheoreticalLatestOperationStartTime(120);
 
@@ -540,7 +506,6 @@
         afterAfterNextAct.setTheoreticalEarliestOperationStartTime(100);
         afterAfterNextAct.setTheoreticalLatestOperationStartTime(500);
 
->>>>>>> 51dd423d
 
         VehicleRoute route = VehicleRoute.Builder.newInstance(v).setJobActivityFactory(vrp.getJobActivityFactory()).addService(prevS).addService(nextS).addService(afterNextS).addService(afterAfterNextS).build();
         JobInsertionContext context = new JobInsertionContext(route, newS, v, null, 0.);
@@ -580,10 +545,6 @@
             .addJob(afterNextS).addJob(afterAfterNextS).build();
 
         TourActivity prevAct = vrp.getActivities(prevS).get(0);
-<<<<<<< HEAD
-        TourActivity newAct = vrp.getActivities(newS).get(0);
-        TourActivity nextAct = vrp.getActivities(nextS).get(0);
-=======
 
         TourActivity newAct = vrp.getActivities(newS).get(0);
         newAct.setTheoreticalEarliestOperationStartTime(50);
@@ -600,17 +561,13 @@
         TourActivity afterAfterNextAct = vrp.getActivities(afterAfterNextS).get(0);
         afterAfterNextAct.setTheoreticalEarliestOperationStartTime(100);
         afterAfterNextAct.setTheoreticalEarliestOperationStartTime(500);
->>>>>>> 51dd423d
 
         VehicleRoute route = VehicleRoute.Builder.newInstance(v).setJobActivityFactory(vrp.getJobActivityFactory()).addService(prevS).addService(nextS).addService(afterNextS).addService(afterAfterNextS).build();
         JobInsertionContext context = new JobInsertionContext(route, newS, v, null, 0.);
 
         StateManager stateManager = getStateManager(vrp, route);
-<<<<<<< HEAD
-=======
         stateManager.updateTimeWindowStates();
         stateManager.informInsertionStarts(Arrays.asList(route),new ArrayList<Job>());
->>>>>>> 51dd423d
 
         LocalActivityInsertionCostsCalculator calc = new LocalActivityInsertionCostsCalculator(CostFactory.createEuclideanCosts(), new WaitingTimeCosts(), stateManager);
         calc.setSolutionCompletenessRatio(1.);
