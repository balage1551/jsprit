--- conflicted
+++ resolved
@@ -54,11 +54,8 @@
         when(vehicle.isReturnToDepot()).thenReturn(true);
         when(vehicle.getId()).thenReturn("vehId");
 
-<<<<<<< HEAD
-=======
         when(service.getTimeWindow()).thenReturn(mock(TimeWindow.class));
 
->>>>>>> 51dd423d
         VehicleRoute route = VehicleRoute.Builder.newInstance(vehicle, mock(Driver.class)).addService(service).build();
         //start - pick(shipment) - del(shipment) - end
         Service serviceToInsert = mock(Service.class);
@@ -94,11 +91,8 @@
         when(vehicle.isReturnToDepot()).thenReturn(false);
         when(vehicle.getId()).thenReturn("vehId");
 
-<<<<<<< HEAD
-=======
         when(service.getTimeWindow()).thenReturn(mock(TimeWindow.class));
 
->>>>>>> 51dd423d
         VehicleRoute route = VehicleRoute.Builder.newInstance(vehicle, mock(Driver.class)).addService(service).build();
         Service serviceToInsert = mock(Service.class);
         when(serviceToInsert.getLocation()).thenReturn(Location.Builder.newInstance().setId("delLoc").build());
@@ -136,12 +130,9 @@
         when(vehicle.isReturnToDepot()).thenReturn(true);
         when(vehicle.getId()).thenReturn("vehId");
 
-<<<<<<< HEAD
-=======
-        when(shipment.getPickupTimeWindow()).thenReturn(mock(TimeWindow.class));
-        when(shipment.getDeliveryTimeWindow()).thenReturn(mock(TimeWindow.class));
-
->>>>>>> 51dd423d
+        when(shipment.getPickupTimeWindow()).thenReturn(mock(TimeWindow.class));
+        when(shipment.getDeliveryTimeWindow()).thenReturn(mock(TimeWindow.class));
+
         VehicleRoute route = VehicleRoute.Builder.newInstance(vehicle, mock(Driver.class)).addPickup(shipment).addDelivery(shipment).build();
         //start - pick(shipment) - del(shipment) - end
         Shipment shipmentToInsert = Shipment.Builder.newInstance("s").setDeliveryLocation(Location.newInstance("delLoc")).setPickupLocation(Location.Builder.newInstance().setId("pickLoc").build()).build();
@@ -178,12 +169,9 @@
         when(vehicle.isReturnToDepot()).thenReturn(false);
         when(vehicle.getId()).thenReturn("vehId");
 
-<<<<<<< HEAD
-=======
-        when(shipment.getPickupTimeWindow()).thenReturn(mock(TimeWindow.class));
-        when(shipment.getDeliveryTimeWindow()).thenReturn(mock(TimeWindow.class));
-
->>>>>>> 51dd423d
+        when(shipment.getPickupTimeWindow()).thenReturn(mock(TimeWindow.class));
+        when(shipment.getDeliveryTimeWindow()).thenReturn(mock(TimeWindow.class));
+
         VehicleRoute route = VehicleRoute.Builder.newInstance(vehicle, mock(Driver.class)).addPickup(shipment).addDelivery(shipment).build();
         //start - pick(shipment) - del(shipment) - end
         Shipment shipmentToInsert = Shipment.Builder.newInstance("s").setDeliveryLocation(Location.newInstance("delLoc")).setPickupLocation(Location.Builder.newInstance().setId("pickLoc").build()).build();
@@ -211,12 +199,9 @@
         Vehicle vehicle = VehicleImpl.Builder.newInstance("vehId").setStartLocation(Location.newInstance("vehLoc")).setType(mock(VehicleType.class)).build();
         Vehicle newVehicle = VehicleImpl.Builder.newInstance("newVehId").setStartLocation(Location.newInstance("newVehLoc")).setType(mock(VehicleType.class)).build();
 
-<<<<<<< HEAD
-=======
-        when(shipment.getPickupTimeWindow()).thenReturn(mock(TimeWindow.class));
-        when(shipment.getDeliveryTimeWindow()).thenReturn(mock(TimeWindow.class));
-
->>>>>>> 51dd423d
+        when(shipment.getPickupTimeWindow()).thenReturn(mock(TimeWindow.class));
+        when(shipment.getDeliveryTimeWindow()).thenReturn(mock(TimeWindow.class));
+
         VehicleRoute route = VehicleRoute.Builder.newInstance(vehicle, mock(Driver.class)).addPickup(shipment).addDelivery(shipment).build();
         //start - pick(shipment) - del(shipment) - end
         Shipment shipmentToInsert = Shipment.Builder.newInstance("s").setPickupLocation(Location.Builder.newInstance().setId("pickLoc").build()).setDeliveryLocation(Location.newInstance("delLoc")).build();
@@ -242,12 +227,9 @@
         Vehicle vehicle = VehicleImpl.Builder.newInstance("vehId").setReturnToDepot(false).setStartLocation(Location.newInstance("vehLoc")).setType(mock(VehicleType.class)).build();
         Vehicle newVehicle = VehicleImpl.Builder.newInstance("newVehId").setReturnToDepot(false).setStartLocation(Location.newInstance("newVehLoc")).setType(mock(VehicleType.class)).build();
 
-<<<<<<< HEAD
-=======
-        when(shipment.getPickupTimeWindow()).thenReturn(mock(TimeWindow.class));
-        when(shipment.getDeliveryTimeWindow()).thenReturn(mock(TimeWindow.class));
-
->>>>>>> 51dd423d
+        when(shipment.getPickupTimeWindow()).thenReturn(mock(TimeWindow.class));
+        when(shipment.getDeliveryTimeWindow()).thenReturn(mock(TimeWindow.class));
+
         VehicleRoute route = VehicleRoute.Builder.newInstance(vehicle, mock(Driver.class)).addPickup(shipment).addDelivery(shipment).build();
         //start - pick(shipment) - del(shipment) - end
         Shipment shipmentToInsert = Shipment.Builder.newInstance("s").setPickupLocation(Location.Builder.newInstance().setId("pickLoc").build()).setDeliveryLocation(Location.newInstance("delLoc")).build();
@@ -274,12 +256,9 @@
         Vehicle vehicle = VehicleImpl.Builder.newInstance("vehId").setReturnToDepot(false).setStartLocation(Location.Builder.newInstance().setId("vehLoc").build()).setType(mock(VehicleType.class)).build();
         Vehicle newVehicle = VehicleImpl.Builder.newInstance("newVehId").setReturnToDepot(false).setStartLocation(Location.Builder.newInstance().setId("newVehLoc").build()).setType(mock(VehicleType.class)).build();
 
-<<<<<<< HEAD
-=======
-        when(shipment.getPickupTimeWindow()).thenReturn(mock(TimeWindow.class));
-        when(shipment.getDeliveryTimeWindow()).thenReturn(mock(TimeWindow.class));
-
->>>>>>> 51dd423d
+        when(shipment.getPickupTimeWindow()).thenReturn(mock(TimeWindow.class));
+        when(shipment.getDeliveryTimeWindow()).thenReturn(mock(TimeWindow.class));
+
         VehicleRoute route = VehicleRoute.Builder.newInstance(vehicle, mock(Driver.class)).addPickup(shipment).addDelivery(shipment).build();
         //start - pick(shipment) - del(shipment) - end
         Shipment shipmentToInsert = Shipment.Builder.newInstance("s").setPickupLocation(Location.Builder.newInstance().setId("pickLoc").build()).setDeliveryLocation(Location.newInstance("delLoc")).build();
