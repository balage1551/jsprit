--- conflicted
+++ resolved
@@ -132,12 +132,9 @@
     public void whenNewActWithTWAndServiceTimeInBetweenFirstAndSecond_and_forwardLookingIs0_itShouldReturnCorrectCosts() {
         Service s4 = Service.Builder.newInstance("s4").setLocation(Location.newInstance("5,0")).setServiceTime(10.).setTimeWindow(TimeWindow.newInstance(5., 5.)).build();
         PickupActivity pickupService = new PickupService(s4);
-<<<<<<< HEAD
-=======
         pickupService.setTheoreticalEarliestOperationStartTime(5);
         pickupService.setTheoreticalLatestOperationStartTime(5);
 
->>>>>>> 51dd423d
         JobInsertionContext context = new JobInsertionContext(route, s4, route.getVehicle(), route.getDriver(), 0.);
         RouteLevelActivityInsertionCostsEstimator estimator = new RouteLevelActivityInsertionCostsEstimator(routingCosts, activityCosts, stateManager);
         estimator.setForwardLooking(0);
@@ -192,11 +189,8 @@
     public void whenNewActWithTWInBetweenSecondAndThird_and_forwardLookingIs3_itShouldReturnCorrectCosts() {
         Service s4 = Service.Builder.newInstance("s4").setLocation(Location.newInstance("5,0")).setTimeWindow(TimeWindow.newInstance(5., 5.)).build();
         PickupActivity pickupService = new PickupService(s4);
-<<<<<<< HEAD
-=======
         pickupService.setTheoreticalEarliestOperationStartTime(5);
         pickupService.setTheoreticalLatestOperationStartTime(5);
->>>>>>> 51dd423d
         JobInsertionContext context = new JobInsertionContext(route, s4, route.getVehicle(), route.getDriver(), 0.);
         RouteLevelActivityInsertionCostsEstimator estimator = new RouteLevelActivityInsertionCostsEstimator(routingCosts, activityCosts, stateManager);
         estimator.setForwardLooking(3);
