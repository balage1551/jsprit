/*******************************************************************************
 * Copyright (c) 2014 Stefan Schroeder.
 *
 * This library is free software; you can redistribute it and/or
 * modify it under the terms of the GNU Lesser General Public
 * License as published by the Free Software Foundation; either
 * version 3.0 of the License, or (at your option) any later version.
 *
 * This library is distributed in the hope that it will be useful,
 * but WITHOUT ANY WARRANTY; without even the implied warranty of
 * MERCHANTABILITY or FITNESS FOR A PARTICULAR PURPOSE.  See the GNU Lesser General Public License for more details.
 *
 * You should have received a copy of the GNU Lesser General Public
 * License along with this library.  If not, see <http://www.gnu.org/licenses/>.
 *
 * Contributors:
 *     Stefan Schroeder - initial API and implementation
 ******************************************************************************/
package jsprit.core.algorithm.recreate;

import jsprit.core.algorithm.state.StateManager;
import jsprit.core.algorithm.state.UpdateVariableCosts;
import jsprit.core.problem.AbstractActivity;
import jsprit.core.problem.JobActivityFactory;
import jsprit.core.problem.Location;
import jsprit.core.problem.VehicleRoutingProblem;
import jsprit.core.problem.constraint.ConstraintManager;
import jsprit.core.problem.cost.VehicleRoutingActivityCosts;
import jsprit.core.problem.cost.VehicleRoutingTransportCosts;
import jsprit.core.problem.driver.Driver;
import jsprit.core.problem.job.Job;
import jsprit.core.problem.job.Service;
import jsprit.core.problem.solution.route.VehicleRoute;
import jsprit.core.problem.solution.route.activity.PickupService;
import jsprit.core.problem.solution.route.activity.TimeWindow;
import jsprit.core.problem.solution.route.activity.TourActivity;
import jsprit.core.problem.vehicle.Vehicle;
import jsprit.core.problem.vehicle.VehicleImpl;
import jsprit.core.problem.vehicle.VehicleType;
import jsprit.core.problem.vehicle.VehicleTypeImpl;
import jsprit.core.util.CostFactory;
import org.junit.Before;
import org.junit.Test;

import java.util.Arrays;
import java.util.Collections;
import java.util.List;

import static org.junit.Assert.assertEquals;
import static org.mockito.Mockito.mock;
import static org.mockito.Mockito.when;

/**
 * Created by schroeder on 02.07.14.
 */
public class TestRouteLevelServiceInsertionCostEstimator {

    private VehicleRoute route;

    private VehicleRoutingTransportCosts routingCosts;

    private VehicleRoutingActivityCosts activityCosts;

    private StateManager stateManager;

    private ConstraintManager constraintManager;

    private VehicleRoutingProblem vrp;

    private JobActivityFactory activityFactory;

    @Before
    public void doBefore() {
        VehicleRoutingProblem.Builder vrpBuilder = VehicleRoutingProblem.Builder.newInstance();

        routingCosts = CostFactory.createEuclideanCosts();
        vrpBuilder.setRoutingCost(routingCosts);

        activityCosts = new VehicleRoutingActivityCosts() {

            @Override
            public double getActivityCost(TourActivity tourAct, double arrivalTime, Driver driver, Vehicle vehicle) {
                return Math.max(0., arrivalTime - tourAct.getTheoreticalLatestOperationStartTime());
            }

        };
        vrpBuilder.setActivityCosts(activityCosts);

        Service s1 = Service.Builder.newInstance("s1").setLocation(Location.newInstance("10,0")).setTimeWindow(TimeWindow.newInstance(10., 10.)).build();
        Service s2 = Service.Builder.newInstance("s2").setLocation(Location.newInstance("20,0")).setTimeWindow(TimeWindow.newInstance(20., 20.)).build();
        Service s3 = Service.Builder.newInstance("s3").setLocation(Location.newInstance("30,0")).setTimeWindow(TimeWindow.newInstance(30., 30.)).build();
        vrpBuilder.addJob(s1).addJob(s2).addJob(s3);

        VehicleType type = VehicleTypeImpl.Builder.newInstance("type").build();
        VehicleImpl vehicle = VehicleImpl.Builder.newInstance("vehicle").setStartLocation(Location.newInstance("0,0")).setType(type).build();
        vrpBuilder.addVehicle(vehicle);
        vrp = vrpBuilder.build();

        vrp.getActivities(s1).get(0).setTheoreticalEarliestOperationStartTime(10);
        vrp.getActivities(s1).get(0).setTheoreticalLatestOperationStartTime(10);

        vrp.getActivities(s2).get(0).setTheoreticalEarliestOperationStartTime(20);
        vrp.getActivities(s2).get(0).setTheoreticalLatestOperationStartTime(20);

        vrp.getActivities(s3).get(0).setTheoreticalEarliestOperationStartTime(30);
        vrp.getActivities(s3).get(0).setTheoreticalLatestOperationStartTime(30);

        activityFactory = new JobActivityFactory() {
            @Override
            public List<AbstractActivity> createActivities(Job job) {
                return vrp.copyAndGetActivities(job);
            }
        };
        route = VehicleRoute.Builder.newInstance(vehicle).setJobActivityFactory(activityFactory).addService(s1).addService(s2).addService(s3).build();

        VehicleRoutingProblem vrpMock = mock(VehicleRoutingProblem.class);
        when(vrpMock.getFleetSize()).thenReturn(VehicleRoutingProblem.FleetSize.INFINITE);
        stateManager = new StateManager(vrpMock);
        stateManager.addStateUpdater(new UpdateVariableCosts(activityCosts, routingCosts, stateManager));
        stateManager.informInsertionStarts(Arrays.asList(route), Collections.<Job>emptyList());
        constraintManager = new ConstraintManager(vrp, stateManager);
    }

    @Test
    public void whenNewServiceNeedToBeInserted_itShouldReturnCorrectInsertionCosts() {
        final Service s4 = Service.Builder.newInstance("s4").setLocation(Location.newInstance("5,0")).setTimeWindow(TimeWindow.newInstance(5., 5.)).build();
        RouteLevelActivityInsertionCostsEstimator estimator = new RouteLevelActivityInsertionCostsEstimator(routingCosts, activityCosts, stateManager);
        estimator.setForwardLooking(0);
        ServiceInsertionOnRouteLevelCalculator routeInserter = new ServiceInsertionOnRouteLevelCalculator(routingCosts,
            activityCosts, estimator, constraintManager, constraintManager);
        routeInserter.setStates(stateManager);
        routeInserter.setJobActivityFactory(new JobActivityFactory() {
            @Override
            public List<AbstractActivity> createActivities(Job job) {
                List<AbstractActivity> acts = activityFactory.createActivities(job);
                if (acts.isEmpty()) {
                    acts.add(new PickupService(s4));
                }
                return acts;
            }
        });
        InsertionData iData = routeInserter.getInsertionData(route, s4, route.getVehicle(), route.getDepartureTime(), route.getDriver(), Double.MAX_VALUE);
        assertEquals(0., iData.getInsertionCost(), 0.01);
    }

    @Test
    public void whenNewServiceNeedToBeInserted_itShouldReturnCorrectInsertionIndex() {
        final Service s4 = Service.Builder.newInstance("s4").setLocation(Location.newInstance("5,0")).setTimeWindow(TimeWindow.newInstance(5., 5.)).build();
        RouteLevelActivityInsertionCostsEstimator estimator = new RouteLevelActivityInsertionCostsEstimator(routingCosts, activityCosts, stateManager);
        estimator.setForwardLooking(0);
        final ServiceInsertionOnRouteLevelCalculator routeInserter = new ServiceInsertionOnRouteLevelCalculator(routingCosts,
            activityCosts, estimator, constraintManager, constraintManager);
        routeInserter.setStates(stateManager);
        routeInserter.setJobActivityFactory(new JobActivityFactory() {
            @Override
            public List<AbstractActivity> createActivities(Job job) {
                List<AbstractActivity> acts = activityFactory.createActivities(job);
                if (acts.isEmpty()) {
                    acts.add(new PickupService(s4));
                }
                return acts;
            }
        });
        InsertionData iData = routeInserter.getInsertionData(route, s4, route.getVehicle(), route.getDepartureTime(), route.getDriver(), Double.MAX_VALUE);
        assertEquals(0, iData.getDeliveryInsertionIndex(), 0.01);
    }

    @Test
    public void whenNewServiceWithServiceTimeNeedToBeInserted_itShouldReturnCorrectInsertionData() {
        final Service s4 = Service.Builder.newInstance("s4").setServiceTime(10.).setLocation(Location.newInstance("5,0")).setTimeWindow(TimeWindow.newInstance(5., 5.)).build();
        RouteLevelActivityInsertionCostsEstimator estimator = new RouteLevelActivityInsertionCostsEstimator(routingCosts, activityCosts, stateManager);
        estimator.setForwardLooking(0);
        ServiceInsertionOnRouteLevelCalculator routeInserter = new ServiceInsertionOnRouteLevelCalculator(routingCosts,
            activityCosts, estimator, constraintManager, constraintManager);
        routeInserter.setStates(stateManager);
        routeInserter.setJobActivityFactory(new JobActivityFactory() {
            @Override
            public List<AbstractActivity> createActivities(Job job) {
                List<AbstractActivity> acts = activityFactory.createActivities(job);
                if (acts.isEmpty()) {
<<<<<<< HEAD
                    acts.add(new PickupService(s4));
=======
                    PickupService pickupService = new PickupService(s4);
                    pickupService.setTheoreticalEarliestOperationStartTime(5);
                    pickupService.setTheoreticalLatestOperationStartTime(5);
                    acts.add(pickupService);
>>>>>>> 51dd423d
                }
                return acts;
            }
        });
        InsertionData iData = routeInserter.getInsertionData(route, s4, route.getVehicle(), route.getDepartureTime(), route.getDriver(), Double.MAX_VALUE);
        assertEquals(0, iData.getDeliveryInsertionIndex(), 0.01);
        assertEquals(30., iData.getInsertionCost(), 0.01);
    }


    @Test
    public void whenNewServiceWithServiceTimeNeedToBeInsertedAndRouteIsEmpty_itShouldReturnCorrectInsertionData() {
        final Service s4 = Service.Builder.newInstance("s4").setServiceTime(10.).setLocation(Location.newInstance("5,0")).setTimeWindow(TimeWindow.newInstance(5., 5.)).build();
//        PickupActivity pickupService = new PickupService(s4);
        VehicleRoute emptyroute = VehicleRoute.emptyRoute();
        RouteLevelActivityInsertionCostsEstimator estimator = new RouteLevelActivityInsertionCostsEstimator(routingCosts, activityCosts, stateManager);
        estimator.setForwardLooking(0);
        ServiceInsertionOnRouteLevelCalculator routeInserter = new ServiceInsertionOnRouteLevelCalculator(routingCosts,
            activityCosts, estimator, constraintManager, constraintManager);
        routeInserter.setStates(stateManager);
        routeInserter.setJobActivityFactory(new JobActivityFactory() {
            @Override
            public List<AbstractActivity> createActivities(Job job) {
                List<AbstractActivity> acts = activityFactory.createActivities(job);
                if (acts.isEmpty()) {
<<<<<<< HEAD
                    acts.add(new PickupService(s4));
=======
                    PickupService pickupService = new PickupService(s4);
                    pickupService.setTheoreticalEarliestOperationStartTime(5);
                    pickupService.setTheoreticalLatestOperationStartTime(5);
                    acts.add(pickupService);
>>>>>>> 51dd423d
                }
                return acts;
            }
        });
        InsertionData iData = routeInserter.getInsertionData(emptyroute, s4, route.getVehicle(), route.getDepartureTime(), route.getDriver(), Double.MAX_VALUE);
        assertEquals(0, iData.getDeliveryInsertionIndex(), 0.01);
        assertEquals(10., iData.getInsertionCost(), 0.01);
    }

    @Test
    public void whenNewServiceWithServiceTimeAndTWNeedToBeInsertedAndRouteIsEmpty_itShouldReturnCorrectInsertionData() {
        final Service s4 = Service.Builder.newInstance("s4").setServiceTime(10.).setLocation(Location.newInstance("5,0")).setTimeWindow(TimeWindow.newInstance(3., 3.)).build();
//        PickupActivity pickupService = new PickupService(s4);
        VehicleRoute emptyroute = VehicleRoute.emptyRoute();
        RouteLevelActivityInsertionCostsEstimator estimator = new RouteLevelActivityInsertionCostsEstimator(routingCosts, activityCosts, stateManager);
        estimator.setForwardLooking(0);
        ServiceInsertionOnRouteLevelCalculator routeInserter = new ServiceInsertionOnRouteLevelCalculator(routingCosts,
            activityCosts, estimator, constraintManager, constraintManager);
        routeInserter.setStates(stateManager);
        routeInserter.setJobActivityFactory(new JobActivityFactory() {
            @Override
            public List<AbstractActivity> createActivities(Job job) {
                List<AbstractActivity> acts = activityFactory.createActivities(job);
                if (acts.isEmpty()) {
<<<<<<< HEAD
                    acts.add(new PickupService(s4));
=======
                    PickupService pickupService = new PickupService(s4);
                    pickupService.setTheoreticalEarliestOperationStartTime(3);
                    pickupService.setTheoreticalLatestOperationStartTime(3);
                    acts.add(pickupService);
>>>>>>> 51dd423d
                }
                return acts;
            }
        });
        InsertionData iData = routeInserter.getInsertionData(emptyroute, s4, route.getVehicle(), route.getDepartureTime(), route.getDriver(), Double.MAX_VALUE);
        assertEquals(0, iData.getDeliveryInsertionIndex(), 0.01);
        assertEquals(10. + 2., iData.getInsertionCost(), 0.01);
    }

}<|MERGE_RESOLUTION|>--- conflicted
+++ resolved
@@ -178,14 +178,10 @@
             public List<AbstractActivity> createActivities(Job job) {
                 List<AbstractActivity> acts = activityFactory.createActivities(job);
                 if (acts.isEmpty()) {
-<<<<<<< HEAD
-                    acts.add(new PickupService(s4));
-=======
                     PickupService pickupService = new PickupService(s4);
                     pickupService.setTheoreticalEarliestOperationStartTime(5);
                     pickupService.setTheoreticalLatestOperationStartTime(5);
                     acts.add(pickupService);
->>>>>>> 51dd423d
                 }
                 return acts;
             }
@@ -211,14 +207,10 @@
             public List<AbstractActivity> createActivities(Job job) {
                 List<AbstractActivity> acts = activityFactory.createActivities(job);
                 if (acts.isEmpty()) {
-<<<<<<< HEAD
-                    acts.add(new PickupService(s4));
-=======
                     PickupService pickupService = new PickupService(s4);
                     pickupService.setTheoreticalEarliestOperationStartTime(5);
                     pickupService.setTheoreticalLatestOperationStartTime(5);
                     acts.add(pickupService);
->>>>>>> 51dd423d
                 }
                 return acts;
             }
@@ -243,14 +235,10 @@
             public List<AbstractActivity> createActivities(Job job) {
                 List<AbstractActivity> acts = activityFactory.createActivities(job);
                 if (acts.isEmpty()) {
-<<<<<<< HEAD
-                    acts.add(new PickupService(s4));
-=======
                     PickupService pickupService = new PickupService(s4);
                     pickupService.setTheoreticalEarliestOperationStartTime(3);
                     pickupService.setTheoreticalLatestOperationStartTime(3);
                     acts.add(pickupService);
->>>>>>> 51dd423d
                 }
                 return acts;
             }
