/*******************************************************************************
 * Copyright (C) 2014  Stefan Schroeder
 *
 * This library is free software; you can redistribute it and/or
 * modify it under the terms of the GNU Lesser General Public
 * License as published by the Free Software Foundation; either
 * version 3.0 of the License, or (at your option) any later version.
 *
 * This library is distributed in the hope that it will be useful,
 * but WITHOUT ANY WARRANTY; without even the implied warranty of
 * MERCHANTABILITY or FITNESS FOR A PARTICULAR PURPOSE.  See the GNU
 * Lesser General Public License for more details.
 *
 * You should have received a copy of the GNU Lesser General Public
 * License along with this library.  If not, see <http://www.gnu.org/licenses/>.
 ******************************************************************************/
package jsprit.core.algorithm.recreate;

import jsprit.core.algorithm.recreate.listener.InsertionListeners;
import jsprit.core.algorithm.state.StateManager;
import jsprit.core.problem.AbstractActivity;
import jsprit.core.problem.JobActivityFactory;
import jsprit.core.problem.Location;
import jsprit.core.problem.VehicleRoutingProblem;
import jsprit.core.problem.constraint.ConstraintManager;
import jsprit.core.problem.constraint.HardActivityConstraint;
import jsprit.core.problem.constraint.HardRouteConstraint;
import jsprit.core.problem.cost.VehicleRoutingActivityCosts;
import jsprit.core.problem.cost.VehicleRoutingTransportCosts;
import jsprit.core.problem.driver.Driver;
import jsprit.core.problem.driver.DriverImpl;
import jsprit.core.problem.job.Delivery;
import jsprit.core.problem.job.Job;
import jsprit.core.problem.job.Pickup;
import jsprit.core.problem.job.Shipment;
import jsprit.core.problem.misc.JobInsertionContext;
import jsprit.core.problem.solution.route.VehicleRoute;
import jsprit.core.problem.solution.route.activity.TourActivity;
import jsprit.core.problem.solution.route.state.RouteAndActivityStateGetter;
import jsprit.core.problem.vehicle.Vehicle;
import jsprit.core.problem.vehicle.VehicleImpl;
import jsprit.core.problem.vehicle.VehicleType;
import jsprit.core.problem.vehicle.VehicleTypeImpl;
import jsprit.core.util.CostFactory;
import org.junit.Before;
import org.junit.Test;

import java.util.Arrays;
import java.util.List;

import static org.junit.Assert.assertEquals;
import static org.mockito.Mockito.mock;


public class ServiceInsertionAndLoadConstraintsTest {

    VehicleRoutingTransportCosts routingCosts;

    VehicleRoutingActivityCosts activityCosts = new VehicleRoutingActivityCosts() {

        @Override
        public double getActivityCost(TourActivity tourAct, double arrivalTime, Driver driver, Vehicle vehicle) {
            return 0;
        }

    };

    HardActivityConstraint hardActivityLevelConstraint = new HardActivityConstraint() {

        @Override
        public ConstraintsStatus fulfilled(JobInsertionContext iFacts, TourActivity prevAct, TourActivity newAct, TourActivity nextAct, double prevActDepTime) {
            return ConstraintsStatus.FULFILLED;
        }
    };

    HardRouteConstraint hardRouteLevelConstraint = new HardRouteConstraint() {

        @Override
        public boolean fulfilled(JobInsertionContext insertionContext) {
            return true;
        }

    };

    ActivityInsertionCostsCalculator activityInsertionCostsCalculator;

    ShipmentInsertionCalculator insertionCalculator;

    VehicleRoutingProblem vehicleRoutingProblem;
<<<<<<< HEAD

    Vehicle vehicle;

    @Before
    public void doBefore() {
        routingCosts = CostFactory.createManhattanCosts();
        VehicleType type = VehicleTypeImpl.Builder.newInstance("t").addCapacityDimension(0, 2).setCostPerDistance(1).build();
        vehicle = VehicleImpl.Builder.newInstance("v").setStartLocation(Location.newInstance("0,0")).setType(type).build();
        activityInsertionCostsCalculator = new LocalActivityInsertionCostsCalculator(routingCosts, activityCosts);
        createInsertionCalculator(hardRouteLevelConstraint);
=======
	
	Vehicle vehicle;
	
	@Before
	public void doBefore(){
		routingCosts = CostFactory.createManhattanCosts();
		VehicleType type = VehicleTypeImpl.Builder.newInstance("t").addCapacityDimension(0, 2).setCostPerDistance(1).build();
		vehicle = VehicleImpl.Builder.newInstance("v").setStartLocation(Location.newInstance("0,0")).setType(type).build();
		activityInsertionCostsCalculator = new LocalActivityInsertionCostsCalculator(routingCosts, activityCosts, mock(StateManager.class));
		createInsertionCalculator(hardRouteLevelConstraint);
>>>>>>> a7f20cd5
        vehicleRoutingProblem = mock(VehicleRoutingProblem.class);
    }

    private void createInsertionCalculator(HardRouteConstraint hardRouteLevelConstraint) {
        ConstraintManager constraintManager = new ConstraintManager(mock(VehicleRoutingProblem.class), mock(RouteAndActivityStateGetter.class));
        constraintManager.addConstraint(hardRouteLevelConstraint);
        insertionCalculator = new ShipmentInsertionCalculator(routingCosts, activityInsertionCostsCalculator, constraintManager);
    }

    @Test
    public void whenInsertingServiceWhileNoCapIsAvailable_itMustReturnTheCorrectInsertionIndex() {
        Delivery delivery = (Delivery) Delivery.Builder.newInstance("del").addSizeDimension(0, 41).setLocation(Location.newInstance("10,10")).build();
        Pickup pickup = (Pickup) Pickup.Builder.newInstance("pick").addSizeDimension(0, 15).setLocation(Location.newInstance("0,10")).build();

        VehicleType type = VehicleTypeImpl.Builder.newInstance("t").addCapacityDimension(0, 50).setCostPerDistance(1).build();
        VehicleImpl vehicle = VehicleImpl.Builder.newInstance("v").setStartLocation(Location.newInstance("0,0")).setType(type).build();

        final VehicleRoutingProblem vrp = VehicleRoutingProblem.Builder.newInstance().addJob(delivery).addJob(pickup).addVehicle(vehicle).build();

        VehicleRoute route = VehicleRoute.emptyRoute();
        route.setVehicleAndDepartureTime(vehicle, 0.0);

        Inserter inserter = new Inserter(new InsertionListeners(), vrp);
        inserter.insertJob(delivery, new InsertionData(0, 0, 0, vehicle, null), route);

        JobActivityFactory activityFactory = new JobActivityFactory() {
            @Override
            public List<AbstractActivity> createActivities(Job job) {
                return vrp.copyAndGetActivities(job);
            }
        };

        StateManager stateManager = new StateManager(vrp);
        stateManager.updateLoadStates();

        ConstraintManager constraintManager = new ConstraintManager(vrp, stateManager);
        constraintManager.addLoadConstraint();
        stateManager.informInsertionStarts(Arrays.asList(route), null);

        JobCalculatorSwitcher switcher = new JobCalculatorSwitcher();
        ServiceInsertionCalculator serviceInsertionCalc = new ServiceInsertionCalculator(routingCosts, activityInsertionCostsCalculator, constraintManager);
        serviceInsertionCalc.setJobActivityFactory(activityFactory);
        ShipmentInsertionCalculator insertionCalculator = new ShipmentInsertionCalculator(routingCosts, activityInsertionCostsCalculator, constraintManager);
        insertionCalculator.setJobActivityFactory(activityFactory);

        switcher.put(Pickup.class, serviceInsertionCalc);
        switcher.put(Delivery.class, serviceInsertionCalc);
        switcher.put(Shipment.class, insertionCalculator);

        InsertionData iData = switcher.getInsertionData(route, pickup, vehicle, 0, DriverImpl.noDriver(), Double.MAX_VALUE);

        assertEquals(1, iData.getDeliveryInsertionIndex());
    }

}<|MERGE_RESOLUTION|>--- conflicted
+++ resolved
@@ -54,54 +54,42 @@
 
 public class ServiceInsertionAndLoadConstraintsTest {
 
-    VehicleRoutingTransportCosts routingCosts;
+	VehicleRoutingTransportCosts routingCosts;
 
-    VehicleRoutingActivityCosts activityCosts = new VehicleRoutingActivityCosts() {
+	VehicleRoutingActivityCosts activityCosts = new VehicleRoutingActivityCosts(){
 
-        @Override
-        public double getActivityCost(TourActivity tourAct, double arrivalTime, Driver driver, Vehicle vehicle) {
-            return 0;
-        }
+		@Override
+		public double getActivityCost(TourActivity tourAct, double arrivalTime,Driver driver, Vehicle vehicle) {
+			return 0;
+		}
 
-    };
+	};
 
-    HardActivityConstraint hardActivityLevelConstraint = new HardActivityConstraint() {
+	HardActivityConstraint hardActivityLevelConstraint = new HardActivityConstraint() {
 
-        @Override
-        public ConstraintsStatus fulfilled(JobInsertionContext iFacts, TourActivity prevAct, TourActivity newAct, TourActivity nextAct, double prevActDepTime) {
-            return ConstraintsStatus.FULFILLED;
-        }
-    };
+		@Override
+		public ConstraintsStatus fulfilled(JobInsertionContext iFacts, TourActivity prevAct,TourActivity newAct, TourActivity nextAct, double prevActDepTime) {
+			return ConstraintsStatus.FULFILLED;
+		}
+	};
 
-    HardRouteConstraint hardRouteLevelConstraint = new HardRouteConstraint() {
+	HardRouteConstraint hardRouteLevelConstraint = new HardRouteConstraint(){
 
-        @Override
-        public boolean fulfilled(JobInsertionContext insertionContext) {
-            return true;
-        }
+		@Override
+		public boolean fulfilled(JobInsertionContext insertionContext) {
+			return true;
+		}
 
-    };
+	};
 
-    ActivityInsertionCostsCalculator activityInsertionCostsCalculator;
+	ActivityInsertionCostsCalculator activityInsertionCostsCalculator;
 
-    ShipmentInsertionCalculator insertionCalculator;
+	ShipmentInsertionCalculator insertionCalculator;
 
     VehicleRoutingProblem vehicleRoutingProblem;
-<<<<<<< HEAD
 
-    Vehicle vehicle;
+	Vehicle vehicle;
 
-    @Before
-    public void doBefore() {
-        routingCosts = CostFactory.createManhattanCosts();
-        VehicleType type = VehicleTypeImpl.Builder.newInstance("t").addCapacityDimension(0, 2).setCostPerDistance(1).build();
-        vehicle = VehicleImpl.Builder.newInstance("v").setStartLocation(Location.newInstance("0,0")).setType(type).build();
-        activityInsertionCostsCalculator = new LocalActivityInsertionCostsCalculator(routingCosts, activityCosts);
-        createInsertionCalculator(hardRouteLevelConstraint);
-=======
-	
-	Vehicle vehicle;
-	
 	@Before
 	public void doBefore(){
 		routingCosts = CostFactory.createManhattanCosts();
@@ -109,7 +97,6 @@
 		vehicle = VehicleImpl.Builder.newInstance("v").setStartLocation(Location.newInstance("0,0")).setType(type).build();
 		activityInsertionCostsCalculator = new LocalActivityInsertionCostsCalculator(routingCosts, activityCosts, mock(StateManager.class));
 		createInsertionCalculator(hardRouteLevelConstraint);
->>>>>>> a7f20cd5
         vehicleRoutingProblem = mock(VehicleRoutingProblem.class);
     }
 
