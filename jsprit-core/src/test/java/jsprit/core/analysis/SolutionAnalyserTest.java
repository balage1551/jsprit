--- conflicted
+++ resolved
@@ -90,13 +90,9 @@
         Service s3 = Service.Builder.newInstance("s3")
             .setTimeWindow(TimeWindow.newInstance(10, 20))
             .setLocation(TestUtils.loc(Coordinate.newInstance(10, 1))).addSizeDimension(0, 2).build();
-<<<<<<< HEAD
+
         Service s4 = Service.Builder.newInstance("s4").setLocation(TestUtils.loc(Coordinate.newInstance(10, 10))).addSizeDimension(0, 3).build();
-=======
-
-        Service s4 = Service.Builder.newInstance("s4").setLocation(TestUtils.loc(Coordinate.newInstance(10, 10))).addSizeDimension(0, 3).build();
-
->>>>>>> 51dd423d
+
         Shipment shipment2 = Shipment.Builder.newInstance("ship2").setPickupLocation(TestUtils.loc(Coordinate.newInstance(15, 2)))
             .setPickupServiceTime(20.).setDeliveryServiceTime(20.)
             .setDeliveryLocation(TestUtils.loc(Coordinate.newInstance(16, 5))).addSizeDimension(0, 10).build();
@@ -126,20 +122,12 @@
             .setLatestArrival(150.)
             .build();
 
-<<<<<<< HEAD
-        Pickup s1 = (Pickup) Pickup.Builder.newInstance("s1")
-=======
         Pickup s1 = Pickup.Builder.newInstance("s1")
->>>>>>> 51dd423d
             .setTimeWindow(TimeWindow.newInstance(10, 20))
             .setLocation(Location.newInstance(-10, 1))
             .addSizeDimension(0, 10)
             .build();
-<<<<<<< HEAD
-        Delivery s2 = (Delivery) Delivery.Builder.newInstance("s2")
-=======
         Delivery s2 = Delivery.Builder.newInstance("s2")
->>>>>>> 51dd423d
             .setLocation(Location.newInstance(-10, 10))
             .setTimeWindow(TimeWindow.newInstance(10, 20))
             .addSizeDimension(0, 20)
@@ -151,20 +139,12 @@
             .setPickupTimeWindow(TimeWindow.newInstance(10, 20)).setDeliveryTimeWindow(TimeWindow.newInstance(10, 20))
             .build();
 
-<<<<<<< HEAD
-        Pickup s3 = (Pickup) Pickup.Builder.newInstance("s3")
-=======
         Pickup s3 = Pickup.Builder.newInstance("s3")
->>>>>>> 51dd423d
             .setTimeWindow(TimeWindow.newInstance(10, 20))
             .setLocation(TestUtils.loc(Coordinate.newInstance(10, 1)))
             .addSizeDimension(0, 10)
             .build();
-<<<<<<< HEAD
-        Delivery s4 = (Delivery) Delivery.Builder.newInstance("s4").setLocation(Location.newInstance(10, 10))
-=======
         Delivery s4 = Delivery.Builder.newInstance("s4").setLocation(Location.newInstance(10, 10))
->>>>>>> 51dd423d
             .addSizeDimension(0, 20)
             .setTimeWindow(TimeWindow.newInstance(10, 20))
             .build();
