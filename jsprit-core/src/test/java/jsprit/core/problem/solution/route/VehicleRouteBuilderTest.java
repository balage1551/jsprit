/*******************************************************************************
 * Copyright (C) 2014  Stefan Schroeder
 *
 * This library is free software; you can redistribute it and/or
 * modify it under the terms of the GNU Lesser General Public
 * License as published by the Free Software Foundation; either
 * version 3.0 of the License, or (at your option) any later version.
 *
 * This library is distributed in the hope that it will be useful,
 * but WITHOUT ANY WARRANTY; without even the implied warranty of
 * MERCHANTABILITY or FITNESS FOR A PARTICULAR PURPOSE.  See the GNU
 * Lesser General Public License for more details.
 *
 * You should have received a copy of the GNU Lesser General Public
 * License along with this library.  If not, see <http://www.gnu.org/licenses/>.
 ******************************************************************************/
package jsprit.core.problem.solution.route;

import jsprit.core.problem.Capacity;
import jsprit.core.problem.Location;
import jsprit.core.problem.driver.Driver;
import jsprit.core.problem.job.Shipment;
import jsprit.core.problem.solution.route.activity.TimeWindow;
import jsprit.core.problem.vehicle.Vehicle;
import jsprit.core.problem.vehicle.VehicleImpl;
import org.junit.Test;

import static org.junit.Assert.assertEquals;
import static org.mockito.Mockito.mock;
import static org.mockito.Mockito.when;


public class VehicleRouteBuilderTest {

    @Test(expected = IllegalStateException.class)
    public void whenDeliveryIsAddedBeforePickup_throwsException() {
        Shipment s = mock(Shipment.class);
        VehicleRoute.Builder builder = VehicleRoute.Builder.newInstance(mock(Vehicle.class), mock(Driver.class));
        builder.addDelivery(s);
    }

    @Test(expected = IllegalStateException.class)
    public void whenPickupIsAddedTwice_throwsException() {
        Shipment s = mock(Shipment.class);
        when(s.getSize()).thenReturn(Capacity.Builder.newInstance().build());
<<<<<<< HEAD
=======
        when(s.getPickupTimeWindow()).thenReturn(TimeWindow.newInstance(0.,10.));
>>>>>>> 51dd423d
        VehicleRoute.Builder builder = VehicleRoute.Builder.newInstance(mock(Vehicle.class), mock(Driver.class));
        builder.addPickup(s);
        builder.addPickup(s);
    }

    @Test(expected = IllegalStateException.class)
    public void whenShipmentIsPickedDeliveredAndDeliveredAgain_throwsException() {
        Shipment s = mock(Shipment.class);
        Capacity capacity = Capacity.Builder.newInstance().build();
        when(s.getSize()).thenReturn(capacity);
<<<<<<< HEAD
=======
        when(s.getPickupTimeWindow()).thenReturn(TimeWindow.newInstance(0.,10.));
        when(s.getDeliveryTimeWindow()).thenReturn(TimeWindow.newInstance(0.,10.));
>>>>>>> 51dd423d
        VehicleRoute.Builder builder = VehicleRoute.Builder.newInstance(mock(Vehicle.class), mock(Driver.class));
        builder.addPickup(s);
        builder.addDelivery(s);
        builder.addDelivery(s);
    }

    @Test(expected = IllegalStateException.class)
    public void whenShipmentIsPickedUpThoughButHasNotBeenDeliveredAndRouteIsBuilt_throwsException() {
        Shipment s = mock(Shipment.class);
        Capacity capacity = Capacity.Builder.newInstance().build();
        Shipment s2 = mock(Shipment.class);
        when(s2.getSize()).thenReturn(capacity);
        when(s.getSize()).thenReturn(capacity);
<<<<<<< HEAD
=======
        when(s2.getPickupTimeWindow()).thenReturn(TimeWindow.newInstance(0.,10.));
        when(s2.getDeliveryTimeWindow()).thenReturn(TimeWindow.newInstance(0.,10.));
        when(s.getPickupTimeWindow()).thenReturn(TimeWindow.newInstance(0.,10.));
        when(s.getDeliveryTimeWindow()).thenReturn(TimeWindow.newInstance(0.,10.));
>>>>>>> 51dd423d
        VehicleRoute.Builder builder = VehicleRoute.Builder.newInstance(mock(Vehicle.class), mock(Driver.class));
        builder.addPickup(s);
        builder.addPickup(s2);
        builder.addDelivery(s);
        builder.build();
    }

    @Test
    public void whenTwoShipmentsHaveBeenAdded_nuOfActivitiesMustEqualFour() {
        Shipment s = mock(Shipment.class);
        Shipment s2 = mock(Shipment.class);
        Capacity capacity = Capacity.Builder.newInstance().build();
        when(s.getSize()).thenReturn(capacity);
        when(s2.getSize()).thenReturn(capacity);
<<<<<<< HEAD
=======
        when(s2.getPickupTimeWindow()).thenReturn(TimeWindow.newInstance(0.,10.));
        when(s2.getDeliveryTimeWindow()).thenReturn(TimeWindow.newInstance(0.,10.));
        when(s.getPickupTimeWindow()).thenReturn(TimeWindow.newInstance(0.,10.));
        when(s.getDeliveryTimeWindow()).thenReturn(TimeWindow.newInstance(0.,10.));
>>>>>>> 51dd423d
        VehicleRoute.Builder builder = VehicleRoute.Builder.newInstance(mock(Vehicle.class), mock(Driver.class));
        builder.addPickup(s);
        builder.addPickup(s2);
        builder.addDelivery(s);
        builder.addDelivery(s2);
        VehicleRoute route = builder.build();
        assertEquals(4, route.getTourActivities().getActivities().size());
    }

    @Test
    public void whenBuildingClosedRoute_routeEndShouldHaveLocationOfVehicle() {
        Shipment s = mock(Shipment.class);
        Shipment s2 = mock(Shipment.class);
        Capacity capacity = Capacity.Builder.newInstance().build();
        when(s.getSize()).thenReturn(capacity);
        when(s2.getSize()).thenReturn(capacity);
<<<<<<< HEAD
=======
        when(s2.getPickupTimeWindow()).thenReturn(TimeWindow.newInstance(0.,10.));
        when(s2.getDeliveryTimeWindow()).thenReturn(TimeWindow.newInstance(0.,10.));
        when(s.getPickupTimeWindow()).thenReturn(TimeWindow.newInstance(0.,10.));
        when(s.getDeliveryTimeWindow()).thenReturn(TimeWindow.newInstance(0.,10.));
>>>>>>> 51dd423d
        Vehicle vehicle = VehicleImpl.Builder.newInstance("v").setStartLocation(Location.newInstance("vehLoc")).setEndLocation(Location.newInstance("vehLoc"))
            .build();

        VehicleRoute.Builder builder = VehicleRoute.Builder.newInstance(vehicle, mock(Driver.class));
        builder.addPickup(s);
        builder.addPickup(s2);
        builder.addDelivery(s);
        builder.addDelivery(s2);
        VehicleRoute route = builder.build();
        assertEquals("vehLoc", route.getEnd().getLocation().getId());
    }

    @Test
    public void whenBuildingOpenRoute_routeEndShouldHaveLocationOfLastActivity() {
        Shipment s = mock(Shipment.class);
        Shipment s2 = mock(Shipment.class);
        Capacity capacity = Capacity.Builder.newInstance().build();
        when(s.getSize()).thenReturn(capacity);
        when(s2.getSize()).thenReturn(capacity);
        when(s2.getDeliveryLocation()).thenReturn(loc("delLoc"));
<<<<<<< HEAD
=======
        when(s.getPickupTimeWindow()).thenReturn(TimeWindow.newInstance(0.,10.));
        when(s.getDeliveryTimeWindow()).thenReturn(TimeWindow.newInstance(0.,10.));
        when(s2.getPickupTimeWindow()).thenReturn(TimeWindow.newInstance(0.,10.));
        when(s2.getDeliveryTimeWindow()).thenReturn(TimeWindow.newInstance(0.,10.));
>>>>>>> 51dd423d
        Vehicle vehicle = mock(Vehicle.class);
        when(vehicle.isReturnToDepot()).thenReturn(false);
        when(vehicle.getStartLocation()).thenReturn(loc("vehLoc"));
        VehicleRoute.Builder builder = VehicleRoute.Builder.newInstance(vehicle, mock(Driver.class));
        builder.addPickup(s);
        builder.addPickup(s2);
        builder.addDelivery(s);
        builder.addDelivery(s2);
        VehicleRoute route = builder.build();
        assertEquals(route.getEnd().getLocation().getId(), s2.getDeliveryLocation().getId());
    }

    private Location loc(String delLoc) {
        return Location.Builder.newInstance().setId(delLoc).build();
    }

    @Test
    public void whenSettingDepartureTime() {
        Shipment s = mock(Shipment.class);
        Shipment s2 = mock(Shipment.class);
        Capacity capacity = Capacity.Builder.newInstance().build();
        when(s.getSize()).thenReturn(capacity);
        when(s2.getSize()).thenReturn(capacity);
        when(s2.getDeliveryLocation()).thenReturn(Location.Builder.newInstance().setId("delLoc").build());
<<<<<<< HEAD
=======
        when(s.getPickupTimeWindow()).thenReturn(TimeWindow.newInstance(0.,10.));
        when(s.getDeliveryTimeWindow()).thenReturn(TimeWindow.newInstance(0.,10.));
        when(s2.getPickupTimeWindow()).thenReturn(TimeWindow.newInstance(0.,10.));
        when(s2.getDeliveryTimeWindow()).thenReturn(TimeWindow.newInstance(0.,10.));
>>>>>>> 51dd423d
        Vehicle vehicle = mock(Vehicle.class);
        when(vehicle.isReturnToDepot()).thenReturn(false);
        when(vehicle.getStartLocation()).thenReturn(Location.Builder.newInstance().setId("vehLoc").build());
        VehicleRoute.Builder builder = VehicleRoute.Builder.newInstance(vehicle, mock(Driver.class));
        builder.addPickup(s);
        builder.addPickup(s2);
        builder.addDelivery(s);
        builder.addDelivery(s2);
        builder.setDepartureTime(100);
        VehicleRoute route = builder.build();
        assertEquals(100.0, route.getDepartureTime(), 0.01);
        assertEquals(100.0, route.getStart().getEndTime(), 0.01);
    }


    @Test
    public void whenSettingEndTime() {
        Shipment s = mock(Shipment.class);
        Shipment s2 = mock(Shipment.class);
        Capacity capacity = Capacity.Builder.newInstance().build();
        when(s.getSize()).thenReturn(capacity);
        when(s2.getSize()).thenReturn(capacity);
        when(s2.getDeliveryLocation()).thenReturn(Location.Builder.newInstance().setId("delLoc").build());
<<<<<<< HEAD
=======
        when(s2.getPickupTimeWindow()).thenReturn(TimeWindow.newInstance(0.,10.));
        when(s2.getDeliveryTimeWindow()).thenReturn(TimeWindow.newInstance(0.,10.));
        when(s.getPickupTimeWindow()).thenReturn(TimeWindow.newInstance(0.,10.));
        when(s.getDeliveryTimeWindow()).thenReturn(TimeWindow.newInstance(0.,10.));
>>>>>>> 51dd423d
        Vehicle vehicle = mock(Vehicle.class);
        when(vehicle.isReturnToDepot()).thenReturn(false);
        when(vehicle.getStartLocation()).thenReturn(Location.Builder.newInstance().setId("vehLoc").build());
        when(vehicle.getLatestArrival()).thenReturn(200.0);
        VehicleRoute.Builder builder = VehicleRoute.Builder.newInstance(vehicle, mock(Driver.class));
        builder.addPickup(s);
        builder.addPickup(s2);
        builder.addDelivery(s);
        builder.addDelivery(s2);
        builder.setRouteEndArrivalTime(100.0);
        VehicleRoute route = builder.build();
        assertEquals(100.0, route.getEnd().getArrTime(), 0.01);
    }
}<|MERGE_RESOLUTION|>--- conflicted
+++ resolved
@@ -21,6 +21,7 @@
 import jsprit.core.problem.driver.Driver;
 import jsprit.core.problem.job.Shipment;
 import jsprit.core.problem.solution.route.activity.TimeWindow;
+import jsprit.core.problem.solution.route.activity.TimeWindow;
 import jsprit.core.problem.vehicle.Vehicle;
 import jsprit.core.problem.vehicle.VehicleImpl;
 import org.junit.Test;
@@ -43,10 +44,7 @@
     public void whenPickupIsAddedTwice_throwsException() {
         Shipment s = mock(Shipment.class);
         when(s.getSize()).thenReturn(Capacity.Builder.newInstance().build());
-<<<<<<< HEAD
-=======
-        when(s.getPickupTimeWindow()).thenReturn(TimeWindow.newInstance(0.,10.));
->>>>>>> 51dd423d
+        when(s.getPickupTimeWindow()).thenReturn(TimeWindow.newInstance(0., 10.));
         VehicleRoute.Builder builder = VehicleRoute.Builder.newInstance(mock(Vehicle.class), mock(Driver.class));
         builder.addPickup(s);
         builder.addPickup(s);
@@ -57,11 +55,8 @@
         Shipment s = mock(Shipment.class);
         Capacity capacity = Capacity.Builder.newInstance().build();
         when(s.getSize()).thenReturn(capacity);
-<<<<<<< HEAD
-=======
-        when(s.getPickupTimeWindow()).thenReturn(TimeWindow.newInstance(0.,10.));
-        when(s.getDeliveryTimeWindow()).thenReturn(TimeWindow.newInstance(0.,10.));
->>>>>>> 51dd423d
+        when(s.getPickupTimeWindow()).thenReturn(TimeWindow.newInstance(0.,10.));
+        when(s.getDeliveryTimeWindow()).thenReturn(TimeWindow.newInstance(0.,10.));
         VehicleRoute.Builder builder = VehicleRoute.Builder.newInstance(mock(Vehicle.class), mock(Driver.class));
         builder.addPickup(s);
         builder.addDelivery(s);
@@ -75,13 +70,10 @@
         Shipment s2 = mock(Shipment.class);
         when(s2.getSize()).thenReturn(capacity);
         when(s.getSize()).thenReturn(capacity);
-<<<<<<< HEAD
-=======
-        when(s2.getPickupTimeWindow()).thenReturn(TimeWindow.newInstance(0.,10.));
-        when(s2.getDeliveryTimeWindow()).thenReturn(TimeWindow.newInstance(0.,10.));
-        when(s.getPickupTimeWindow()).thenReturn(TimeWindow.newInstance(0.,10.));
-        when(s.getDeliveryTimeWindow()).thenReturn(TimeWindow.newInstance(0.,10.));
->>>>>>> 51dd423d
+        when(s2.getPickupTimeWindow()).thenReturn(TimeWindow.newInstance(0.,10.));
+        when(s2.getDeliveryTimeWindow()).thenReturn(TimeWindow.newInstance(0.,10.));
+        when(s.getPickupTimeWindow()).thenReturn(TimeWindow.newInstance(0.,10.));
+        when(s.getDeliveryTimeWindow()).thenReturn(TimeWindow.newInstance(0.,10.));
         VehicleRoute.Builder builder = VehicleRoute.Builder.newInstance(mock(Vehicle.class), mock(Driver.class));
         builder.addPickup(s);
         builder.addPickup(s2);
@@ -96,13 +88,10 @@
         Capacity capacity = Capacity.Builder.newInstance().build();
         when(s.getSize()).thenReturn(capacity);
         when(s2.getSize()).thenReturn(capacity);
-<<<<<<< HEAD
-=======
-        when(s2.getPickupTimeWindow()).thenReturn(TimeWindow.newInstance(0.,10.));
-        when(s2.getDeliveryTimeWindow()).thenReturn(TimeWindow.newInstance(0.,10.));
-        when(s.getPickupTimeWindow()).thenReturn(TimeWindow.newInstance(0.,10.));
-        when(s.getDeliveryTimeWindow()).thenReturn(TimeWindow.newInstance(0.,10.));
->>>>>>> 51dd423d
+        when(s2.getPickupTimeWindow()).thenReturn(TimeWindow.newInstance(0.,10.));
+        when(s2.getDeliveryTimeWindow()).thenReturn(TimeWindow.newInstance(0.,10.));
+        when(s.getPickupTimeWindow()).thenReturn(TimeWindow.newInstance(0.,10.));
+        when(s.getDeliveryTimeWindow()).thenReturn(TimeWindow.newInstance(0.,10.));
         VehicleRoute.Builder builder = VehicleRoute.Builder.newInstance(mock(Vehicle.class), mock(Driver.class));
         builder.addPickup(s);
         builder.addPickup(s2);
@@ -119,13 +108,10 @@
         Capacity capacity = Capacity.Builder.newInstance().build();
         when(s.getSize()).thenReturn(capacity);
         when(s2.getSize()).thenReturn(capacity);
-<<<<<<< HEAD
-=======
-        when(s2.getPickupTimeWindow()).thenReturn(TimeWindow.newInstance(0.,10.));
-        when(s2.getDeliveryTimeWindow()).thenReturn(TimeWindow.newInstance(0.,10.));
-        when(s.getPickupTimeWindow()).thenReturn(TimeWindow.newInstance(0.,10.));
-        when(s.getDeliveryTimeWindow()).thenReturn(TimeWindow.newInstance(0.,10.));
->>>>>>> 51dd423d
+        when(s2.getPickupTimeWindow()).thenReturn(TimeWindow.newInstance(0.,10.));
+        when(s2.getDeliveryTimeWindow()).thenReturn(TimeWindow.newInstance(0.,10.));
+        when(s.getPickupTimeWindow()).thenReturn(TimeWindow.newInstance(0.,10.));
+        when(s.getDeliveryTimeWindow()).thenReturn(TimeWindow.newInstance(0.,10.));
         Vehicle vehicle = VehicleImpl.Builder.newInstance("v").setStartLocation(Location.newInstance("vehLoc")).setEndLocation(Location.newInstance("vehLoc"))
             .build();
 
@@ -146,13 +132,10 @@
         when(s.getSize()).thenReturn(capacity);
         when(s2.getSize()).thenReturn(capacity);
         when(s2.getDeliveryLocation()).thenReturn(loc("delLoc"));
-<<<<<<< HEAD
-=======
-        when(s.getPickupTimeWindow()).thenReturn(TimeWindow.newInstance(0.,10.));
-        when(s.getDeliveryTimeWindow()).thenReturn(TimeWindow.newInstance(0.,10.));
-        when(s2.getPickupTimeWindow()).thenReturn(TimeWindow.newInstance(0.,10.));
-        when(s2.getDeliveryTimeWindow()).thenReturn(TimeWindow.newInstance(0.,10.));
->>>>>>> 51dd423d
+        when(s.getPickupTimeWindow()).thenReturn(TimeWindow.newInstance(0.,10.));
+        when(s.getDeliveryTimeWindow()).thenReturn(TimeWindow.newInstance(0.,10.));
+        when(s2.getPickupTimeWindow()).thenReturn(TimeWindow.newInstance(0.,10.));
+        when(s2.getDeliveryTimeWindow()).thenReturn(TimeWindow.newInstance(0.,10.));
         Vehicle vehicle = mock(Vehicle.class);
         when(vehicle.isReturnToDepot()).thenReturn(false);
         when(vehicle.getStartLocation()).thenReturn(loc("vehLoc"));
@@ -177,13 +160,10 @@
         when(s.getSize()).thenReturn(capacity);
         when(s2.getSize()).thenReturn(capacity);
         when(s2.getDeliveryLocation()).thenReturn(Location.Builder.newInstance().setId("delLoc").build());
-<<<<<<< HEAD
-=======
-        when(s.getPickupTimeWindow()).thenReturn(TimeWindow.newInstance(0.,10.));
-        when(s.getDeliveryTimeWindow()).thenReturn(TimeWindow.newInstance(0.,10.));
-        when(s2.getPickupTimeWindow()).thenReturn(TimeWindow.newInstance(0.,10.));
-        when(s2.getDeliveryTimeWindow()).thenReturn(TimeWindow.newInstance(0.,10.));
->>>>>>> 51dd423d
+        when(s.getPickupTimeWindow()).thenReturn(TimeWindow.newInstance(0.,10.));
+        when(s.getDeliveryTimeWindow()).thenReturn(TimeWindow.newInstance(0.,10.));
+        when(s2.getPickupTimeWindow()).thenReturn(TimeWindow.newInstance(0., 10.));
+        when(s2.getDeliveryTimeWindow()).thenReturn(TimeWindow.newInstance(0.,10.));
         Vehicle vehicle = mock(Vehicle.class);
         when(vehicle.isReturnToDepot()).thenReturn(false);
         when(vehicle.getStartLocation()).thenReturn(Location.Builder.newInstance().setId("vehLoc").build());
@@ -207,13 +187,10 @@
         when(s.getSize()).thenReturn(capacity);
         when(s2.getSize()).thenReturn(capacity);
         when(s2.getDeliveryLocation()).thenReturn(Location.Builder.newInstance().setId("delLoc").build());
-<<<<<<< HEAD
-=======
-        when(s2.getPickupTimeWindow()).thenReturn(TimeWindow.newInstance(0.,10.));
-        when(s2.getDeliveryTimeWindow()).thenReturn(TimeWindow.newInstance(0.,10.));
-        when(s.getPickupTimeWindow()).thenReturn(TimeWindow.newInstance(0.,10.));
-        when(s.getDeliveryTimeWindow()).thenReturn(TimeWindow.newInstance(0.,10.));
->>>>>>> 51dd423d
+        when(s2.getPickupTimeWindow()).thenReturn(TimeWindow.newInstance(0.,10.));
+        when(s2.getDeliveryTimeWindow()).thenReturn(TimeWindow.newInstance(0.,10.));
+        when(s.getPickupTimeWindow()).thenReturn(TimeWindow.newInstance(0., 10.));
+        when(s.getDeliveryTimeWindow()).thenReturn(TimeWindow.newInstance(0.,10.));
         Vehicle vehicle = mock(Vehicle.class);
         when(vehicle.isReturnToDepot()).thenReturn(false);
         when(vehicle.getStartLocation()).thenReturn(Location.Builder.newInstance().setId("vehLoc").build());
