package jsprit.core.problem.solution.route;

import static org.junit.Assert.*;
import static org.junit.Assert.assertEquals;
import static org.mockito.Mockito.mock;
import static org.mockito.Mockito.when;
import jsprit.core.problem.driver.Driver;
import jsprit.core.problem.job.Shipment;
import jsprit.core.problem.vehicle.Vehicle;

import org.junit.Test;


public class VehicleRouteBuilderTest {
	
	@Test(expected=IllegalStateException.class)
	public void whenDeliveryIsAddedBeforePickup_throwsException(){
		Shipment s = mock(Shipment.class);
		VehicleRoute.Builder builder = VehicleRoute.Builder.newInstance(mock(Vehicle.class), mock(Driver.class));
		builder.addDelivery(s);
	}
	
	@Test(expected=IllegalStateException.class)
	public void whenPickupIsAddedTwice_throwsException(){
		Shipment s = mock(Shipment.class);
		VehicleRoute.Builder builder = VehicleRoute.Builder.newInstance(mock(Vehicle.class), mock(Driver.class));
		builder.addPickup(s);
		builder.addPickup(s);
	}
	
	@Test(expected=IllegalStateException.class)
	public void whenShipmentIsPickedDeliveredAndDeliveredAgain_throwsException(){
		Shipment s = mock(Shipment.class);
		VehicleRoute.Builder builder = VehicleRoute.Builder.newInstance(mock(Vehicle.class), mock(Driver.class));
		builder.addPickup(s);
		builder.addDelivery(s);
		builder.addDelivery(s);
	}
	
	@Test(expected=IllegalStateException.class)
	public void whenShipmentIsPickedUpThoughButHasNotBeenDeliveredAndRouteIsBuilt_throwsException(){
		Shipment s = mock(Shipment.class);
		VehicleRoute.Builder builder = VehicleRoute.Builder.newInstance(mock(Vehicle.class), mock(Driver.class));
		builder.addPickup(s);
		builder.addPickup(mock(Shipment.class));
		builder.addDelivery(s);
		builder.build();
	}
	
	@Test
	public void whenTwoShipmentsHaveBeenAdded_nuOfActivitiesMustEqualFour(){
		Shipment s = mock(Shipment.class);
		Shipment s2 = mock(Shipment.class);
		VehicleRoute.Builder builder = VehicleRoute.Builder.newInstance(mock(Vehicle.class), mock(Driver.class));
		builder.addPickup(s);
		builder.addPickup(s2);
		builder.addDelivery(s);
		builder.addDelivery(s2);
		VehicleRoute route = builder.build();
		assertEquals(4,route.getTourActivities().getActivities().size());
	}

	@Test
<<<<<<< HEAD
	public void whenBuildingOpenRoute(){
		assertTrue(false);
=======
	public void whenBuildingClosedRoute_routeEndShouldHaveLocationOfVehicle(){
		Shipment s = mock(Shipment.class);
		Shipment s2 = mock(Shipment.class);
		Vehicle vehicle = mock(Vehicle.class);
		when(vehicle.isReturnToDepot()).thenReturn(true);
		when(vehicle.getLocationId()).thenReturn("vehLoc");
		VehicleRoute.Builder builder = VehicleRoute.Builder.newInstance(vehicle, mock(Driver.class));
		builder.addPickup(s);
		builder.addPickup(s2);
		builder.addDelivery(s);
		builder.addDelivery(s2);
		VehicleRoute route = builder.build();
		assertEquals(route.getEnd().getLocationId(), vehicle.getLocationId());
	}
	
	@Test
	public void whenBuildingOpenRoute_routeEndShouldHaveLocationOfLastActivity(){
		Shipment s = mock(Shipment.class);
		Shipment s2 = mock(Shipment.class);
		when(s2.getDeliveryLocation()).thenReturn("delLoc");
		Vehicle vehicle = mock(Vehicle.class);
		when(vehicle.isReturnToDepot()).thenReturn(false);
		when(vehicle.getLocationId()).thenReturn("vehLoc");
		VehicleRoute.Builder builder = VehicleRoute.Builder.newInstance(vehicle, mock(Driver.class));
		builder.addPickup(s);
		builder.addPickup(s2);
		builder.addDelivery(s);
		builder.addDelivery(s2);
		VehicleRoute route = builder.build();
		assertEquals(route.getEnd().getLocationId(), s2.getDeliveryLocation());
>>>>>>> aa34f094
	}
	
	@Test
	public void whenSettingDepartureTime(){
<<<<<<< HEAD
		assertTrue(false);
=======
		Shipment s = mock(Shipment.class);
		Shipment s2 = mock(Shipment.class);
		when(s2.getDeliveryLocation()).thenReturn("delLoc");
		Vehicle vehicle = mock(Vehicle.class);
		when(vehicle.isReturnToDepot()).thenReturn(false);
		when(vehicle.getLocationId()).thenReturn("vehLoc");
		VehicleRoute.Builder builder = VehicleRoute.Builder.newInstance(vehicle, mock(Driver.class));
		builder.addPickup(s);
		builder.addPickup(s2);
		builder.addDelivery(s);
		builder.addDelivery(s2);
		builder.setDepartureTime(100);
		VehicleRoute route = builder.build();
		assertEquals(100.0,route.getDepartureTime(),0.01);
		assertEquals(100.0,route.getStart().getEndTime(),0.01);
>>>>>>> aa34f094
	}
	
	
	@Test
	public void whenSettingEndTime(){
<<<<<<< HEAD
		assertTrue(false);
=======
		Shipment s = mock(Shipment.class);
		Shipment s2 = mock(Shipment.class);
		when(s2.getDeliveryLocation()).thenReturn("delLoc");
		Vehicle vehicle = mock(Vehicle.class);
		when(vehicle.isReturnToDepot()).thenReturn(false);
		when(vehicle.getLocationId()).thenReturn("vehLoc");
		VehicleRoute.Builder builder = VehicleRoute.Builder.newInstance(vehicle, mock(Driver.class));
		builder.addPickup(s);
		builder.addPickup(s2);
		builder.addDelivery(s);
		builder.addDelivery(s2);
		builder.setRouteEndArrivalTime(100.0);
		VehicleRoute route = builder.build();
		assertEquals(100.0,route.getEnd().getArrTime(),0.01);
>>>>>>> aa34f094
	}
}<|MERGE_RESOLUTION|>--- conflicted
+++ resolved
@@ -1,6 +1,5 @@
 package jsprit.core.problem.solution.route;
 
-import static org.junit.Assert.*;
 import static org.junit.Assert.assertEquals;
 import static org.mockito.Mockito.mock;
 import static org.mockito.Mockito.when;
@@ -61,10 +60,6 @@
 	}
 
 	@Test
-<<<<<<< HEAD
-	public void whenBuildingOpenRoute(){
-		assertTrue(false);
-=======
 	public void whenBuildingClosedRoute_routeEndShouldHaveLocationOfVehicle(){
 		Shipment s = mock(Shipment.class);
 		Shipment s2 = mock(Shipment.class);
@@ -95,14 +90,10 @@
 		builder.addDelivery(s2);
 		VehicleRoute route = builder.build();
 		assertEquals(route.getEnd().getLocationId(), s2.getDeliveryLocation());
->>>>>>> aa34f094
 	}
 	
 	@Test
 	public void whenSettingDepartureTime(){
-<<<<<<< HEAD
-		assertTrue(false);
-=======
 		Shipment s = mock(Shipment.class);
 		Shipment s2 = mock(Shipment.class);
 		when(s2.getDeliveryLocation()).thenReturn("delLoc");
@@ -118,15 +109,11 @@
 		VehicleRoute route = builder.build();
 		assertEquals(100.0,route.getDepartureTime(),0.01);
 		assertEquals(100.0,route.getStart().getEndTime(),0.01);
->>>>>>> aa34f094
 	}
 	
 	
 	@Test
 	public void whenSettingEndTime(){
-<<<<<<< HEAD
-		assertTrue(false);
-=======
 		Shipment s = mock(Shipment.class);
 		Shipment s2 = mock(Shipment.class);
 		when(s2.getDeliveryLocation()).thenReturn("delLoc");
@@ -141,6 +128,5 @@
 		builder.setRouteEndArrivalTime(100.0);
 		VehicleRoute route = builder.build();
 		assertEquals(100.0,route.getEnd().getArrTime(),0.01);
->>>>>>> aa34f094
 	}
 }