--- conflicted
+++ resolved
@@ -36,11 +36,8 @@
             .setDeliveryTimeWindow(TimeWindow.newInstance(3., 4.))
             .addSizeDimension(0, 10).addSizeDimension(1, 100).addSizeDimension(2, 1000).build();
         deliver = new DeliverShipment(shipment);
-<<<<<<< HEAD
-=======
         deliver.setTheoreticalEarliestOperationStartTime(shipment.getDeliveryTimeWindow().getStart());
         deliver.setTheoreticalLatestOperationStartTime(shipment.getDeliveryTimeWindow().getEnd());
->>>>>>> 51dd423d
     }
 
     @Test
