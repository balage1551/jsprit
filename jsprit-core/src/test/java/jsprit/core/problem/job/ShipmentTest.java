--- conflicted
+++ resolved
@@ -112,7 +112,6 @@
 
     @Test
     public void whenPickupCoordIsSet_itShouldBeDoneCorrectly() {
-<<<<<<< HEAD
         Shipment s = Shipment.Builder.newInstance("s")
             .setDeliveryLocation(TestUtils.loc("delLoc")).setPickupLocation(Location.Builder.newInstance().setId("pickLoc").setCoordinate(Coordinate.newInstance(1, 2)).build()).build();
         assertEquals(1.0, s.getPickupLocation().getCoordinate().getX(), 0.01);
@@ -152,47 +151,6 @@
     @Test
     public void whenDeliveryServiceTimeIsNotSet_itShouldBeZero() {
         Shipment s = Shipment.Builder.newInstance("s")
-=======
-        Shipment s = Shipment.Builder.newInstance("s")
-            .setDeliveryLocation(TestUtils.loc("delLoc")).setPickupLocation(Location.Builder.newInstance().setId("pickLoc").setCoordinate(Coordinate.newInstance(1, 2)).build()).build();
-        assertEquals(1.0, s.getPickupLocation().getCoordinate().getX(), 0.01);
-        assertEquals(2.0, s.getPickupLocation().getCoordinate().getY(), 0.01);
-        assertEquals(1.0, s.getPickupLocation().getCoordinate().getX(), 0.01);
-        assertEquals(2.0, s.getPickupLocation().getCoordinate().getY(), 0.01);
-    }
-
-
-    @Test
-    public void whenDeliveryLocationIdIsSet_itShouldBeDoneCorrectly() {
-        Shipment s = Shipment.Builder.newInstance("s")
-            .setDeliveryLocation(TestUtils.loc("delLoc")).setPickupLocation(Location.Builder.newInstance().setId("pickLoc").build()).build();
-        assertEquals("delLoc", s.getDeliveryLocation().getId());
-        assertEquals("delLoc", s.getDeliveryLocation().getId());
-    }
-
-
-    @Test
-    public void whenDeliveryCoordIsSet_itShouldBeDoneCorrectly() {
-        Shipment s = Shipment.Builder.newInstance("s").setDeliveryLocation(TestUtils.loc("delLoc", Coordinate.newInstance(1, 2)))
-            .setPickupLocation(Location.Builder.newInstance().setId("pickLoc").build())
-            .build();
-        assertEquals(1.0, s.getDeliveryLocation().getCoordinate().getX(), 0.01);
-        assertEquals(2.0, s.getDeliveryLocation().getCoordinate().getY(), 0.01);
-        assertEquals(1.0, s.getDeliveryLocation().getCoordinate().getX(), 0.01);
-        assertEquals(2.0, s.getDeliveryLocation().getCoordinate().getY(), 0.01);
-    }
-
-    @Test
-    public void whenPickupServiceTimeIsNotSet_itShouldBeZero() {
-        Shipment s = Shipment.Builder.newInstance("s")
-            .setDeliveryLocation(TestUtils.loc("delLoc")).setPickupLocation(Location.Builder.newInstance().setId("pickLoc").build()).build();
-        assertEquals(0.0, s.getPickupServiceTime(), 0.01);
-    }
-
-    @Test
-    public void whenDeliveryServiceTimeIsNotSet_itShouldBeZero() {
-        Shipment s = Shipment.Builder.newInstance("s")
->>>>>>> 51dd423d
             .setDeliveryLocation(TestUtils.loc("delLoc")).setPickupLocation(Location.Builder.newInstance().setId("pickLoc").build()).build();
         assertEquals(0.0, s.getDeliveryServiceTime(), 0.01);
     }
@@ -267,8 +225,6 @@
         assertEquals(2.0, s.getDeliveryTimeWindow().getEnd(), 0.01);
     }
 
-<<<<<<< HEAD
-=======
     @Test
     public void whenUsingAddDeliveryTimeWindow_itShouldBeDoneCorrectly() {
         Shipment s = Shipment.Builder.newInstance("s").addDeliveryTimeWindow(TimeWindow.newInstance(1, 2))
@@ -343,7 +299,6 @@
 
 
 
->>>>>>> 51dd423d
     @Test(expected = IllegalArgumentException.class)
     public void whenShipmentHasNegativeCapacityVal_throwIllegalStateExpception() {
         @SuppressWarnings("unused")
