--- conflicted
+++ resolved
@@ -26,7 +26,6 @@
 
 
 public class VehicleImplTest {
-<<<<<<< HEAD
 
 
     @Test(expected = IllegalStateException.class)
@@ -34,360 +33,6 @@
         @SuppressWarnings("unused")
         Vehicle v = VehicleImpl.Builder.newInstance("v").build();
     }
-
-    @Test
-    public void whenVehicleIsBuiltToReturnToDepot_itShouldReturnToDepot() {
-        Vehicle v = VehicleImpl.Builder.newInstance("v").setReturnToDepot(true).setStartLocation(Location.newInstance("loc")).build();
-        assertTrue(v.isReturnToDepot());
-    }
-
-    @Test
-    public void whenVehicleIsBuiltToNotReturnToDepot_itShouldNotReturnToDepot() {
-        Vehicle v = VehicleImpl.Builder.newInstance("v").setReturnToDepot(false).setStartLocation(Location.newInstance("loc")).build();
-        assertFalse(v.isReturnToDepot());
-    }
-
-    @Test
-    public void whenVehicleIsBuiltWithLocation_itShouldHvTheCorrectLocation() {
-        Vehicle v = VehicleImpl.Builder.newInstance("v").setStartLocation(Location.newInstance("loc")).build();
-        assertEquals("loc", v.getStartLocation().getId());
-    }
-
-    @Test
-    public void whenVehicleIsBuiltWithCoord_itShouldHvTheCorrectCoord() {
-        Vehicle v = VehicleImpl.Builder.newInstance("v").setStartLocation(Location.newInstance(1, 2)).build();
-        assertEquals(1.0, v.getStartLocation().getCoordinate().getX(), 0.01);
-        assertEquals(2.0, v.getStartLocation().getCoordinate().getY(), 0.01);
-    }
-
-    @Test
-    public void whenVehicleIsBuiltAndEarliestStartIsNotSet_itShouldSetTheDefaultOfZero() {
-        Vehicle v = VehicleImpl.Builder.newInstance("v").setStartLocation(Location.newInstance(1, 2)).build();
-        assertEquals(0.0, v.getEarliestDeparture(), 0.01);
-    }
-
-    @Test
-    public void whenVehicleIsBuiltAndEarliestStartSet_itShouldBeSetCorrectly() {
-        Vehicle v = VehicleImpl.Builder.newInstance("v").setEarliestStart(10.0).setStartLocation(Location.newInstance(1, 2)).build();
-        assertEquals(10.0, v.getEarliestDeparture(), 0.01);
-    }
-
-    @Test
-    public void whenVehicleIsBuiltAndLatestArrivalIsNotSet_itShouldSetDefaultOfDoubleMaxValue() {
-        Vehicle v = VehicleImpl.Builder.newInstance("v").setStartLocation(Location.newInstance(1, 2)).build();
-        assertEquals(Double.MAX_VALUE, v.getLatestArrival(), 0.01);
-    }
-
-    @Test
-    public void whenVehicleIsBuiltAndLatestArrivalIsSet_itShouldBeSetCorrectly() {
-        Vehicle v = VehicleImpl.Builder.newInstance("v").setLatestArrival(30.0).setStartLocation(Location.newInstance(1, 2)).build();
-        assertEquals(30.0, v.getLatestArrival(), 0.01);
-    }
-
-    @Test
-    public void whenNoVehicleIsCreate_itShouldHvTheCorrectId() {
-        Vehicle v = VehicleImpl.createNoVehicle();
-        assertEquals("noVehicle", v.getId());
-    }
-
-    @Test
-    public void whenStartLocationIsSet_itIsDoneCorrectly() {
-        Vehicle v = VehicleImpl.Builder.newInstance("v").setStartLocation(Location.newInstance("startLoc")).build();
-        assertEquals("startLoc", v.getStartLocation().getId());
-    }
-
-    @Test(expected = IllegalStateException.class)
-    public void whenStartLocationIsNull_itThrowsException() {
-        @SuppressWarnings("unused")
-        Vehicle v = VehicleImpl.Builder.newInstance("v").setStartLocation(Location.newInstance(null)).build();
-    }
-
-    @Test
-    public void whenStartLocationCoordIsSet_itIsDoneCorrectly() {
-        Vehicle v = VehicleImpl.Builder.newInstance("v").setStartLocation(Location.newInstance(1, 2)).build();
-        assertEquals(1.0, v.getStartLocation().getCoordinate().getX(), 0.01);
-        assertEquals(2.0, v.getStartLocation().getCoordinate().getY(), 0.01);
-    }
-
-    @Test
-    public void whenEndLocationIsSet_itIsDoneCorrectly() {
-        Vehicle v = VehicleImpl.Builder.newInstance("v").setStartLocation(Location.newInstance("startLoc")).setEndLocation(Location.newInstance("endLoc")).build();
-        assertEquals("startLoc", v.getStartLocation().getId());
-        assertEquals("endLoc", v.getEndLocation().getId());
-    }
-
-    @Test
-    public void whenEndLocationCoordIsSet_itIsDoneCorrectly() {
-        Vehicle v = VehicleImpl.Builder.newInstance("v").setStartLocation(Location.newInstance("startLoc")).setEndLocation(Location.newInstance(1, 2)).build();
-        assertEquals(1.0, v.getEndLocation().getCoordinate().getX(), 0.01);
-        assertEquals(2.0, v.getEndLocation().getCoordinate().getY(), 0.01);
-    }
-
-
-    @Test
-    public void whenNeitherEndLocationIdNorEndLocationCoordAreSet_endLocationIdMustBeEqualToStartLocationId() {
-        Vehicle v = VehicleImpl.Builder.newInstance("v").setStartLocation(Location.newInstance("startLoc")).build();
-        assertEquals("startLoc", v.getEndLocation().getId());
-    }
-
-    @Test
-    public void whenNeitherEndLocationIdNorEndLocationCoordAreSet_endLocationCoordMustBeEqualToStartLocationCoord() {
-        Vehicle v = VehicleImpl.Builder.newInstance("v").setStartLocation(Location.newInstance("startLoc")).build();
-        assertEquals(v.getEndLocation().getCoordinate(), v.getStartLocation().getCoordinate());
-    }
-
-    @Test
-    public void whenNeitherEndLocationIdNorEndLocationCoordAreSet_endLocationCoordMustBeEqualToStartLocationCoordV2() {
-        Vehicle v = VehicleImpl.Builder.newInstance("v").setStartLocation(Location.newInstance(1.0, 2.0)).build();
-        assertEquals(v.getEndLocation().getCoordinate(), v.getStartLocation().getCoordinate());
-    }
-
-    @Test
-    public void whenEndLocationCoordinateIsSetButNoId_idMustBeCoordToString() {
-        Vehicle v = VehicleImpl.Builder.newInstance("v").setStartLocation(Location.newInstance(1.0, 2.0)).setEndLocation(Location.newInstance(3.0, 4.0)).build();
-        assertEquals(v.getEndLocation().getCoordinate().toString(), v.getEndLocation().getId());
-    }
-
-    @Test(expected = IllegalStateException.class)
-    public void whenEndLocationIdIsSpecifiedANDReturnToDepotIsFalse_itShouldThrowException() {
-        @SuppressWarnings("unused")
-        Vehicle v = VehicleImpl.Builder.newInstance("v").setStartLocation(Location.newInstance(1.0, 2.0)).setEndLocation(Location.newInstance("endLoc")).setReturnToDepot(false).build();
-    }
-
-    @Test(expected = IllegalStateException.class)
-    public void whenEndLocationCoordIsSpecifiedANDReturnToDepotIsFalse_itShouldThrowException() {
-        @SuppressWarnings("unused")
-        Vehicle v = VehicleImpl.Builder.newInstance("v").setStartLocation(Location.newInstance(1.0, 2.0)).setEndLocation(Location.newInstance(3, 4)).setReturnToDepot(false).build();
-    }
-
-    @Test
-    public void whenEndLocationCoordIsNotSpecifiedANDReturnToDepotIsFalse_endLocationCoordMustBeStartLocationCoord() {
-        Vehicle v = VehicleImpl.Builder.newInstance("v").setStartLocation(Location.newInstance(1.0, 2.0)).setReturnToDepot(false).build();
-        assertEquals(v.getStartLocation().getCoordinate(), v.getEndLocation().getCoordinate());
-    }
-
-    @Test
-    public void whenEndLocationIdIsNotSpecifiedANDReturnToDepotIsFalse_endLocationIdMustBeStartLocationId() {
-        Vehicle v = VehicleImpl.Builder.newInstance("v").setStartLocation(Location.newInstance(1.0, 2.0)).setReturnToDepot(false).build();
-        assertEquals(v.getStartLocation().getCoordinate().toString(), v.getEndLocation().getId());
-    }
-
-    @Test(expected = IllegalStateException.class)
-    public void whenStartAndEndAreUnequalANDReturnToDepotIsFalse_itShouldThrowException() {
-        @SuppressWarnings("unused")
-        Vehicle v = VehicleImpl.Builder.newInstance("v").setStartLocation(Location.newInstance("start")).setEndLocation(Location.newInstance("end")).setReturnToDepot(false).build();
-    }
-
-    @Test
-    public void whenStartAndEndAreEqualANDReturnToDepotIsFalse_itShouldThrowException() {
-        @SuppressWarnings("unused")
-        Vehicle v = VehicleImpl.Builder.newInstance("v").setStartLocation(Location.newInstance("start")).setEndLocation(Location.newInstance("start")).setReturnToDepot(false).build();
-        assertTrue(true);
-    }
-
-    @Test
-    public void whenTwoVehiclesHaveTheSameId_theyShouldBeEqual() {
-        Vehicle v = VehicleImpl.Builder.newInstance("v").setStartLocation(Location.newInstance("start")).setEndLocation(Location.newInstance("start")).setReturnToDepot(false).build();
-        Vehicle v2 = VehicleImpl.Builder.newInstance("v").setStartLocation(Location.newInstance("start")).setEndLocation(Location.newInstance("start")).setReturnToDepot(false).build();
-        assertTrue(v.equals(v2));
-    }
-
-
-    @Test
-    public void whenAddingSkills_theyShouldBeAddedCorrectly() {
-        VehicleTypeImpl type1 = VehicleTypeImpl.Builder.newInstance("type").build();
-        Vehicle v = VehicleImpl.Builder.newInstance("v").setStartLocation(Location.newInstance("start")).setType(type1).setEndLocation(Location.newInstance("start"))
-            .addSkill("drill").addSkill("screwdriver").build();
-        assertTrue(v.getSkills().containsSkill("drill"));
-        assertTrue(v.getSkills().containsSkill("drill"));
-        assertTrue(v.getSkills().containsSkill("screwdriver"));
-    }
-
-    @Test
-    public void whenAddingSkillsCaseSens_theyShouldBeAddedCorrectly() {
-        VehicleTypeImpl type1 = VehicleTypeImpl.Builder.newInstance("type").build();
-        Vehicle v = VehicleImpl.Builder.newInstance("v").setStartLocation(Location.newInstance("start")).setType(type1).setEndLocation(Location.newInstance("start"))
-            .addSkill("drill").addSkill("screwdriver").build();
-        assertTrue(v.getSkills().containsSkill("drill"));
-        assertTrue(v.getSkills().containsSkill("dRill"));
-        assertTrue(v.getSkills().containsSkill("ScrewDriver"));
-    }
-
-    @Test
-    public void whenAddingSkillsCaseSensV2_theyShouldBeAddedCorrectly() {
-        VehicleTypeImpl type1 = VehicleTypeImpl.Builder.newInstance("type").build();
-        Vehicle v = VehicleImpl.Builder.newInstance("v").setStartLocation(Location.newInstance("start")).setType(type1).setEndLocation(Location.newInstance("start"))
-            .addSkill("drill").build();
-        assertFalse(v.getSkills().containsSkill("ScrewDriver"));
-    }
-
-=======
-	
-	
-	
-	@Test(expected=IllegalStateException.class)
-	public void whenVehicleIsBuiltWithoutSettingNeitherLocationNorCoord_itThrowsAnIllegalStateException(){
-		@SuppressWarnings("unused")
-		Vehicle v = VehicleImpl.Builder.newInstance("v").build();
-	}
-	
-	@Test
-	public void whenVehicleIsBuiltToReturnToDepot_itShouldReturnToDepot(){
-		Vehicle v = VehicleImpl.Builder.newInstance("v").setReturnToDepot(true).setStartLocation(Location.newInstance("loc")).build();
-		assertTrue(v.isReturnToDepot());
-	}
-	
-	@Test
-	public void whenVehicleIsBuiltToNotReturnToDepot_itShouldNotReturnToDepot(){
-		Vehicle v = VehicleImpl.Builder.newInstance("v").setReturnToDepot(false).setStartLocation(Location.newInstance("loc")).build();
-		assertFalse(v.isReturnToDepot());
-	}
-	
-	@Test
-	public void whenVehicleIsBuiltWithLocation_itShouldHvTheCorrectLocation(){
-		Vehicle v = VehicleImpl.Builder.newInstance("v").setStartLocation(Location.newInstance("loc")).build();
-		assertEquals("loc",v.getStartLocation().getId());
-	}
-	
-	@Test
-	public void whenVehicleIsBuiltWithCoord_itShouldHvTheCorrectCoord(){
-		Vehicle v = VehicleImpl.Builder.newInstance("v").setStartLocation(Location.newInstance(1, 2)).build();
-		assertEquals(1.0,v.getStartLocation().getCoordinate().getX(),0.01);
-		assertEquals(2.0,v.getStartLocation().getCoordinate().getY(),0.01);
-	}
-	
-	@Test
-	public void whenVehicleIsBuiltAndEarliestStartIsNotSet_itShouldSetTheDefaultOfZero(){
-		Vehicle v = VehicleImpl.Builder.newInstance("v").setStartLocation(Location.newInstance(1, 2)).build();
-		assertEquals(0.0,v.getEarliestDeparture(),0.01);
-	}
-	
-	@Test
-	public void whenVehicleIsBuiltAndEarliestStartSet_itShouldBeSetCorrectly(){
-		Vehicle v = VehicleImpl.Builder.newInstance("v").setEarliestStart(10.0).setStartLocation(Location.newInstance(1, 2)).build();
-		assertEquals(10.0,v.getEarliestDeparture(),0.01);
-	}
-	
-	@Test
-	public void whenVehicleIsBuiltAndLatestArrivalIsNotSet_itShouldSetDefaultOfDoubleMaxValue(){
-		Vehicle v = VehicleImpl.Builder.newInstance("v").setStartLocation(Location.newInstance(1, 2)).build();
-		assertEquals(Double.MAX_VALUE,v.getLatestArrival(),0.01);
-	}
-	
-	@Test
-	public void whenVehicleIsBuiltAndLatestArrivalIsSet_itShouldBeSetCorrectly(){
-		Vehicle v = VehicleImpl.Builder.newInstance("v").setLatestArrival(30.0).setStartLocation(Location.newInstance(1, 2)).build();
-		assertEquals(30.0,v.getLatestArrival(),0.01);
-	}
-	
-	@Test
-	public void whenNoVehicleIsCreate_itShouldHvTheCorrectId(){
-		Vehicle v = VehicleImpl.createNoVehicle();
-		assertEquals("noVehicle",v.getId());
-	}
-	
-	@Test
-	public void whenStartLocationIsSet_itIsDoneCorrectly(){
-		Vehicle v = VehicleImpl.Builder.newInstance("v").setStartLocation(Location.newInstance("startLoc")).build();
-		assertEquals("startLoc", v.getStartLocation().getId());
-	}
-	
-	@Test(expected=IllegalStateException.class)
-	public void whenStartLocationIsNull_itThrowsException(){
-		@SuppressWarnings("unused")
-		Vehicle v = VehicleImpl.Builder.newInstance("v").setStartLocation(Location.newInstance(null)).build();
-	}
-	
-	@Test
-	public void whenStartLocationCoordIsSet_itIsDoneCorrectly(){
-		Vehicle v = VehicleImpl.Builder.newInstance("v").setStartLocation(Location.newInstance(1, 2)).build();
-		assertEquals(1.0, v.getStartLocation().getCoordinate().getX(),0.01);
-		assertEquals(2.0, v.getStartLocation().getCoordinate().getY(),0.01);
-	}
-	
-	@Test
-	public void whenEndLocationIsSet_itIsDoneCorrectly(){
-		Vehicle v = VehicleImpl.Builder.newInstance("v").setStartLocation(Location.newInstance("startLoc")).setEndLocation(Location.newInstance("endLoc")).build();
-		assertEquals("startLoc", v.getStartLocation().getId());
-		assertEquals("endLoc", v.getEndLocation().getId());
-	}
-	
-	@Test
-	public void whenEndLocationCoordIsSet_itIsDoneCorrectly(){
-		Vehicle v = VehicleImpl.Builder.newInstance("v").setStartLocation(Location.newInstance("startLoc")).setEndLocation(Location.newInstance(1, 2)).build();
-		assertEquals(1.0, v.getEndLocation().getCoordinate().getX(),0.01);
-		assertEquals(2.0, v.getEndLocation().getCoordinate().getY(),0.01);
-	}
-	
-
-	@Test
-	public void whenNeitherEndLocationIdNorEndLocationCoordAreSet_endLocationIdMustBeEqualToStartLocationId(){
-		Vehicle v = VehicleImpl.Builder.newInstance("v").setStartLocation(Location.newInstance("startLoc")).build();
-		assertEquals("startLoc", v.getEndLocation().getId());
-	}
-	
-	@Test
-	public void whenNeitherEndLocationIdNorEndLocationCoordAreSet_endLocationCoordMustBeEqualToStartLocationCoord(){
-		Vehicle v = VehicleImpl.Builder.newInstance("v").setStartLocation(Location.newInstance("startLoc")).build();
-		assertEquals(v.getEndLocation().getCoordinate(), v.getStartLocation().getCoordinate());
-	}
-	
-	@Test
-	public void whenNeitherEndLocationIdNorEndLocationCoordAreSet_endLocationCoordMustBeEqualToStartLocationCoordV2(){
-		Vehicle v = VehicleImpl.Builder.newInstance("v").setStartLocation(Location.newInstance(1.0, 2.0)).build();
-		assertEquals(v.getEndLocation().getCoordinate(), v.getStartLocation().getCoordinate());
-	}
-	
-	@Test
-	public void whenEndLocationCoordinateIsSetButNoId_idMustBeCoordToString(){
-		Vehicle v = VehicleImpl.Builder.newInstance("v").setStartLocation(Location.newInstance(1.0, 2.0)).setEndLocation(Location.newInstance(3.0, 4.0)).build();
-		assertEquals(v.getEndLocation().getCoordinate().toString(), v.getEndLocation().getId());
-	}
-	
-	@Test(expected=IllegalStateException.class)
-	public void whenEndLocationIdIsSpecifiedANDReturnToDepotIsFalse_itShouldThrowException(){
-		@SuppressWarnings("unused")
-		Vehicle v = VehicleImpl.Builder.newInstance("v").setStartLocation(Location.newInstance(1.0, 2.0)).setEndLocation(Location.newInstance("endLoc")).setReturnToDepot(false).build();
-	}
-	
-	@Test(expected=IllegalStateException.class)
-	public void whenEndLocationCoordIsSpecifiedANDReturnToDepotIsFalse_itShouldThrowException(){
-		@SuppressWarnings("unused")
-		Vehicle v = VehicleImpl.Builder.newInstance("v").setStartLocation(Location.newInstance(1.0, 2.0)).setEndLocation(Location.newInstance(3, 4)).setReturnToDepot(false).build();
-	}
-	
-	@Test
-	public void whenEndLocationCoordIsNotSpecifiedANDReturnToDepotIsFalse_endLocationCoordMustBeStartLocationCoord(){
-		Vehicle v = VehicleImpl.Builder.newInstance("v").setStartLocation(Location.newInstance(1.0, 2.0)).setReturnToDepot(false).build();
-		assertEquals(v.getStartLocation().getCoordinate(),v.getEndLocation().getCoordinate());
-	}
-	
-	@Test
-	public void whenEndLocationIdIsNotSpecifiedANDReturnToDepotIsFalse_endLocationIdMustBeStartLocationId(){
-		Vehicle v = VehicleImpl.Builder.newInstance("v").setStartLocation(Location.newInstance(1.0, 2.0)).setReturnToDepot(false).build();
-		assertEquals(v.getStartLocation().getCoordinate().toString(),v.getEndLocation().getId());
-	}
-	
-	@Test(expected=IllegalStateException.class)
-	public void whenStartAndEndAreUnequalANDReturnToDepotIsFalse_itShouldThrowException(){
-		@SuppressWarnings("unused")
-		Vehicle v = VehicleImpl.Builder.newInstance("v").setStartLocation(Location.newInstance("start")).setEndLocation(Location.newInstance("end")).setReturnToDepot(false).build();
-	}
-	
-	@Test
-	public void whenStartAndEndAreEqualANDReturnToDepotIsFalse_itShouldThrowException(){
-		@SuppressWarnings("unused")
-		Vehicle v = VehicleImpl.Builder.newInstance("v").setStartLocation(Location.newInstance("start")).setEndLocation(Location.newInstance("start")).setReturnToDepot(false).build();
-		assertTrue(true);
-	}
-
-	@Test
-	public void whenTwoVehiclesHaveTheSameId_theyShouldBeEqual(){
-		Vehicle v = VehicleImpl.Builder.newInstance("v").setStartLocation(Location.newInstance("start")).setEndLocation(Location.newInstance("start")).setReturnToDepot(false).build();
-		Vehicle v2 = VehicleImpl.Builder.newInstance("v").setStartLocation(Location.newInstance("start")).setEndLocation(Location.newInstance("start")).setReturnToDepot(false).build();
-		assertTrue(v.equals(v2));
-	}
-	
 
 	@Test
 	public void whenAddingSkills_theyShouldBeAddedCorrectly(){
@@ -398,7 +43,7 @@
 		assertTrue(v.getSkills().containsSkill("drill"));
 		assertTrue(v.getSkills().containsSkill("screwdriver"));
 	}
-	
+
 	@Test
 	public void whenAddingSkillsCaseSens_theyShouldBeAddedCorrectly(){
 		VehicleTypeImpl type1 = VehicleTypeImpl.Builder.newInstance("type").build();
@@ -408,7 +53,7 @@
 		assertTrue(v.getSkills().containsSkill("dRill"));
 		assertTrue(v.getSkills().containsSkill("ScrewDriver"));
 	}
-	
+
 	@Test
 	public void whenAddingSkillsCaseSensV2_theyShouldBeAddedCorrectly(){
 		VehicleTypeImpl type1 = VehicleTypeImpl.Builder.newInstance("type").build();
@@ -416,7 +61,193 @@
 				.addSkill("drill").build();
 		assertFalse(v.getSkills().containsSkill("ScrewDriver"));
 	}
-	
->>>>>>> a7f20cd5
+
+
+    @Test
+    public void whenVehicleIsBuiltToReturnToDepot_itShouldReturnToDepot() {
+        Vehicle v = VehicleImpl.Builder.newInstance("v").setReturnToDepot(true).setStartLocation(Location.newInstance("loc")).build();
+        assertTrue(v.isReturnToDepot());
+    }
+
+    @Test
+    public void whenVehicleIsBuiltToNotReturnToDepot_itShouldNotReturnToDepot() {
+        Vehicle v = VehicleImpl.Builder.newInstance("v").setReturnToDepot(false).setStartLocation(Location.newInstance("loc")).build();
+        assertFalse(v.isReturnToDepot());
+    }
+
+    @Test
+    public void whenVehicleIsBuiltWithLocation_itShouldHvTheCorrectLocation() {
+        Vehicle v = VehicleImpl.Builder.newInstance("v").setStartLocation(Location.newInstance("loc")).build();
+        assertEquals("loc", v.getStartLocation().getId());
+    }
+
+    @Test
+    public void whenVehicleIsBuiltWithCoord_itShouldHvTheCorrectCoord() {
+        Vehicle v = VehicleImpl.Builder.newInstance("v").setStartLocation(Location.newInstance(1, 2)).build();
+        assertEquals(1.0, v.getStartLocation().getCoordinate().getX(), 0.01);
+        assertEquals(2.0, v.getStartLocation().getCoordinate().getY(), 0.01);
+    }
+
+    @Test
+    public void whenVehicleIsBuiltAndEarliestStartIsNotSet_itShouldSetTheDefaultOfZero() {
+        Vehicle v = VehicleImpl.Builder.newInstance("v").setStartLocation(Location.newInstance(1, 2)).build();
+        assertEquals(0.0, v.getEarliestDeparture(), 0.01);
+    }
+
+    @Test
+    public void whenVehicleIsBuiltAndEarliestStartSet_itShouldBeSetCorrectly() {
+        Vehicle v = VehicleImpl.Builder.newInstance("v").setEarliestStart(10.0).setStartLocation(Location.newInstance(1, 2)).build();
+        assertEquals(10.0, v.getEarliestDeparture(), 0.01);
+    }
+
+    @Test
+    public void whenVehicleIsBuiltAndLatestArrivalIsNotSet_itShouldSetDefaultOfDoubleMaxValue() {
+        Vehicle v = VehicleImpl.Builder.newInstance("v").setStartLocation(Location.newInstance(1, 2)).build();
+        assertEquals(Double.MAX_VALUE, v.getLatestArrival(), 0.01);
+    }
+
+    @Test
+    public void whenVehicleIsBuiltAndLatestArrivalIsSet_itShouldBeSetCorrectly() {
+        Vehicle v = VehicleImpl.Builder.newInstance("v").setLatestArrival(30.0).setStartLocation(Location.newInstance(1, 2)).build();
+        assertEquals(30.0, v.getLatestArrival(), 0.01);
+    }
+
+    @Test
+    public void whenNoVehicleIsCreate_itShouldHvTheCorrectId() {
+        Vehicle v = VehicleImpl.createNoVehicle();
+        assertEquals("noVehicle", v.getId());
+    }
+
+    @Test
+    public void whenStartLocationIsSet_itIsDoneCorrectly() {
+        Vehicle v = VehicleImpl.Builder.newInstance("v").setStartLocation(Location.newInstance("startLoc")).build();
+        assertEquals("startLoc", v.getStartLocation().getId());
+    }
+
+    @Test(expected = IllegalStateException.class)
+    public void whenStartLocationIsNull_itThrowsException() {
+        @SuppressWarnings("unused")
+        Vehicle v = VehicleImpl.Builder.newInstance("v").setStartLocation(Location.newInstance(null)).build();
+    }
+
+    @Test
+    public void whenStartLocationCoordIsSet_itIsDoneCorrectly() {
+        Vehicle v = VehicleImpl.Builder.newInstance("v").setStartLocation(Location.newInstance(1, 2)).build();
+        assertEquals(1.0, v.getStartLocation().getCoordinate().getX(), 0.01);
+        assertEquals(2.0, v.getStartLocation().getCoordinate().getY(), 0.01);
+    }
+
+    @Test
+    public void whenEndLocationIsSet_itIsDoneCorrectly() {
+        Vehicle v = VehicleImpl.Builder.newInstance("v").setStartLocation(Location.newInstance("startLoc")).setEndLocation(Location.newInstance("endLoc")).build();
+        assertEquals("startLoc", v.getStartLocation().getId());
+        assertEquals("endLoc", v.getEndLocation().getId());
+    }
+
+    @Test
+    public void whenEndLocationCoordIsSet_itIsDoneCorrectly() {
+        Vehicle v = VehicleImpl.Builder.newInstance("v").setStartLocation(Location.newInstance("startLoc")).setEndLocation(Location.newInstance(1, 2)).build();
+        assertEquals(1.0, v.getEndLocation().getCoordinate().getX(), 0.01);
+        assertEquals(2.0, v.getEndLocation().getCoordinate().getY(), 0.01);
+    }
+
+
+    @Test
+    public void whenNeitherEndLocationIdNorEndLocationCoordAreSet_endLocationIdMustBeEqualToStartLocationId() {
+        Vehicle v = VehicleImpl.Builder.newInstance("v").setStartLocation(Location.newInstance("startLoc")).build();
+        assertEquals("startLoc", v.getEndLocation().getId());
+    }
+
+    @Test
+    public void whenNeitherEndLocationIdNorEndLocationCoordAreSet_endLocationCoordMustBeEqualToStartLocationCoord() {
+        Vehicle v = VehicleImpl.Builder.newInstance("v").setStartLocation(Location.newInstance("startLoc")).build();
+        assertEquals(v.getEndLocation().getCoordinate(), v.getStartLocation().getCoordinate());
+    }
+
+    @Test
+    public void whenNeitherEndLocationIdNorEndLocationCoordAreSet_endLocationCoordMustBeEqualToStartLocationCoordV2() {
+        Vehicle v = VehicleImpl.Builder.newInstance("v").setStartLocation(Location.newInstance(1.0, 2.0)).build();
+        assertEquals(v.getEndLocation().getCoordinate(), v.getStartLocation().getCoordinate());
+    }
+
+    @Test
+    public void whenEndLocationCoordinateIsSetButNoId_idMustBeCoordToString() {
+        Vehicle v = VehicleImpl.Builder.newInstance("v").setStartLocation(Location.newInstance(1.0, 2.0)).setEndLocation(Location.newInstance(3.0, 4.0)).build();
+        assertEquals(v.getEndLocation().getCoordinate().toString(), v.getEndLocation().getId());
+    }
+
+    @Test(expected = IllegalStateException.class)
+    public void whenEndLocationIdIsSpecifiedANDReturnToDepotIsFalse_itShouldThrowException() {
+        @SuppressWarnings("unused")
+        Vehicle v = VehicleImpl.Builder.newInstance("v").setStartLocation(Location.newInstance(1.0, 2.0)).setEndLocation(Location.newInstance("endLoc")).setReturnToDepot(false).build();
+    }
+
+    @Test(expected = IllegalStateException.class)
+    public void whenEndLocationCoordIsSpecifiedANDReturnToDepotIsFalse_itShouldThrowException() {
+        @SuppressWarnings("unused")
+        Vehicle v = VehicleImpl.Builder.newInstance("v").setStartLocation(Location.newInstance(1.0, 2.0)).setEndLocation(Location.newInstance(3, 4)).setReturnToDepot(false).build();
+    }
+
+    @Test
+    public void whenEndLocationCoordIsNotSpecifiedANDReturnToDepotIsFalse_endLocationCoordMustBeStartLocationCoord() {
+        Vehicle v = VehicleImpl.Builder.newInstance("v").setStartLocation(Location.newInstance(1.0, 2.0)).setReturnToDepot(false).build();
+        assertEquals(v.getStartLocation().getCoordinate(), v.getEndLocation().getCoordinate());
+    }
+
+    @Test
+    public void whenEndLocationIdIsNotSpecifiedANDReturnToDepotIsFalse_endLocationIdMustBeStartLocationId() {
+        Vehicle v = VehicleImpl.Builder.newInstance("v").setStartLocation(Location.newInstance(1.0, 2.0)).setReturnToDepot(false).build();
+        assertEquals(v.getStartLocation().getCoordinate().toString(), v.getEndLocation().getId());
+    }
+
+    @Test(expected = IllegalStateException.class)
+    public void whenStartAndEndAreUnequalANDReturnToDepotIsFalse_itShouldThrowException() {
+        @SuppressWarnings("unused")
+        Vehicle v = VehicleImpl.Builder.newInstance("v").setStartLocation(Location.newInstance("start")).setEndLocation(Location.newInstance("end")).setReturnToDepot(false).build();
+    }
+
+    @Test
+    public void whenStartAndEndAreEqualANDReturnToDepotIsFalse_itShouldThrowException() {
+        @SuppressWarnings("unused")
+        Vehicle v = VehicleImpl.Builder.newInstance("v").setStartLocation(Location.newInstance("start")).setEndLocation(Location.newInstance("start")).setReturnToDepot(false).build();
+        assertTrue(true);
+    }
+
+    @Test
+    public void whenTwoVehiclesHaveTheSameId_theyShouldBeEqual() {
+        Vehicle v = VehicleImpl.Builder.newInstance("v").setStartLocation(Location.newInstance("start")).setEndLocation(Location.newInstance("start")).setReturnToDepot(false).build();
+        Vehicle v2 = VehicleImpl.Builder.newInstance("v").setStartLocation(Location.newInstance("start")).setEndLocation(Location.newInstance("start")).setReturnToDepot(false).build();
+        assertTrue(v.equals(v2));
+    }
+
+
+    @Test
+    public void whenAddingSkills_theyShouldBeAddedCorrectly() {
+        VehicleTypeImpl type1 = VehicleTypeImpl.Builder.newInstance("type").build();
+        Vehicle v = VehicleImpl.Builder.newInstance("v").setStartLocation(Location.newInstance("start")).setType(type1).setEndLocation(Location.newInstance("start"))
+            .addSkill("drill").addSkill("screwdriver").build();
+        assertTrue(v.getSkills().containsSkill("drill"));
+        assertTrue(v.getSkills().containsSkill("drill"));
+        assertTrue(v.getSkills().containsSkill("screwdriver"));
+    }
+
+    @Test
+    public void whenAddingSkillsCaseSens_theyShouldBeAddedCorrectly() {
+        VehicleTypeImpl type1 = VehicleTypeImpl.Builder.newInstance("type").build();
+        Vehicle v = VehicleImpl.Builder.newInstance("v").setStartLocation(Location.newInstance("start")).setType(type1).setEndLocation(Location.newInstance("start"))
+            .addSkill("drill").addSkill("screwdriver").build();
+        assertTrue(v.getSkills().containsSkill("drill"));
+        assertTrue(v.getSkills().containsSkill("dRill"));
+        assertTrue(v.getSkills().containsSkill("ScrewDriver"));
+    }
+
+    @Test
+    public void whenAddingSkillsCaseSensV2_theyShouldBeAddedCorrectly() {
+        VehicleTypeImpl type1 = VehicleTypeImpl.Builder.newInstance("type").build();
+        Vehicle v = VehicleImpl.Builder.newInstance("v").setStartLocation(Location.newInstance("start")).setType(type1).setEndLocation(Location.newInstance("start"))
+            .addSkill("drill").build();
+        assertFalse(v.getSkills().containsSkill("ScrewDriver"));
+    }
+
 
 }