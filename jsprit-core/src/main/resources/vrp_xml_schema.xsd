--- conflicted
+++ resolved
@@ -40,16 +40,16 @@
 									<xs:element name="location" minOccurs="0" maxOccurs="1">
 										<xs:complexType>
 											<xs:all>
-<<<<<<< HEAD
-												<xs:element name="id" type="xs:string" minOccurs="1" maxOccurs="1"/>
-												<xs:element name="coord" type="coordType" minOccurs="0" maxOccurs="1"/>
+												<xs:element name="id" type="xs:string" minOccurs="0" maxOccurs="1"/>
+												<xs:element name="coord" type="coordType" minOccurs="0" maxOccurs="1"/>
+
 											</xs:all>
 										</xs:complexType>
 									</xs:element>
 									<xs:element name="startLocation" minOccurs="0" maxOccurs="1">
 										<xs:complexType>
 											<xs:all>
-												<xs:element name="id" type="xs:string" minOccurs="1" maxOccurs="1"/>
+												<xs:element name="id" type="xs:string" minOccurs="0" maxOccurs="1"/>
 												<xs:element name="coord" type="coordType" minOccurs="0" maxOccurs="1"/>
 											</xs:all>
 										</xs:complexType>
@@ -57,17 +57,8 @@
 									<xs:element name="endLocation" minOccurs="0" maxOccurs="1">
 										<xs:complexType>
 											<xs:all>
-												<xs:element name="id" type="xs:string" minOccurs="1" maxOccurs="1"/>
-												<xs:element name="coord" type="coordType" minOccurs="0" maxOccurs="1"/>
-=======
 												<xs:element name="id" type="xs:string" minOccurs="0" maxOccurs="1"/>
-												<xs:element name="coord" minOccurs="0" maxOccurs="1">
-												 	<xs:complexType>
-												 		<xs:attribute name="x" type="xs:decimal" use="required"/>
-												 		<xs:attribute name="y" type="xs:decimal" use="required"/>
-												 	</xs:complexType>
-												</xs:element>
->>>>>>> d50ce05a
+												<xs:element name="coord" type="coordType" minOccurs="0" maxOccurs="1"/>
 											</xs:all>
 										</xs:complexType>
 									</xs:element>
