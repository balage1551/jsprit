/*******************************************************************************
 * Copyright (C) 2014  Stefan Schroeder
 *
 * This library is free software; you can redistribute it and/or
 * modify it under the terms of the GNU Lesser General Public
 * License as published by the Free Software Foundation; either
 * version 3.0 of the License, or (at your option) any later version.
 *
 * This library is distributed in the hope that it will be useful,
 * but WITHOUT ANY WARRANTY; without even the implied warranty of
 * MERCHANTABILITY or FITNESS FOR A PARTICULAR PURPOSE.  See the GNU
 * Lesser General Public License for more details.
 *
 * You should have received a copy of the GNU Lesser General Public
 * License along with this library.  If not, see <http://www.gnu.org/licenses/>.
 ******************************************************************************/
package jsprit.core.problem.io;

import jsprit.core.problem.Location;
import jsprit.core.problem.VehicleRoutingProblem;
import jsprit.core.problem.VehicleRoutingProblem.FleetSize;
import jsprit.core.problem.driver.Driver;
import jsprit.core.problem.driver.DriverImpl;
import jsprit.core.problem.job.*;
import jsprit.core.problem.solution.VehicleRoutingProblemSolution;
import jsprit.core.problem.solution.route.VehicleRoute;
import jsprit.core.problem.solution.route.activity.TimeWindow;
import jsprit.core.problem.solution.route.activity.TourActivityFactory;
import jsprit.core.problem.vehicle.Vehicle;
import jsprit.core.problem.vehicle.VehicleImpl;
import jsprit.core.problem.vehicle.VehicleImpl.Builder;
import jsprit.core.problem.vehicle.VehicleType;
import jsprit.core.problem.vehicle.VehicleTypeImpl;
import jsprit.core.util.Coordinate;
import jsprit.core.util.Resource;
import org.apache.commons.configuration.ConfigurationException;
import org.apache.commons.configuration.HierarchicalConfiguration;
import org.apache.commons.configuration.XMLConfiguration;
import org.apache.logging.log4j.LogManager;
import org.apache.logging.log4j.Logger;
import org.xml.sax.EntityResolver;
import org.xml.sax.InputSource;
import org.xml.sax.SAXException;

import java.io.IOException;
import java.io.InputStream;
import java.util.*;

public class VrpXMLReader {

    public interface ServiceBuilderFactory {
        Service.Builder createBuilder(String serviceType, String id, Integer size);
    }

    static class DefaultServiceBuilderFactory implements ServiceBuilderFactory {

        @Override
        public jsprit.core.problem.job.Service.Builder createBuilder(String serviceType, String id, Integer size) {
            if (serviceType.equals("pickup")) {
                if (size != null) return Pickup.Builder.newInstance(id).addSizeDimension(0, size);
                else return Pickup.Builder.newInstance(id);
            } else if (serviceType.equals("delivery")) {
                if (size != null) return Delivery.Builder.newInstance(id).addSizeDimension(0, size);
                else return Delivery.Builder.newInstance(id);
            } else {
                if (size != null) return Service.Builder.newInstance(id).addSizeDimension(0, size);
                else return Service.Builder.newInstance(id);

            }
        }
    }

    @Deprecated
    interface JobConfigReader {

        void readConfig(XMLConfiguration vrpProblem);
    }

    private static Logger logger = LogManager.getLogger(VrpXMLReader.class);

    private VehicleRoutingProblem.Builder vrpBuilder;

    private Map<String, Vehicle> vehicleMap;

    private Map<String, Service> serviceMap;

    private Map<String, Shipment> shipmentMap;

    private Set<String> freezedJobIds = new HashSet<String>();

    private boolean schemaValidation = true;

    private Collection<VehicleRoutingProblemSolution> solutions;

    private ServiceBuilderFactory serviceBuilderFactory = new DefaultServiceBuilderFactory();

    private Collection<JobConfigReader> jobConfigReaders = new ArrayList<VrpXMLReader.JobConfigReader>();

    @Deprecated
    public void addJobConfigReader(JobConfigReader reader) {
        jobConfigReaders.add(reader);
    }

    @Deprecated
    public void setTourActivityFactory(TourActivityFactory tourActivityFactory) {
    }

    @Deprecated
    public void setServiceBuilderFactory(ServiceBuilderFactory serviceBuilderFactory) {
        this.serviceBuilderFactory = serviceBuilderFactory;
    }

    /**
     * @param schemaValidation the schemaValidation to set
     */
    @SuppressWarnings("UnusedDeclaration")
    public void setSchemaValidation(boolean schemaValidation) {
        this.schemaValidation = schemaValidation;
    }

    public VrpXMLReader(VehicleRoutingProblem.Builder vrpBuilder, Collection<VehicleRoutingProblemSolution> solutions) {
        this.vrpBuilder = vrpBuilder;
        this.vehicleMap = new LinkedHashMap<String, Vehicle>();
        this.serviceMap = new LinkedHashMap<String, Service>();
        this.shipmentMap = new LinkedHashMap<String, Shipment>();
        this.solutions = solutions;
    }

    public VrpXMLReader(VehicleRoutingProblem.Builder vrpBuilder) {
        this.vrpBuilder = vrpBuilder;
        this.vehicleMap = new LinkedHashMap<String, Vehicle>();
        this.serviceMap = new LinkedHashMap<String, Service>();
        this.shipmentMap = new LinkedHashMap<String, Shipment>();
        this.solutions = null;
    }

    public void read(String filename) {
        logger.debug("read vrp: {}", filename);
<<<<<<< HEAD
        XMLConfiguration xmlConfig = createXMLConfiguration();
        try {
            xmlConfig.load(filename);
        } catch (ConfigurationException e) {
            throw new RuntimeException(e);
        }
        read(xmlConfig);
    }

    public void read(InputStream fileContents) {
        XMLConfiguration xmlConfig = createXMLConfiguration();
        try {
            xmlConfig.load(fileContents);
        } catch (ConfigurationException e) {
            throw new RuntimeException(e);
        }
        read(xmlConfig);
    }

    private XMLConfiguration createXMLConfiguration() {
        XMLConfiguration xmlConfig = new XMLConfiguration();
=======
        XMLConfiguration xmlConfig = new XMLConfiguration();
        xmlConfig.setFileName(filename);
>>>>>>> 51dd423d
        xmlConfig.setAttributeSplittingDisabled(true);
        xmlConfig.setDelimiterParsingDisabled(true);

        if (schemaValidation) {
            final InputStream resource = Resource.getAsInputStream("vrp_xml_schema.xsd");
            if (resource != null) {
                EntityResolver resolver = new EntityResolver() {

                    @Override
                    public InputSource resolveEntity(String publicId, String systemId) throws SAXException, IOException {
                        {
                            InputSource is = new InputSource(resource);
                            return is;
                        }
                    }
                };
                xmlConfig.setEntityResolver(resolver);
                xmlConfig.setSchemaValidation(true);
            } else {
                logger.debug("cannot find schema-xsd file (vrp_xml_schema.xsd). try to read xml without xml-file-validation.");
            }
        }
<<<<<<< HEAD
        return xmlConfig;
    }

    private void read(XMLConfiguration xmlConfig) {
=======
        try {
            xmlConfig.load();
        } catch (ConfigurationException e) {
            throw new RuntimeException(e);
        }
>>>>>>> 51dd423d
        readProblemType(xmlConfig);
        readVehiclesAndTheirTypes(xmlConfig);

        readShipments(xmlConfig);
        readServices(xmlConfig);

        readInitialRoutes(xmlConfig);
        readSolutions(xmlConfig);

        addJobsAndTheirLocationsToVrp();
    }

    private void addJobsAndTheirLocationsToVrp() {
        for (Service service : serviceMap.values()) {
            if (!freezedJobIds.contains(service.getId())) {
                vrpBuilder.addJob(service);
            }
        }
        for (Shipment shipment : shipmentMap.values()) {
            if (!freezedJobIds.contains(shipment.getId())) {
                vrpBuilder.addJob(shipment);
            }
        }
    }

    private void readInitialRoutes(XMLConfiguration xmlConfig) {
        List<HierarchicalConfiguration> initialRouteConfigs = xmlConfig.configurationsAt("initialRoutes.route");
        for (HierarchicalConfiguration routeConfig : initialRouteConfigs) {
            Driver driver = DriverImpl.noDriver();
            String vehicleId = routeConfig.getString("vehicleId");
            Vehicle vehicle = getVehicle(vehicleId);
            if (vehicle == null) throw new IllegalStateException("vehicle is missing.");
            String start = routeConfig.getString("start");
            if (start == null) throw new IllegalStateException("route start-time is missing.");
            double departureTime = Double.parseDouble(start);

            VehicleRoute.Builder routeBuilder = VehicleRoute.Builder.newInstance(vehicle, driver);
            routeBuilder.setDepartureTime(departureTime);

            List<HierarchicalConfiguration> actConfigs = routeConfig.configurationsAt("act");
            for (HierarchicalConfiguration actConfig : actConfigs) {
                String type = actConfig.getString("[@type]");
                if (type == null) throw new IllegalStateException("act[@type] is missing.");
                double arrTime = 0.;
                double endTime = 0.;
                String arrTimeS = actConfig.getString("arrTime");
                if (arrTimeS != null) arrTime = Double.parseDouble(arrTimeS);
                String endTimeS = actConfig.getString("endTime");
                if (endTimeS != null) endTime = Double.parseDouble(endTimeS);

                String serviceId = actConfig.getString("serviceId");
                if (serviceId != null) {
                    Service service = getService(serviceId);
                    if (service == null)
                        throw new IllegalStateException("service to serviceId " + serviceId + " is missing (reference in one of your initial routes). make sure you define the service you refer to here in <services> </services>.");
                    //!!!since job is part of initial route, it does not belong to jobs in problem, i.e. variable jobs that can be assigned/scheduled
                    freezedJobIds.add(serviceId);
                    routeBuilder.addService(service);
                } else {
                    String shipmentId = actConfig.getString("shipmentId");
                    if (shipmentId == null)
                        throw new IllegalStateException("either serviceId or shipmentId is missing");
                    Shipment shipment = getShipment(shipmentId);
                    if (shipment == null)
                        throw new IllegalStateException("shipment to shipmentId " + shipmentId + " is missing (reference in one of your initial routes). make sure you define the shipment you refer to here in <shipments> </shipments>.");
                    freezedJobIds.add(shipmentId);
                    if (type.equals("pickupShipment")) {
                        routeBuilder.addPickup(shipment);
                    } else if (type.equals("deliverShipment")) {
                        routeBuilder.addDelivery(shipment);
                    } else
                        throw new IllegalStateException("type " + type + " is not supported. Use 'pickupShipment' or 'deliverShipment' here");
                }
            }
            VehicleRoute route = routeBuilder.build();
            vrpBuilder.addInitialVehicleRoute(route);
        }

    }

    private void readSolutions(XMLConfiguration vrpProblem) {
        if (solutions == null) return;
        List<HierarchicalConfiguration> solutionConfigs = vrpProblem.configurationsAt("solutions.solution");
        for (HierarchicalConfiguration solutionConfig : solutionConfigs) {
            String totalCost = solutionConfig.getString("cost");
            double cost = -1;
            if (totalCost != null) cost = Double.parseDouble(totalCost);
            List<HierarchicalConfiguration> routeConfigs = solutionConfig.configurationsAt("routes.route");
            List<VehicleRoute> routes = new ArrayList<VehicleRoute>();
            for (HierarchicalConfiguration routeConfig : routeConfigs) {
                //! here, driverId is set to noDriver, no matter whats in driverId.
                Driver driver = DriverImpl.noDriver();
                String vehicleId = routeConfig.getString("vehicleId");
                Vehicle vehicle = getVehicle(vehicleId);
                if (vehicle == null) throw new IllegalStateException("vehicle is missing.");
                String start = routeConfig.getString("start");
                if (start == null) throw new IllegalStateException("route start-time is missing.");
                double departureTime = Double.parseDouble(start);

                String end = routeConfig.getString("end");
                if (end == null) throw new IllegalStateException("route end-time is missing.");

                VehicleRoute.Builder routeBuilder = VehicleRoute.Builder.newInstance(vehicle, driver);
                routeBuilder.setDepartureTime(departureTime);
                routeBuilder.setRouteEndArrivalTime(Double.parseDouble(end));
                List<HierarchicalConfiguration> actConfigs = routeConfig.configurationsAt("act");
                for (HierarchicalConfiguration actConfig : actConfigs) {
                    String type = actConfig.getString("[@type]");
                    if (type == null) throw new IllegalStateException("act[@type] is missing.");
                    double arrTime = 0.;
                    double endTime = 0.;
                    String arrTimeS = actConfig.getString("arrTime");
                    if (arrTimeS != null) arrTime = Double.parseDouble(arrTimeS);
                    String endTimeS = actConfig.getString("endTime");
                    if (endTimeS != null) endTime = Double.parseDouble(endTimeS);

                    String serviceId = actConfig.getString("serviceId");
                    if (serviceId != null) {
                        Service service = getService(serviceId);
                        routeBuilder.addService(service);
                    } else {
                        String shipmentId = actConfig.getString("shipmentId");
                        if (shipmentId == null)
                            throw new IllegalStateException("either serviceId or shipmentId is missing");
                        Shipment shipment = getShipment(shipmentId);
                        if (shipment == null)
                            throw new IllegalStateException("shipment with id " + shipmentId + " does not exist.");
                        if (type.equals("pickupShipment")) {
                            routeBuilder.addPickup(shipment);
                        } else if (type.equals("deliverShipment")) {
                            routeBuilder.addDelivery(shipment);
                        } else
                            throw new IllegalStateException("type " + type + " is not supported. Use 'pickupShipment' or 'deliverShipment' here");
                    }
                }
                routes.add(routeBuilder.build());
            }
            VehicleRoutingProblemSolution solution = new VehicleRoutingProblemSolution(routes, cost);
            List<HierarchicalConfiguration> unassignedJobConfigs = solutionConfig.configurationsAt("unassignedJobs.job");
            for (HierarchicalConfiguration unassignedJobConfig : unassignedJobConfigs) {
                String jobId = unassignedJobConfig.getString("[@id]");
                Job job = getShipment(jobId);
                if (job == null) job = getService(jobId);
                if (job == null) throw new IllegalStateException("cannot find unassignedJob with id " + jobId);
                solution.getUnassignedJobs().add(job);
            }

            solutions.add(solution);
        }
    }

    private Shipment getShipment(String shipmentId) {
        return shipmentMap.get(shipmentId);
    }

    private Service getService(String serviceId) {
        return serviceMap.get(serviceId);
    }

    private Vehicle getVehicle(String vehicleId) {
        return vehicleMap.get(vehicleId);
    }

    private void readProblemType(XMLConfiguration vrpProblem) {
        String fleetSize = vrpProblem.getString("problemType.fleetSize");
        if (fleetSize == null) vrpBuilder.setFleetSize(FleetSize.INFINITE);
        else if (fleetSize.toUpperCase().equals(FleetSize.INFINITE.toString()))
            vrpBuilder.setFleetSize(FleetSize.INFINITE);
        else vrpBuilder.setFleetSize(FleetSize.FINITE);
    }

    private void readShipments(XMLConfiguration config) {
        List<HierarchicalConfiguration> shipmentConfigs = config.configurationsAt("shipments.shipment");
        for (HierarchicalConfiguration shipmentConfig : shipmentConfigs) {
            String id = shipmentConfig.getString("[@id]");
            if (id == null) throw new IllegalStateException("shipment[@id] is missing.");

            String capacityString = shipmentConfig.getString("capacity-demand");
            boolean capacityDimensionsExist = shipmentConfig.containsKey("capacity-dimensions.dimension(0)");
            if (capacityString == null && !capacityDimensionsExist) {
                throw new IllegalStateException("capacity of shipment is not set. use 'capacity-dimensions'");
            }
            if (capacityString != null && capacityDimensionsExist) {
                throw new IllegalStateException("either use capacity or capacity-dimension, not both. prefer the use of 'capacity-dimensions' over 'capacity'.");
            }

            Shipment.Builder builder;
            if (capacityString != null) {
                builder = Shipment.Builder.newInstance(id).addSizeDimension(0, Integer.parseInt(capacityString));
            } else {
                builder = Shipment.Builder.newInstance(id);
                List<HierarchicalConfiguration> dimensionConfigs = shipmentConfig.configurationsAt("capacity-dimensions.dimension");
                for (HierarchicalConfiguration dimension : dimensionConfigs) {
                    Integer index = dimension.getInt("[@index]");
                    Integer value = dimension.getInt("");
                    builder.addSizeDimension(index, value);
                }
            }

            //name
            String name = shipmentConfig.getString("name");
            if (name != null) builder.setName(name);

            //pickup location
            //pickup-locationId
            Location.Builder pickupLocationBuilder = Location.Builder.newInstance();
            String pickupLocationId = shipmentConfig.getString("pickup.locationId");
            if (pickupLocationId == null) pickupLocationId = shipmentConfig.getString("pickup.location.id");
            if (pickupLocationId != null) {
                pickupLocationBuilder.setId(pickupLocationId);
            }

            //pickup-coord
            Coordinate pickupCoord = getCoord(shipmentConfig, "pickup.");
            if (pickupCoord == null) pickupCoord = getCoord(shipmentConfig, "pickup.location.");
            if (pickupCoord != null) {
                pickupLocationBuilder.setCoordinate(pickupCoord);
            }

            //pickup.location.index
            String pickupLocationIndex = shipmentConfig.getString("pickup.location.index");
            if (pickupLocationIndex != null) pickupLocationBuilder.setIndex(Integer.parseInt(pickupLocationIndex));
            builder.setPickupLocation(pickupLocationBuilder.build());

            //pickup-serviceTime
            String pickupServiceTime = shipmentConfig.getString("pickup.duration");
            if (pickupServiceTime != null) builder.setPickupServiceTime(Double.parseDouble(pickupServiceTime));

            //pickup-tw
            String pickupTWStart = shipmentConfig.getString("pickup.timeWindows.timeWindow(0).start");
            String pickupTWEnd = shipmentConfig.getString("pickup.timeWindows.timeWindow(0).end");
            if (pickupTWStart != null && pickupTWEnd != null) {
                TimeWindow pickupTW = TimeWindow.newInstance(Double.parseDouble(pickupTWStart), Double.parseDouble(pickupTWEnd));
                builder.setPickupTimeWindow(pickupTW);
            }

            //delivery location
            //delivery-locationId
            Location.Builder deliveryLocationBuilder = Location.Builder.newInstance();
            String deliveryLocationId = shipmentConfig.getString("delivery.locationId");
            if (deliveryLocationId == null) deliveryLocationId = shipmentConfig.getString("delivery.location.id");
            if (deliveryLocationId != null) {
                deliveryLocationBuilder.setId(deliveryLocationId);
//				builder.setDeliveryLocationId(deliveryLocationId);
            }

            //delivery-coord
            Coordinate deliveryCoord = getCoord(shipmentConfig, "delivery.");
            if (deliveryCoord == null) deliveryCoord = getCoord(shipmentConfig, "delivery.location.");
            if (deliveryCoord != null) {
                deliveryLocationBuilder.setCoordinate(deliveryCoord);
            }

            String deliveryLocationIndex = shipmentConfig.getString("delivery.location.index");
            if (deliveryLocationIndex != null)
                deliveryLocationBuilder.setIndex(Integer.parseInt(deliveryLocationIndex));
            builder.setDeliveryLocation(deliveryLocationBuilder.build());

            //delivery-serviceTime
            String deliveryServiceTime = shipmentConfig.getString("delivery.duration");
            if (deliveryServiceTime != null) builder.setDeliveryServiceTime(Double.parseDouble(deliveryServiceTime));

            //delivery-tw
            String delTWStart = shipmentConfig.getString("delivery.timeWindows.timeWindow(0).start");
            String delTWEnd = shipmentConfig.getString("delivery.timeWindows.timeWindow(0).end");
            if (delTWStart != null && delTWEnd != null) {
                TimeWindow delTW = TimeWindow.newInstance(Double.parseDouble(delTWStart), Double.parseDouble(delTWEnd));
                builder.setDeliveryTimeWindow(delTW);
            }

            //read skills
            String skillString = shipmentConfig.getString("requiredSkills");
            if (skillString != null) {
                String cleaned = skillString.replaceAll("\\s", "");
                String[] skillTokens = cleaned.split("[,;]");
                for (String skill : skillTokens) builder.addRequiredSkill(skill.toLowerCase());
            }

            //build shipment
            Shipment shipment = builder.build();
//			vrpBuilder.addJob(shipment);
            shipmentMap.put(shipment.getId(), shipment);
        }
    }

    private static Coordinate getCoord(HierarchicalConfiguration serviceConfig, String prefix) {
        Coordinate pickupCoord = null;
        if (serviceConfig.getString(prefix + "coord[@x]") != null && serviceConfig.getString(prefix + "coord[@y]") != null) {
            double x = Double.parseDouble(serviceConfig.getString(prefix + "coord[@x]"));
            double y = Double.parseDouble(serviceConfig.getString(prefix + "coord[@y]"));
            pickupCoord = Coordinate.newInstance(x, y);
        }
        return pickupCoord;
    }

    private void readServices(XMLConfiguration vrpProblem) {
        List<HierarchicalConfiguration> serviceConfigs = vrpProblem.configurationsAt("services.service");
        for (HierarchicalConfiguration serviceConfig : serviceConfigs) {
            String id = serviceConfig.getString("[@id]");
            if (id == null) throw new IllegalStateException("service[@id] is missing.");
            String type = serviceConfig.getString("[@type]");
            if (type == null) type = "service";

            String capacityString = serviceConfig.getString("capacity-demand");
            boolean capacityDimensionsExist = serviceConfig.containsKey("capacity-dimensions.dimension(0)");
            if (capacityString == null && !capacityDimensionsExist) {
                throw new IllegalStateException("capacity of service is not set. use 'capacity-dimensions'");
            }
            if (capacityString != null && capacityDimensionsExist) {
                throw new IllegalStateException("either use capacity or capacity-dimension, not both. prefer the use of 'capacity-dimensions' over 'capacity'.");
            }

            Service.Builder builder;
            if (capacityString != null) {
                builder = serviceBuilderFactory.createBuilder(type, id, Integer.parseInt(capacityString));
            } else {
                builder = serviceBuilderFactory.createBuilder(type, id, null);
                List<HierarchicalConfiguration> dimensionConfigs = serviceConfig.configurationsAt("capacity-dimensions.dimension");
                for (HierarchicalConfiguration dimension : dimensionConfigs) {
                    Integer index = dimension.getInt("[@index]");
                    Integer value = dimension.getInt("");
                    builder.addSizeDimension(index, value);
                }
            }

            //name
            String name = serviceConfig.getString("name");
            if (name != null) builder.setName(name);

            //location
            Location.Builder locationBuilder = Location.Builder.newInstance();
            String serviceLocationId = serviceConfig.getString("locationId");
            if (serviceLocationId == null) {
                serviceLocationId = serviceConfig.getString("location.id");
            }
            if (serviceLocationId != null) locationBuilder.setId(serviceLocationId);

            Coordinate serviceCoord = getCoord(serviceConfig, "");
            if (serviceCoord == null) serviceCoord = getCoord(serviceConfig, "location.");
            if (serviceCoord != null) {
                locationBuilder.setCoordinate(serviceCoord);
            }

            String locationIndex = serviceConfig.getString("location.index");
            if (locationIndex != null) locationBuilder.setIndex(Integer.parseInt(locationIndex));
            builder.setLocation(locationBuilder.build());

            if (serviceConfig.containsKey("duration")) {
                builder.setServiceTime(serviceConfig.getDouble("duration"));
            }
            List<HierarchicalConfiguration> deliveryTWConfigs = serviceConfig.configurationsAt("timeWindows.timeWindow");
            if (!deliveryTWConfigs.isEmpty()) {
                for (HierarchicalConfiguration twConfig : deliveryTWConfigs) {
                    builder.setTimeWindow(TimeWindow.newInstance(twConfig.getDouble("start"), twConfig.getDouble("end")));
                }
            }

            //read skills
            String skillString = serviceConfig.getString("requiredSkills");
            if (skillString != null) {
                String cleaned = skillString.replaceAll("\\s", "");
                String[] skillTokens = cleaned.split("[,;]");
                for (String skill : skillTokens) builder.addRequiredSkill(skill.toLowerCase());
            }

            //build service
            Service service = builder.build();
            serviceMap.put(service.getId(), service);
//			vrpBuilder.addJob(service);

        }
    }

    private void readVehiclesAndTheirTypes(XMLConfiguration vrpProblem) {

        //read vehicle-types
        Map<String, VehicleType> types = new HashMap<String, VehicleType>();
        List<HierarchicalConfiguration> typeConfigs = vrpProblem.configurationsAt("vehicleTypes.type");
        for (HierarchicalConfiguration typeConfig : typeConfigs) {
            String typeId = typeConfig.getString("id");
            if (typeId == null) throw new IllegalStateException("typeId is missing.");

            String capacityString = typeConfig.getString("capacity");
            boolean capacityDimensionsExist = typeConfig.containsKey("capacity-dimensions.dimension(0)");
            if (capacityString == null && !capacityDimensionsExist) {
                throw new IllegalStateException("capacity of type is not set. use 'capacity-dimensions'");
            }
            if (capacityString != null && capacityDimensionsExist) {
                throw new IllegalStateException("either use capacity or capacity-dimension, not both. prefer the use of 'capacity-dimensions' over 'capacity'.");
            }

            VehicleTypeImpl.Builder typeBuilder;
            if (capacityString != null) {
                typeBuilder = VehicleTypeImpl.Builder.newInstance(typeId).addCapacityDimension(0, Integer.parseInt(capacityString));
            } else {
                typeBuilder = VehicleTypeImpl.Builder.newInstance(typeId);
                List<HierarchicalConfiguration> dimensionConfigs = typeConfig.configurationsAt("capacity-dimensions.dimension");
                for (HierarchicalConfiguration dimension : dimensionConfigs) {
                    Integer index = dimension.getInt("[@index]");
                    Integer value = dimension.getInt("");
                    typeBuilder.addCapacityDimension(index, value);
                }
            }
            Double fix = typeConfig.getDouble("costs.fixed");
            Double timeC = typeConfig.getDouble("costs.time");
            Double distC = typeConfig.getDouble("costs.distance");

            if (fix != null) typeBuilder.setFixedCost(fix);
            if (timeC != null) typeBuilder.setCostPerTime(timeC);
            if (distC != null) typeBuilder.setCostPerDistance(distC);
            VehicleType type = typeBuilder.build();
            String id = type.getTypeId();
            types.put(id, type);
        }

        //read vehicles
        List<HierarchicalConfiguration> vehicleConfigs = vrpProblem.configurationsAt("vehicles.vehicle");
        boolean doNotWarnAgain = false;
        for (HierarchicalConfiguration vehicleConfig : vehicleConfigs) {
            String vehicleId = vehicleConfig.getString("id");
            if (vehicleId == null) throw new IllegalStateException("vehicleId is missing.");
            Builder builder = VehicleImpl.Builder.newInstance(vehicleId);
            String typeId = vehicleConfig.getString("typeId");
            if (typeId == null) throw new IllegalStateException("typeId is missing.");
            String vType = vehicleConfig.getString("[@type]");
            if (vType != null) {
                if (vType.equals("penalty")) {
                    typeId += "_penalty";
                }
            }
            VehicleType type = types.get(typeId);
            if (type == null) throw new IllegalStateException("vehicleType with typeId " + typeId + " is missing.");
            builder.setType(type);

            //read startlocation
            Location.Builder startLocationBuilder = Location.Builder.newInstance();
            String locationId = vehicleConfig.getString("location.id");
            if (locationId == null) {
                locationId = vehicleConfig.getString("startLocation.id");
            }
            startLocationBuilder.setId(locationId);
            String coordX = vehicleConfig.getString("location.coord[@x]");
            String coordY = vehicleConfig.getString("location.coord[@y]");
            if (coordX == null || coordY == null) {
                coordX = vehicleConfig.getString("startLocation.coord[@x]");
                coordY = vehicleConfig.getString("startLocation.coord[@y]");
            }
            if (coordX == null || coordY == null) {
                if (!doNotWarnAgain) {
                    logger.debug("location.coord is missing. will not warn you again.");
                    doNotWarnAgain = true;
                }
            } else {
                Coordinate coordinate = Coordinate.newInstance(Double.parseDouble(coordX), Double.parseDouble(coordY));
                startLocationBuilder.setCoordinate(coordinate);
            }
            String index = vehicleConfig.getString("startLocation.index");
            if (index == null) index = vehicleConfig.getString("location.index");
            if (index != null) {
                startLocationBuilder.setIndex(Integer.parseInt(index));
            }
            builder.setStartLocation(startLocationBuilder.build());

            //read endlocation
            Location.Builder endLocationBuilder = Location.Builder.newInstance();
            boolean hasEndLocation = false;
            String endLocationId = vehicleConfig.getString("endLocation.id");
            if (endLocationId != null) {
                hasEndLocation = true;
                endLocationBuilder.setId(endLocationId);
            }
            String endCoordX = vehicleConfig.getString("endLocation.coord[@x]");
            String endCoordY = vehicleConfig.getString("endLocation.coord[@y]");
            if (endCoordX == null || endCoordY == null) {
                if (!doNotWarnAgain) {
                    logger.debug("endLocation.coord is missing. will not warn you again.");
                    doNotWarnAgain = true;
                }
            } else {
                Coordinate coordinate = Coordinate.newInstance(Double.parseDouble(endCoordX), Double.parseDouble(endCoordY));
                hasEndLocation = true;
                endLocationBuilder.setCoordinate(coordinate);
            }
            String endLocationIndex = vehicleConfig.getString("endLocation.index");
            if (endLocationIndex != null) {
                hasEndLocation = true;
                endLocationBuilder.setIndex(Integer.parseInt(endLocationIndex));
            }
            if (hasEndLocation) builder.setEndLocation(endLocationBuilder.build());
<<<<<<< HEAD

            //read timeSchedule
            String start = vehicleConfig.getString("timeSchedule.start");
            String end = vehicleConfig.getString("timeSchedule.end");
            if (start != null) builder.setEarliestStart(Double.parseDouble(start));
            if (end != null) builder.setLatestArrival(Double.parseDouble(end));

=======

            //read timeSchedule
            String start = vehicleConfig.getString("timeSchedule.start");
            String end = vehicleConfig.getString("timeSchedule.end");
            if (start != null) builder.setEarliestStart(Double.parseDouble(start));
            if (end != null) builder.setLatestArrival(Double.parseDouble(end));

>>>>>>> 51dd423d
            //read return2depot
            String returnToDepot = vehicleConfig.getString("returnToDepot");
            if (returnToDepot != null) {
                builder.setReturnToDepot(vehicleConfig.getBoolean("returnToDepot"));
            }

            //read skills
            String skillString = vehicleConfig.getString("skills");
            if (skillString != null) {
                String cleaned = skillString.replaceAll("\\s", "");
                String[] skillTokens = cleaned.split("[,;]");
                for (String skill : skillTokens) builder.addSkill(skill.toLowerCase());
            }

            //build vehicle
            VehicleImpl vehicle = builder.build();
            vrpBuilder.addVehicle(vehicle);
            vehicleMap.put(vehicleId, vehicle);
        }

    }


}<|MERGE_RESOLUTION|>--- conflicted
+++ resolved
@@ -136,32 +136,8 @@
 
     public void read(String filename) {
         logger.debug("read vrp: {}", filename);
-<<<<<<< HEAD
-        XMLConfiguration xmlConfig = createXMLConfiguration();
-        try {
-            xmlConfig.load(filename);
-        } catch (ConfigurationException e) {
-            throw new RuntimeException(e);
-        }
-        read(xmlConfig);
-    }
-
-    public void read(InputStream fileContents) {
-        XMLConfiguration xmlConfig = createXMLConfiguration();
-        try {
-            xmlConfig.load(fileContents);
-        } catch (ConfigurationException e) {
-            throw new RuntimeException(e);
-        }
-        read(xmlConfig);
-    }
-
-    private XMLConfiguration createXMLConfiguration() {
-        XMLConfiguration xmlConfig = new XMLConfiguration();
-=======
         XMLConfiguration xmlConfig = new XMLConfiguration();
         xmlConfig.setFileName(filename);
->>>>>>> 51dd423d
         xmlConfig.setAttributeSplittingDisabled(true);
         xmlConfig.setDelimiterParsingDisabled(true);
 
@@ -184,18 +160,11 @@
                 logger.debug("cannot find schema-xsd file (vrp_xml_schema.xsd). try to read xml without xml-file-validation.");
             }
         }
-<<<<<<< HEAD
-        return xmlConfig;
-    }
-
-    private void read(XMLConfiguration xmlConfig) {
-=======
         try {
             xmlConfig.load();
         } catch (ConfigurationException e) {
             throw new RuntimeException(e);
         }
->>>>>>> 51dd423d
         readProblemType(xmlConfig);
         readVehiclesAndTheirTypes(xmlConfig);
 
@@ -333,6 +302,192 @@
                 }
                 routes.add(routeBuilder.build());
             }
+    public void read(String filename) {
+        logger.debug("read vrp: {}", filename);
+        XMLConfiguration xmlConfig = createXMLConfiguration();
+        try {
+            xmlConfig.load(filename);
+        } catch (ConfigurationException e) {
+            throw new RuntimeException(e);
+        }
+        read(xmlConfig);
+    }
+
+    public void read(InputStream fileContents) {
+        XMLConfiguration xmlConfig = createXMLConfiguration();
+        try {
+            xmlConfig.load(fileContents);
+        } catch (ConfigurationException e) {
+            throw new RuntimeException(e);
+        }
+        read(xmlConfig);
+    }
+
+    private XMLConfiguration createXMLConfiguration() {
+        XMLConfiguration xmlConfig = new XMLConfiguration();
+        xmlConfig.setAttributeSplittingDisabled(true);
+        xmlConfig.setDelimiterParsingDisabled(true);
+
+        if (schemaValidation) {
+            final InputStream resource = Resource.getAsInputStream("vrp_xml_schema.xsd");
+            if (resource != null) {
+                EntityResolver resolver = new EntityResolver() {
+
+                    @Override
+                    public InputSource resolveEntity(String publicId, String systemId) throws SAXException, IOException {
+                        {
+                            InputSource is = new InputSource(resource);
+                            return is;
+                        }
+                    }
+                };
+                xmlConfig.setEntityResolver(resolver);
+                xmlConfig.setSchemaValidation(true);
+            } else {
+                logger.debug("cannot find schema-xsd file (vrp_xml_schema.xsd). try to read xml without xml-file-validation.");
+            }
+        }
+        return xmlConfig;
+    }
+
+    private void read(XMLConfiguration xmlConfig) {
+        readProblemType(xmlConfig);
+        readVehiclesAndTheirTypes(xmlConfig);
+
+        readShipments(xmlConfig);
+        readServices(xmlConfig);
+
+        readInitialRoutes(xmlConfig);
+        readSolutions(xmlConfig);
+
+        addJobsAndTheirLocationsToVrp();
+    }
+
+    private void addJobsAndTheirLocationsToVrp() {
+        for (Service service : serviceMap.values()) {
+            if (!freezedJobIds.contains(service.getId())) {
+                vrpBuilder.addJob(service);
+            }
+        }
+        for (Shipment shipment : shipmentMap.values()) {
+            if (!freezedJobIds.contains(shipment.getId())) {
+                vrpBuilder.addJob(shipment);
+            }
+        }
+    }
+
+    private void readInitialRoutes(XMLConfiguration xmlConfig) {
+        List<HierarchicalConfiguration> initialRouteConfigs = xmlConfig.configurationsAt("initialRoutes.route");
+        for (HierarchicalConfiguration routeConfig : initialRouteConfigs) {
+            Driver driver = DriverImpl.noDriver();
+            String vehicleId = routeConfig.getString("vehicleId");
+            Vehicle vehicle = getVehicle(vehicleId);
+            if (vehicle == null) throw new IllegalStateException("vehicle is missing.");
+            String start = routeConfig.getString("start");
+            if (start == null) throw new IllegalStateException("route start-time is missing.");
+            double departureTime = Double.parseDouble(start);
+
+            VehicleRoute.Builder routeBuilder = VehicleRoute.Builder.newInstance(vehicle, driver);
+            routeBuilder.setDepartureTime(departureTime);
+
+            List<HierarchicalConfiguration> actConfigs = routeConfig.configurationsAt("act");
+            for (HierarchicalConfiguration actConfig : actConfigs) {
+                String type = actConfig.getString("[@type]");
+                if (type == null) throw new IllegalStateException("act[@type] is missing.");
+                double arrTime = 0.;
+                double endTime = 0.;
+                String arrTimeS = actConfig.getString("arrTime");
+                if (arrTimeS != null) arrTime = Double.parseDouble(arrTimeS);
+                String endTimeS = actConfig.getString("endTime");
+                if (endTimeS != null) endTime = Double.parseDouble(endTimeS);
+
+                String serviceId = actConfig.getString("serviceId");
+                if (serviceId != null) {
+                    Service service = getService(serviceId);
+                    if (service == null)
+                        throw new IllegalStateException("service to serviceId " + serviceId + " is missing (reference in one of your initial routes). make sure you define the service you refer to here in <services> </services>.");
+                    //!!!since job is part of initial route, it does not belong to jobs in problem, i.e. variable jobs that can be assigned/scheduled
+                    freezedJobIds.add(serviceId);
+                    routeBuilder.addService(service);
+                } else {
+                    String shipmentId = actConfig.getString("shipmentId");
+                    if (shipmentId == null)
+                        throw new IllegalStateException("either serviceId or shipmentId is missing");
+                    Shipment shipment = getShipment(shipmentId);
+                    if (shipment == null)
+                        throw new IllegalStateException("shipment to shipmentId " + shipmentId + " is missing (reference in one of your initial routes). make sure you define the shipment you refer to here in <shipments> </shipments>.");
+                    freezedJobIds.add(shipmentId);
+                    if (type.equals("pickupShipment")) {
+                        routeBuilder.addPickup(shipment);
+                    } else if (type.equals("deliverShipment")) {
+                        routeBuilder.addDelivery(shipment);
+                    } else
+                        throw new IllegalStateException("type " + type + " is not supported. Use 'pickupShipment' or 'deliverShipment' here");
+                }
+            }
+            VehicleRoute route = routeBuilder.build();
+            vrpBuilder.addInitialVehicleRoute(route);
+        }
+
+    }
+
+    private void readSolutions(XMLConfiguration vrpProblem) {
+        if (solutions == null) return;
+        List<HierarchicalConfiguration> solutionConfigs = vrpProblem.configurationsAt("solutions.solution");
+        for (HierarchicalConfiguration solutionConfig : solutionConfigs) {
+            String totalCost = solutionConfig.getString("cost");
+            double cost = -1;
+            if (totalCost != null) cost = Double.parseDouble(totalCost);
+            List<HierarchicalConfiguration> routeConfigs = solutionConfig.configurationsAt("routes.route");
+            List<VehicleRoute> routes = new ArrayList<VehicleRoute>();
+            for (HierarchicalConfiguration routeConfig : routeConfigs) {
+                //! here, driverId is set to noDriver, no matter whats in driverId.
+                Driver driver = DriverImpl.noDriver();
+                String vehicleId = routeConfig.getString("vehicleId");
+                Vehicle vehicle = getVehicle(vehicleId);
+                if (vehicle == null) throw new IllegalStateException("vehicle is missing.");
+                String start = routeConfig.getString("start");
+                if (start == null) throw new IllegalStateException("route start-time is missing.");
+                double departureTime = Double.parseDouble(start);
+
+                String end = routeConfig.getString("end");
+                if (end == null) throw new IllegalStateException("route end-time is missing.");
+
+                VehicleRoute.Builder routeBuilder = VehicleRoute.Builder.newInstance(vehicle, driver);
+                routeBuilder.setDepartureTime(departureTime);
+                routeBuilder.setRouteEndArrivalTime(Double.parseDouble(end));
+                List<HierarchicalConfiguration> actConfigs = routeConfig.configurationsAt("act");
+                for (HierarchicalConfiguration actConfig : actConfigs) {
+                    String type = actConfig.getString("[@type]");
+                    if (type == null) throw new IllegalStateException("act[@type] is missing.");
+                    double arrTime = 0.;
+                    double endTime = 0.;
+                    String arrTimeS = actConfig.getString("arrTime");
+                    if (arrTimeS != null) arrTime = Double.parseDouble(arrTimeS);
+                    String endTimeS = actConfig.getString("endTime");
+                    if (endTimeS != null) endTime = Double.parseDouble(endTimeS);
+
+                    String serviceId = actConfig.getString("serviceId");
+                    if (serviceId != null) {
+                        Service service = getService(serviceId);
+                        routeBuilder.addService(service);
+                    } else {
+                        String shipmentId = actConfig.getString("shipmentId");
+                        if (shipmentId == null)
+                            throw new IllegalStateException("either serviceId or shipmentId is missing");
+                        Shipment shipment = getShipment(shipmentId);
+                        if (shipment == null)
+                            throw new IllegalStateException("shipment with id " + shipmentId + " does not exist.");
+                        if (type.equals("pickupShipment")) {
+                            routeBuilder.addPickup(shipment);
+                        } else if (type.equals("deliverShipment")) {
+                            routeBuilder.addDelivery(shipment);
+                        } else
+                            throw new IllegalStateException("type " + type + " is not supported. Use 'pickupShipment' or 'deliverShipment' here");
+                    }
+                }
+                routes.add(routeBuilder.build());
+            }
             VehicleRoutingProblemSolution solution = new VehicleRoutingProblemSolution(routes, cost);
             List<HierarchicalConfiguration> unassignedJobConfigs = solutionConfig.configurationsAt("unassignedJobs.job");
             for (HierarchicalConfiguration unassignedJobConfig : unassignedJobConfigs) {
@@ -685,7 +840,6 @@
                 endLocationBuilder.setIndex(Integer.parseInt(endLocationIndex));
             }
             if (hasEndLocation) builder.setEndLocation(endLocationBuilder.build());
-<<<<<<< HEAD
 
             //read timeSchedule
             String start = vehicleConfig.getString("timeSchedule.start");
@@ -693,15 +847,6 @@
             if (start != null) builder.setEarliestStart(Double.parseDouble(start));
             if (end != null) builder.setLatestArrival(Double.parseDouble(end));
 
-=======
-
-            //read timeSchedule
-            String start = vehicleConfig.getString("timeSchedule.start");
-            String end = vehicleConfig.getString("timeSchedule.end");
-            if (start != null) builder.setEarliestStart(Double.parseDouble(start));
-            if (end != null) builder.setLatestArrival(Double.parseDouble(end));
-
->>>>>>> 51dd423d
             //read return2depot
             String returnToDepot = vehicleConfig.getString("returnToDepot");
             if (returnToDepot != null) {
