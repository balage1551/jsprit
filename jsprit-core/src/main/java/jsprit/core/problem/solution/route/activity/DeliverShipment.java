--- conflicted
+++ resolved
@@ -32,13 +32,10 @@
 
     private Capacity capacity;
 
-<<<<<<< HEAD
-=======
     private double earliest = 0;
 
     private double latest = Double.MAX_VALUE;
 
->>>>>>> 51dd423d
     public DeliverShipment(Shipment shipment) {
         super();
         this.shipment = shipment;
@@ -52,13 +49,6 @@
         this.endTime = deliveryShipmentActivity.getEndTime();
         this.capacity = deliveryShipmentActivity.getSize();
         setIndex(deliveryShipmentActivity.getIndex());
-<<<<<<< HEAD
-    }
-
-    @Override
-    public Job getJob() {
-        return shipment;
-=======
         this.earliest = deliveryShipmentActivity.getTheoreticalEarliestOperationStartTime();
         this.latest = deliveryShipmentActivity.getTheoreticalLatestOperationStartTime();
     }
@@ -76,7 +66,6 @@
     @Override
     public void setTheoreticalLatestOperationStartTime(double latest) {
         this.latest = latest;
->>>>>>> 51dd423d
     }
 
     @Override
@@ -96,20 +85,12 @@
 
     @Override
     public double getTheoreticalEarliestOperationStartTime() {
-<<<<<<< HEAD
-        return shipment.getDeliveryTimeWindow().getStart();
-=======
         return earliest;
->>>>>>> 51dd423d
     }
 
     @Override
     public double getTheoreticalLatestOperationStartTime() {
-<<<<<<< HEAD
-        return shipment.getDeliveryTimeWindow().getEnd();
-=======
         return latest;
->>>>>>> 51dd423d
     }
 
     @Override
