--- conflicted
+++ resolved
@@ -127,16 +127,13 @@
             @Override
             public List<AbstractActivity> createActivities(Job job) {
                 List<AbstractActivity> acts = new ArrayList<AbstractActivity>();
-<<<<<<< HEAD
                 if(job instanceof Break){
 					acts.add(BreakActivity.newInstance((Break)job));
 				}
 				else if(job instanceof Service){
-=======
-                if (job instanceof Service) {
->>>>>>> 55e1baa2
                     acts.add(serviceActivityFactory.createActivity((Service) job));
-                } else if (job instanceof Shipment) {
+                }
+                else if(job instanceof Shipment){
                     acts.add(shipmentActivityFactory.createPickup((Shipment) job));
                     acts.add(shipmentActivityFactory.createDelivery((Shipment) job));
                 }
