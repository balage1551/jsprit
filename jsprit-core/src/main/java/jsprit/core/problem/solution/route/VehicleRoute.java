--- conflicted
+++ resolved
@@ -212,12 +212,8 @@
         }
 
         /**
-<<<<<<< HEAD
-         * Adds a service to this route.
-=======
          * Adds a service to this route. Activity is initialized with .getTimeWindow(). If you want to explicitly set another time window
          * use .addService(Service service, TimeWindow timeWindow)
->>>>>>> 51dd423d
          * <p/>
          * <p>This implies that for this service a serviceActivity is created with {@link TourActivityFactory} and added to the sequence of tourActivities.
          * <p/>
@@ -228,13 +224,10 @@
          * @throws IllegalArgumentException if service is null
          */
         public Builder addService(Service service) {
-<<<<<<< HEAD
-=======
             return addService(service,service.getTimeWindow());
         }
 
         public Builder addService(Service service, TimeWindow timeWindow) {
->>>>>>> 51dd423d
             if (service == null) throw new IllegalArgumentException("service must not be null");
             List<AbstractActivity> acts = jobActivityFactory.createActivities(service);
             TourActivity act = acts.get(0);
@@ -252,17 +245,12 @@
          */
         public Builder addPickup(Pickup pickup) {
             if (pickup == null) throw new IllegalArgumentException("pickup must not be null");
-<<<<<<< HEAD
-            addService(pickup);
-            return this;
-=======
             return addService(pickup);
         }
 
         public Builder addPickup(Pickup pickup, TimeWindow timeWindow) {
             if (pickup == null) throw new IllegalArgumentException("pickup must not be null");
             return addService(pickup,timeWindow);
->>>>>>> 51dd423d
         }
 
         /**
@@ -273,17 +261,12 @@
          */
         public Builder addDelivery(Delivery delivery) {
             if (delivery == null) throw new IllegalArgumentException("delivery must not be null");
-<<<<<<< HEAD
-            addService(delivery);
-            return this;
-=======
             return addService(delivery);
         }
 
         public Builder addDelivery(Delivery delivery, TimeWindow timeWindow) {
             if (delivery == null) throw new IllegalArgumentException("delivery must not be null");
             return addService(delivery,timeWindow);
->>>>>>> 51dd423d
         }
 
         /**
@@ -294,22 +277,16 @@
          * @throws IllegalStateException if method has already been called with the specified shipment.
          */
         public Builder addPickup(Shipment shipment) {
-<<<<<<< HEAD
-=======
             return addPickup(shipment, shipment.getPickupTimeWindow());
         }
 
         public Builder addPickup(Shipment shipment, TimeWindow pickupTimeWindow) {
->>>>>>> 51dd423d
             if (openShipments.contains(shipment))
                 throw new IllegalStateException("shipment has already been added. cannot add it twice.");
             List<AbstractActivity> acts = jobActivityFactory.createActivities(shipment);
             TourActivity act = acts.get(0);
-<<<<<<< HEAD
-=======
             act.setTheoreticalEarliestOperationStartTime(pickupTimeWindow.getStart());
             act.setTheoreticalLatestOperationStartTime(pickupTimeWindow.getEnd());
->>>>>>> 51dd423d
             tourActivities.addActivity(act);
             openShipments.add(shipment);
             openActivities.put(shipment, acts.get(1));
@@ -324,10 +301,6 @@
          * @throws IllegalStateException if specified shipment has not been picked up yet (i.e. method addPickup(shipment) has not been called yet).
          */
         public Builder addDelivery(Shipment shipment) {
-<<<<<<< HEAD
-            if (openShipments.contains(shipment)) {
-                TourActivity act = openActivities.get(shipment);
-=======
             return addDelivery(shipment,shipment.getDeliveryTimeWindow());
         }
 
@@ -336,7 +309,6 @@
                 TourActivity act = openActivities.get(shipment);
                 act.setTheoreticalEarliestOperationStartTime(deliveryTimeWindow.getStart());
                 act.setTheoreticalLatestOperationStartTime(deliveryTimeWindow.getEnd());
->>>>>>> 51dd423d
                 tourActivities.addActivity(act);
                 openShipments.remove(shipment);
             } else {
