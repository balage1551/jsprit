--- conflicted
+++ resolved
@@ -22,30 +22,22 @@
 import jsprit.core.problem.job.Service;
 import jsprit.core.problem.solution.route.activity.TourActivity.JobActivity;
 
-<<<<<<< HEAD
-public class ServiceActivity extends AbstractActivity implements JobActivity {
-
-=======
 import java.util.ArrayList;
 import java.util.List;
 
 public class ServiceActivity extends AbstractActivity implements JobActivity {
 
     @Deprecated
->>>>>>> 51dd423d
     public static int counter = 0;
 
     public double arrTime;
 
     public double endTime;
 
-<<<<<<< HEAD
-=======
     private double theoreticalEarliest;
 
     private double theoreticalLatest;
 
->>>>>>> 51dd423d
     /**
      * @return the arrTime
      */
@@ -85,18 +77,9 @@
 
     private final Service service;
 
-<<<<<<< HEAD
     protected ServiceActivity(Service service) {
         counter++;
         this.service = service;
-=======
-    private List<TimeWindow> timeWindows;
-
-    protected ServiceActivity(Service service) {
-        counter++;
-        this.service = service;
-        timeWindows = new ArrayList<TimeWindow>(service.getTimeWindows());
->>>>>>> 51dd423d
     }
 
     protected ServiceActivity(ServiceActivity serviceActivity) {
@@ -105,11 +88,8 @@
         this.arrTime = serviceActivity.getArrTime();
         this.endTime = serviceActivity.getEndTime();
         setIndex(serviceActivity.getIndex());
-<<<<<<< HEAD
-=======
         this.theoreticalEarliest = serviceActivity.getTheoreticalEarliestOperationStartTime();
         this.theoreticalLatest = serviceActivity.getTheoreticalLatestOperationStartTime();
->>>>>>> 51dd423d
     }
 
 
@@ -145,13 +125,6 @@
     }
 
     public double getTheoreticalEarliestOperationStartTime() {
-<<<<<<< HEAD
-        return service.getTimeWindow().getStart();
-    }
-
-    public double getTheoreticalLatestOperationStartTime() {
-        return service.getTimeWindow().getEnd();
-=======
         return theoreticalEarliest;
     }
 
@@ -167,7 +140,6 @@
     @Override
     public void setTheoreticalLatestOperationStartTime(double latest) {
         theoreticalLatest = latest;
->>>>>>> 51dd423d
     }
 
     @Override
