/*******************************************************************************
 * Copyright (C) 2013  Stefan Schroeder
 * 
 * This library is free software; you can redistribute it and/or
 * modify it under the terms of the GNU Lesser General Public
 * License as published by the Free Software Foundation; either 
 * version 3.0 of the License, or (at your option) any later version.
 * 
 * This library is distributed in the hope that it will be useful,
 * but WITHOUT ANY WARRANTY; without even the implied warranty of
 * MERCHANTABILITY or FITNESS FOR A PARTICULAR PURPOSE.  See the GNU
 * Lesser General Public License for more details.
 * 
 * You should have received a copy of the GNU Lesser General Public 
 * License along with this library.  If not, see <http://www.gnu.org/licenses/>.
 ******************************************************************************/
package jsprit.core.problem.vehicle;

import java.util.Collection;

/**
 * Factory that creates an infinite fleetmanager.
 *
 * @author schroeder
 */
public class InfiniteFleetManagerFactory implements VehicleFleetManagerFactory{

	private Collection<Vehicle> vehicles;
	
<<<<<<< HEAD
	/**
	 * Constructs the factory.
	 *
	 * @param vehicles
	 */
=======
        /**
         * Constructs the factory.
         *
         * @param vehicles
         */
>>>>>>> 8ca89b9c
	public InfiniteFleetManagerFactory(Collection<Vehicle> vehicles) {
		super();
		this.vehicles = vehicles;
	}

<<<<<<< HEAD
	/**
	 * Creates the infinite fleetmanager.
	 */
=======
        /**
         * Creates the infinite fleetmanager.
         */
>>>>>>> 8ca89b9c
	@Override
	public VehicleFleetManager createFleetManager() {
		return new InfiniteVehicles(vehicles);
	}

}<|MERGE_RESOLUTION|>--- conflicted
+++ resolved
@@ -27,33 +27,20 @@
 
 	private Collection<Vehicle> vehicles;
 	
-<<<<<<< HEAD
+
 	/**
 	 * Constructs the factory.
 	 *
 	 * @param vehicles
 	 */
-=======
-        /**
-         * Constructs the factory.
-         *
-         * @param vehicles
-         */
->>>>>>> 8ca89b9c
 	public InfiniteFleetManagerFactory(Collection<Vehicle> vehicles) {
 		super();
 		this.vehicles = vehicles;
 	}
 
-<<<<<<< HEAD
 	/**
 	 * Creates the infinite fleetmanager.
 	 */
-=======
-        /**
-         * Creates the infinite fleetmanager.
-         */
->>>>>>> 8ca89b9c
 	@Override
 	public VehicleFleetManager createFleetManager() {
 		return new InfiniteVehicles(vehicles);
