/*******************************************************************************
 * Copyright (C) 2014  Stefan Schroeder
 *
 * This library is free software; you can redistribute it and/or
 * modify it under the terms of the GNU Lesser General Public
 * License as published by the Free Software Foundation; either
 * version 3.0 of the License, or (at your option) any later version.
 *
 * This library is distributed in the hope that it will be useful,
 * but WITHOUT ANY WARRANTY; without even the implied warranty of
 * MERCHANTABILITY or FITNESS FOR A PARTICULAR PURPOSE.  See the GNU
 * Lesser General Public License for more details.
 *
 * You should have received a copy of the GNU Lesser General Public
 * License along with this library.  If not, see <http://www.gnu.org/licenses/>.
 ******************************************************************************/
package jsprit.core.problem.vehicle;


import jsprit.core.problem.Capacity;

/**
 * Implementation of {@link VehicleType}.
 * <p/>
 * <p>Two vehicle-types are equal if they have the same typeId.
 *
 * @author schroeder
 */
public class VehicleTypeImpl implements VehicleType {
<<<<<<< HEAD

    /**
     * CostParameter consisting of fixed cost parameter, time-based cost parameter and distance-based cost parameter.
     *
     * @author schroeder
     */
    public static class VehicleCostParams {

        public static VehicleTypeImpl.VehicleCostParams newInstance(double fix, double perTimeUnit, double perDistanceUnit) {
            return new VehicleCostParams(fix, perTimeUnit, perDistanceUnit);
        }

        public final double fix;
        public final double perTimeUnit;
        public final double perDistanceUnit;

        private VehicleCostParams(double fix, double perTimeUnit, double perDistanceUnit) {
            super();
            this.fix = fix;
            this.perTimeUnit = perTimeUnit;
            this.perDistanceUnit = perDistanceUnit;
        }

        @Override
        public String toString() {
            return "[fixed=" + fix + "][perTime=" + perTimeUnit + "][perDistance=" + perDistanceUnit + "]";
        }
    }

    /**
     * Builder that builds the vehicle-type.
     *
     * @author schroeder
     */
    public static class Builder {

        public static VehicleTypeImpl.Builder newInstance(String id) {
            if (id == null) throw new IllegalStateException();
            return new Builder(id);
        }

        private String id;
        private int capacity = 0;
        private double maxVelo = Double.MAX_VALUE;
        /**
         * default cost values for default vehicle type
         */
        private double fixedCost = 0.0;
        private double perDistance = 1.0;
        private double perTime = 0.0;

        private String profile = "car";

        private Capacity.Builder capacityBuilder = Capacity.Builder.newInstance();

        private Capacity capacityDimensions = null;

        private boolean dimensionAdded = false;

        private Builder(String id) {
            this.id = id;
        }

        /**
         * Sets the maximum velocity this vehicle-type can go [in meter per seconds].
         *
         * @param inMeterPerSeconds
         * @return this builder
         * @throws IllegalStateException if velocity is smaller than zero
         */
        public VehicleTypeImpl.Builder setMaxVelocity(double inMeterPerSeconds) {
            if (inMeterPerSeconds < 0.0) throw new IllegalStateException("velocity cannot be smaller than zero");
            this.maxVelo = inMeterPerSeconds;
            return this;
        }

        /**
         * Sets the fixed costs of the vehicle-type.
         * <p/>
         * <p>by default it is 0.
         *
         * @param fixedCost
         * @return this builder
         * @throws IllegalStateException if fixedCost is smaller than zero
         */
        public VehicleTypeImpl.Builder setFixedCost(double fixedCost) {
            if (fixedCost < 0.0) throw new IllegalStateException("fixed costs cannot be smaller than zero");
            this.fixedCost = fixedCost;
            return this;
        }

        /**
         * Sets the cost per distance unit, for instance € per meter.
         * <p/>
         * <p>by default it is 1.0
         *
         * @param perDistance
         * @return this builder
         * @throws IllegalStateException if perDistance is smaller than zero
         */
        public VehicleTypeImpl.Builder setCostPerDistance(double perDistance) {
            if (perDistance < 0.0) throw new IllegalStateException("cost per distance must not be smaller than zero");
            this.perDistance = perDistance;
            return this;
        }

        /**
         * Sets cost per time unit, for instance € per second.
         * <p/>
         * <p>by default it is 0.0
         *
         * @param perTime
         * @return this builder
         * @throws IllegalStateException if costPerTime is smaller than zero
         */
        public VehicleTypeImpl.Builder setCostPerTime(double perTime) {
            if (perTime < 0.0) throw new IllegalStateException();
            this.perTime = perTime;
            return this;
        }

        /**
         * Builds the vehicle-type.
         *
         * @return VehicleTypeImpl
         */
        public VehicleTypeImpl build() {
            if (capacityDimensions == null) {
                capacityDimensions = capacityBuilder.build();
            }
            return new VehicleTypeImpl(this);
        }

        /**
         * Adds a capacity dimension.
         *
         * @param dimIndex
         * @param dimVal
         * @return the builder
         * @throws IllegalArgumentException if dimVal < 0
         * @throws IllegalStateException    if capacity dimension is already set
         */
        public Builder addCapacityDimension(int dimIndex, int dimVal) {
            if (dimVal < 0) throw new IllegalArgumentException("capacity value cannot be negative");
            if (capacityDimensions != null)
                throw new IllegalStateException("either build your dimension with build your dimensions with " +
                    "addCapacityDimension(int dimIndex, int dimVal) or set the already built dimensions with .setCapacityDimensions(Capacity capacity)." +
                    "You used both methods.");
            dimensionAdded = true;
            capacityBuilder.addDimension(dimIndex, dimVal);
            return this;
        }

        /**
         * Sets capacity dimensions.
         * <p/>
         * <p>Note if you use this you cannot use <code>addCapacityDimension(int dimIndex, int dimVal)</code> anymore. Thus either build
         * your dimensions with <code>addCapacityDimension(int dimIndex, int dimVal)</code> or set the already built dimensions with
         * this method.
         *
         * @param capacity
         * @return this builder
         * @throws IllegalStateException if capacityDimension has already been added
         */
        public Builder setCapacityDimensions(Capacity capacity) {
            if (dimensionAdded)
                throw new IllegalStateException("either build your dimension with build your dimensions with " +
                    "addCapacityDimension(int dimIndex, int dimVal) or set the already built dimensions with .setCapacityDimensions(Capacity capacity)." +
                    "You used both methods.");
            this.capacityDimensions = capacity;
            return this;
        }

        public Builder setProfile(String profile) {
            this.profile = profile;
            return this;
        }
    }

    @Override
    public int hashCode() {
        final int prime = 31;
        int result = 1;
        result = prime * result
            + ((typeId == null) ? 0 : typeId.hashCode());
        return result;
    }

    /**
     * Two vehicle-types are equal if they have the same vehicleId.
     */
    @Override
    public boolean equals(Object obj) {
        if (this == obj)
            return true;
        if (obj == null)
            return false;
        if (getClass() != obj.getClass())
            return false;
        VehicleTypeImpl other = (VehicleTypeImpl) obj;
        if (typeId == null) {
            if (other.typeId != null)
                return false;
        } else if (!typeId.equals(other.typeId))
            return false;
        return true;
    }

    private final String typeId;

    private final int capacity;

    private final String profile;

    private final VehicleTypeImpl.VehicleCostParams vehicleCostParams;

    private final Capacity capacityDimensions;

    private final double maxVelocity;

    /**
     * priv constructor constructing vehicle-type
     *
     * @param builder
     */
    private VehicleTypeImpl(VehicleTypeImpl.Builder builder) {
        typeId = builder.id;
        capacity = builder.capacity;
        maxVelocity = builder.maxVelo;
        vehicleCostParams = new VehicleCostParams(builder.fixedCost, builder.perTime, builder.perDistance);
        capacityDimensions = builder.capacityDimensions;
        profile = builder.profile;
    }

    /* (non-Javadoc)
     * @see basics.route.VehicleType#getTypeId()
     */
    @Override
    public String getTypeId() {
        return typeId;
    }

    /* (non-Javadoc)
     * @see basics.route.VehicleType#getVehicleCostParams()
     */
    @Override
    public VehicleTypeImpl.VehicleCostParams getVehicleCostParams() {
        return vehicleCostParams;
    }

    @Override
    public String toString() {
        return "[typeId=" + typeId + "]" +
            "[capacity=" + capacityDimensions + "]" +
            "[costs=" + vehicleCostParams + "]";
    }

    @Override
    public double getMaxVelocity() {
        return maxVelocity;
    }

    @Override
    public Capacity getCapacityDimensions() {
        return capacityDimensions;
    }

    @Override
    public String getProfile() {
        return profile;
    }
=======
	
	/**
	 * CostParameter consisting of fixed cost parameter, time-based cost parameter and distance-based cost parameter.
	 * 
	 * @author schroeder
	 *
	 */
	public static class VehicleCostParams {
		
		public static VehicleTypeImpl.VehicleCostParams newInstance(double fix, double perTimeUnit,double perDistanceUnit){
			return new VehicleCostParams(fix, perTimeUnit, perDistanceUnit);
		}
	
		public final double fix;
		@Deprecated
		public final double perTimeUnit;
		public final double perTransportTimeUnit;
		public final double perDistanceUnit;
		public final double perWaitingTimeUnit;

		private VehicleCostParams(double fix, double perTimeUnit,double perDistanceUnit) {
			super();
			this.fix = fix;
			this.perTimeUnit = perTimeUnit;
			this.perTransportTimeUnit = perTimeUnit;
			this.perDistanceUnit = perDistanceUnit;
			this.perWaitingTimeUnit = 0.;
		}

		public VehicleCostParams(double fix, double perTimeUnit, double perDistanceUnit, double perWaitingTimeUnit) {
			this.fix = fix;
			this.perTimeUnit = perTimeUnit;
			this.perTransportTimeUnit = perTimeUnit;
			this.perDistanceUnit = perDistanceUnit;
			this.perWaitingTimeUnit = perWaitingTimeUnit;
		}

		@Override
		public String toString() {
			return "[fixed="+fix+"][perTime="+perTransportTimeUnit+"][perDistance="+perDistanceUnit+"][perWaitingTimeUnit="+perWaitingTimeUnit+"]";
		}
	}

	/**
	 * Builder that builds the vehicle-type.
	 * 
	 * @author schroeder
	 *
	 */
	public static class Builder{



		public static VehicleTypeImpl.Builder newInstance(String id) {
			if(id==null) throw new IllegalStateException();
			return new Builder(id);
		}
		
		private String id;
		private int capacity = 0;
		private double maxVelo = Double.MAX_VALUE;
		/**
		 * default cost values for default vehicle type
		 */
		private double fixedCost = 0.0;
		private double perDistance = 1.0;
		private double perTime = 0.0;
		private double perWaitingTime = 0.0;

		private String profile = "car";
		
		private Capacity.Builder capacityBuilder = Capacity.Builder.newInstance();
		
		private Capacity capacityDimensions = null;
		
		private boolean dimensionAdded = false;

		private Builder(String id) {
			this.id = id;
		}

		/**
		 * Sets the maximum velocity this vehicle-type can go [in meter per seconds].
		 * 
		 * @param inMeterPerSeconds
		 * @return this builder
		 * @throws IllegalStateException if velocity is smaller than zero
		 */
		public VehicleTypeImpl.Builder setMaxVelocity(double inMeterPerSeconds){ 
			if(inMeterPerSeconds < 0.0) throw new IllegalStateException("velocity cannot be smaller than zero");
			this.maxVelo = inMeterPerSeconds; return this; 
		}
		
		/**
		 * Sets the fixed costs of the vehicle-type.
		 * 
		 * <p>by default it is 0.
		 * 
		 * @param fixedCost
		 * @return this builder
		 * @throws IllegalStateException if fixedCost is smaller than zero
		 */
		public VehicleTypeImpl.Builder setFixedCost(double fixedCost) { 
			if(fixedCost < 0.0) throw new IllegalStateException("fixed costs cannot be smaller than zero");
			this.fixedCost = fixedCost; 
			return this; 
		}

		/**
		 * Sets the cost per distance unit, for instance € per meter.
		 * 
		 * <p>by default it is 1.0
		 * 
		 * @param perDistance
		 * @return this builder
		 * @throws IllegalStateException if perDistance is smaller than zero
		 */
		public VehicleTypeImpl.Builder setCostPerDistance(double perDistance){ 
			if(perDistance < 0.0) throw new IllegalStateException("cost per distance must not be smaller than zero");
			this.perDistance = perDistance; 
			return this; 
		}

		/**
		 * Sets cost per time unit, for instance € per second.
		 * 
		 * <p>by default it is 0.0 
		 * 
		 * @param perTime
		 * @return this builder
		 * @throws IllegalStateException if costPerTime is smaller than zero
		 * @deprecated use .setCostPerTransportTime(..) instead
		 */
		@Deprecated
		public VehicleTypeImpl.Builder setCostPerTime(double perTime){ 
			if(perTime < 0.0) throw new IllegalStateException();
			this.perTime = perTime; 
			return this; 
		}

		/**
		 * Sets cost per time unit, for instance € per second.
		 *
		 * <p>by default it is 0.0
		 *
		 * @param perTime
		 * @return this builder
		 * @throws IllegalStateException if costPerTime is smaller than zero
		 *
		 */
		public VehicleTypeImpl.Builder setCostPerTransportTime(double perTime){
			if(perTime < 0.0) throw new IllegalStateException();
			this.perTime = perTime;
			return this;
		}

		/**
		 * Sets cost per waiting time unit, for instance € per second.
		 *
		 * <p>by default it is 0.0
		 *
		 * @param perWaitingTime
		 * @return this builder
		 * @throws IllegalStateException if costPerTime is smaller than zero
		 *
		 */
		public VehicleTypeImpl.Builder setCostPerWaitingTime(double perWaitingTime){
			if(perWaitingTime < 0.0) throw new IllegalStateException();
			this.perWaitingTime = perWaitingTime;
			return this;
		}
		
		/**
		 * Builds the vehicle-type.
		 * 
		 * @return VehicleTypeImpl
		 */
		public VehicleTypeImpl build(){
			if(capacityDimensions == null){
				capacityDimensions = capacityBuilder.build();
			}
			return new VehicleTypeImpl(this);
		}

		/**
		 * Adds a capacity dimension.
		 * 
		 * @param dimIndex
		 * @param dimVal
		 * @return the builder
		 * @throws IllegalArgumentException if dimVal < 0
		 * @throws IllegalStateException if capacity dimension is already set
		 */
		public Builder addCapacityDimension(int dimIndex, int dimVal) {
			if(dimVal<0) throw new IllegalArgumentException("capacity value cannot be negative");
			if(capacityDimensions != null) throw new IllegalStateException("either build your dimension with build your dimensions with " +
					"addCapacityDimension(int dimIndex, int dimVal) or set the already built dimensions with .setCapacityDimensions(Capacity capacity)." +
					"You used both methods.");
			dimensionAdded = true;
			capacityBuilder.addDimension(dimIndex,dimVal);
			return this;
		}

		/**
		 * Sets capacity dimensions.
		 * 
		 * <p>Note if you use this you cannot use <code>addCapacityDimension(int dimIndex, int dimVal)</code> anymore. Thus either build
		 * your dimensions with <code>addCapacityDimension(int dimIndex, int dimVal)</code> or set the already built dimensions with
		 * this method.
		 * 
		 * @param capacity
		 * @return this builder
		 * @throws IllegalStateException if capacityDimension has already been added
		 */
		public Builder setCapacityDimensions(Capacity capacity){
			if(dimensionAdded) throw new IllegalStateException("either build your dimension with build your dimensions with " +
					"addCapacityDimension(int dimIndex, int dimVal) or set the already built dimensions with .setCapacityDimensions(Capacity capacity)." +
					"You used both methods.");
			this.capacityDimensions = capacity;
			return this;
		}

		public Builder setProfile(String profile){
			this.profile = profile;
			return this;
		}
	}
	
	@Override
	public int hashCode() {
		final int prime = 31;
		int result = 1;
		result = prime * result
				+ ((typeId == null) ? 0 : typeId.hashCode());
		return result;
	}

	/**
	 * Two vehicle-types are equal if they have the same vehicleId.
	 */
	@Override
	public boolean equals(Object obj) {
		if (this == obj)
			return true;
		if (obj == null)
			return false;
		if (getClass() != obj.getClass())
			return false;
		VehicleTypeImpl other = (VehicleTypeImpl) obj;
		if (typeId == null) {
			if (other.typeId != null)
				return false;
		} else if (!typeId.equals(other.typeId))
			return false;
		return true;
	}

	private final String typeId;
	
	private final int capacity;

	private final String profile;
	
	private final VehicleTypeImpl.VehicleCostParams vehicleCostParams;
	
	private final Capacity capacityDimensions;

	private final double maxVelocity;
	
	/**
	 * priv constructor constructing vehicle-type
	 * 
	 * @param builder
	 */
	private VehicleTypeImpl(VehicleTypeImpl.Builder builder){
		typeId = builder.id;
		capacity = builder.capacity;
		maxVelocity = builder.maxVelo;
		vehicleCostParams = new VehicleCostParams(builder.fixedCost, builder.perTime, builder.perDistance, builder.perWaitingTime);
		capacityDimensions = builder.capacityDimensions;
		profile = builder.profile;
	}

	/* (non-Javadoc)
	 * @see basics.route.VehicleType#getTypeId()
	 */
	@Override
	public String getTypeId() {
		return typeId;
	}

	/* (non-Javadoc)
	 * @see basics.route.VehicleType#getVehicleCostParams()
	 */
	@Override
	public VehicleTypeImpl.VehicleCostParams getVehicleCostParams() {
		return vehicleCostParams;
	}

	@Override
	public String toString() {
        return "[typeId="+typeId+"]" +
                "[capacity="+capacityDimensions+"]" +
                "[costs=" + vehicleCostParams + "]";
	}

	@Override
	public double getMaxVelocity() {
		return maxVelocity;
	}

	@Override
	public Capacity getCapacityDimensions() {
		return capacityDimensions;
	}

	@Override
	public String getProfile(){ return profile; }
>>>>>>> a7f20cd5

}<|MERGE_RESOLUTION|>--- conflicted
+++ resolved
@@ -21,298 +21,26 @@
 
 /**
  * Implementation of {@link VehicleType}.
- * <p/>
+ *
  * <p>Two vehicle-types are equal if they have the same typeId.
  *
  * @author schroeder
+ *
  */
 public class VehicleTypeImpl implements VehicleType {
-<<<<<<< HEAD
-
-    /**
-     * CostParameter consisting of fixed cost parameter, time-based cost parameter and distance-based cost parameter.
-     *
-     * @author schroeder
-     */
-    public static class VehicleCostParams {
-
-        public static VehicleTypeImpl.VehicleCostParams newInstance(double fix, double perTimeUnit, double perDistanceUnit) {
-            return new VehicleCostParams(fix, perTimeUnit, perDistanceUnit);
-        }
-
-        public final double fix;
-        public final double perTimeUnit;
-        public final double perDistanceUnit;
-
-        private VehicleCostParams(double fix, double perTimeUnit, double perDistanceUnit) {
-            super();
-            this.fix = fix;
-            this.perTimeUnit = perTimeUnit;
-            this.perDistanceUnit = perDistanceUnit;
-        }
-
-        @Override
-        public String toString() {
-            return "[fixed=" + fix + "][perTime=" + perTimeUnit + "][perDistance=" + perDistanceUnit + "]";
-        }
-    }
-
-    /**
-     * Builder that builds the vehicle-type.
-     *
-     * @author schroeder
-     */
-    public static class Builder {
-
-        public static VehicleTypeImpl.Builder newInstance(String id) {
-            if (id == null) throw new IllegalStateException();
-            return new Builder(id);
-        }
-
-        private String id;
-        private int capacity = 0;
-        private double maxVelo = Double.MAX_VALUE;
-        /**
-         * default cost values for default vehicle type
-         */
-        private double fixedCost = 0.0;
-        private double perDistance = 1.0;
-        private double perTime = 0.0;
-
-        private String profile = "car";
-
-        private Capacity.Builder capacityBuilder = Capacity.Builder.newInstance();
-
-        private Capacity capacityDimensions = null;
-
-        private boolean dimensionAdded = false;
-
-        private Builder(String id) {
-            this.id = id;
-        }
-
-        /**
-         * Sets the maximum velocity this vehicle-type can go [in meter per seconds].
-         *
-         * @param inMeterPerSeconds
-         * @return this builder
-         * @throws IllegalStateException if velocity is smaller than zero
-         */
-        public VehicleTypeImpl.Builder setMaxVelocity(double inMeterPerSeconds) {
-            if (inMeterPerSeconds < 0.0) throw new IllegalStateException("velocity cannot be smaller than zero");
-            this.maxVelo = inMeterPerSeconds;
-            return this;
-        }
-
-        /**
-         * Sets the fixed costs of the vehicle-type.
-         * <p/>
-         * <p>by default it is 0.
-         *
-         * @param fixedCost
-         * @return this builder
-         * @throws IllegalStateException if fixedCost is smaller than zero
-         */
-        public VehicleTypeImpl.Builder setFixedCost(double fixedCost) {
-            if (fixedCost < 0.0) throw new IllegalStateException("fixed costs cannot be smaller than zero");
-            this.fixedCost = fixedCost;
-            return this;
-        }
-
-        /**
-         * Sets the cost per distance unit, for instance € per meter.
-         * <p/>
-         * <p>by default it is 1.0
-         *
-         * @param perDistance
-         * @return this builder
-         * @throws IllegalStateException if perDistance is smaller than zero
-         */
-        public VehicleTypeImpl.Builder setCostPerDistance(double perDistance) {
-            if (perDistance < 0.0) throw new IllegalStateException("cost per distance must not be smaller than zero");
-            this.perDistance = perDistance;
-            return this;
-        }
-
-        /**
-         * Sets cost per time unit, for instance € per second.
-         * <p/>
-         * <p>by default it is 0.0
-         *
-         * @param perTime
-         * @return this builder
-         * @throws IllegalStateException if costPerTime is smaller than zero
-         */
-        public VehicleTypeImpl.Builder setCostPerTime(double perTime) {
-            if (perTime < 0.0) throw new IllegalStateException();
-            this.perTime = perTime;
-            return this;
-        }
-
-        /**
-         * Builds the vehicle-type.
-         *
-         * @return VehicleTypeImpl
-         */
-        public VehicleTypeImpl build() {
-            if (capacityDimensions == null) {
-                capacityDimensions = capacityBuilder.build();
-            }
-            return new VehicleTypeImpl(this);
-        }
-
-        /**
-         * Adds a capacity dimension.
-         *
-         * @param dimIndex
-         * @param dimVal
-         * @return the builder
-         * @throws IllegalArgumentException if dimVal < 0
-         * @throws IllegalStateException    if capacity dimension is already set
-         */
-        public Builder addCapacityDimension(int dimIndex, int dimVal) {
-            if (dimVal < 0) throw new IllegalArgumentException("capacity value cannot be negative");
-            if (capacityDimensions != null)
-                throw new IllegalStateException("either build your dimension with build your dimensions with " +
-                    "addCapacityDimension(int dimIndex, int dimVal) or set the already built dimensions with .setCapacityDimensions(Capacity capacity)." +
-                    "You used both methods.");
-            dimensionAdded = true;
-            capacityBuilder.addDimension(dimIndex, dimVal);
-            return this;
-        }
-
-        /**
-         * Sets capacity dimensions.
-         * <p/>
-         * <p>Note if you use this you cannot use <code>addCapacityDimension(int dimIndex, int dimVal)</code> anymore. Thus either build
-         * your dimensions with <code>addCapacityDimension(int dimIndex, int dimVal)</code> or set the already built dimensions with
-         * this method.
-         *
-         * @param capacity
-         * @return this builder
-         * @throws IllegalStateException if capacityDimension has already been added
-         */
-        public Builder setCapacityDimensions(Capacity capacity) {
-            if (dimensionAdded)
-                throw new IllegalStateException("either build your dimension with build your dimensions with " +
-                    "addCapacityDimension(int dimIndex, int dimVal) or set the already built dimensions with .setCapacityDimensions(Capacity capacity)." +
-                    "You used both methods.");
-            this.capacityDimensions = capacity;
-            return this;
-        }
-
-        public Builder setProfile(String profile) {
-            this.profile = profile;
-            return this;
-        }
-    }
-
-    @Override
-    public int hashCode() {
-        final int prime = 31;
-        int result = 1;
-        result = prime * result
-            + ((typeId == null) ? 0 : typeId.hashCode());
-        return result;
-    }
-
-    /**
-     * Two vehicle-types are equal if they have the same vehicleId.
-     */
-    @Override
-    public boolean equals(Object obj) {
-        if (this == obj)
-            return true;
-        if (obj == null)
-            return false;
-        if (getClass() != obj.getClass())
-            return false;
-        VehicleTypeImpl other = (VehicleTypeImpl) obj;
-        if (typeId == null) {
-            if (other.typeId != null)
-                return false;
-        } else if (!typeId.equals(other.typeId))
-            return false;
-        return true;
-    }
-
-    private final String typeId;
-
-    private final int capacity;
-
-    private final String profile;
-
-    private final VehicleTypeImpl.VehicleCostParams vehicleCostParams;
-
-    private final Capacity capacityDimensions;
-
-    private final double maxVelocity;
-
-    /**
-     * priv constructor constructing vehicle-type
-     *
-     * @param builder
-     */
-    private VehicleTypeImpl(VehicleTypeImpl.Builder builder) {
-        typeId = builder.id;
-        capacity = builder.capacity;
-        maxVelocity = builder.maxVelo;
-        vehicleCostParams = new VehicleCostParams(builder.fixedCost, builder.perTime, builder.perDistance);
-        capacityDimensions = builder.capacityDimensions;
-        profile = builder.profile;
-    }
-
-    /* (non-Javadoc)
-     * @see basics.route.VehicleType#getTypeId()
-     */
-    @Override
-    public String getTypeId() {
-        return typeId;
-    }
-
-    /* (non-Javadoc)
-     * @see basics.route.VehicleType#getVehicleCostParams()
-     */
-    @Override
-    public VehicleTypeImpl.VehicleCostParams getVehicleCostParams() {
-        return vehicleCostParams;
-    }
-
-    @Override
-    public String toString() {
-        return "[typeId=" + typeId + "]" +
-            "[capacity=" + capacityDimensions + "]" +
-            "[costs=" + vehicleCostParams + "]";
-    }
-
-    @Override
-    public double getMaxVelocity() {
-        return maxVelocity;
-    }
-
-    @Override
-    public Capacity getCapacityDimensions() {
-        return capacityDimensions;
-    }
-
-    @Override
-    public String getProfile() {
-        return profile;
-    }
-=======
-	
+
 	/**
 	 * CostParameter consisting of fixed cost parameter, time-based cost parameter and distance-based cost parameter.
-	 * 
+	 *
 	 * @author schroeder
 	 *
 	 */
 	public static class VehicleCostParams {
-		
+
 		public static VehicleTypeImpl.VehicleCostParams newInstance(double fix, double perTimeUnit,double perDistanceUnit){
 			return new VehicleCostParams(fix, perTimeUnit, perDistanceUnit);
 		}
-	
+
 		public final double fix;
 		@Deprecated
 		public final double perTimeUnit;
@@ -345,7 +73,7 @@
 
 	/**
 	 * Builder that builds the vehicle-type.
-	 * 
+	 *
 	 * @author schroeder
 	 *
 	 */
@@ -357,7 +85,7 @@
 			if(id==null) throw new IllegalStateException();
 			return new Builder(id);
 		}
-		
+
 		private String id;
 		private int capacity = 0;
 		private double maxVelo = Double.MAX_VALUE;
@@ -370,11 +98,11 @@
 		private double perWaitingTime = 0.0;
 
 		private String profile = "car";
-		
+
 		private Capacity.Builder capacityBuilder = Capacity.Builder.newInstance();
-		
+
 		private Capacity capacityDimensions = null;
-		
+
 		private boolean dimensionAdded = false;
 
 		private Builder(String id) {
@@ -383,61 +111,61 @@
 
 		/**
 		 * Sets the maximum velocity this vehicle-type can go [in meter per seconds].
-		 * 
+		 *
 		 * @param inMeterPerSeconds
 		 * @return this builder
 		 * @throws IllegalStateException if velocity is smaller than zero
 		 */
-		public VehicleTypeImpl.Builder setMaxVelocity(double inMeterPerSeconds){ 
+		public VehicleTypeImpl.Builder setMaxVelocity(double inMeterPerSeconds){
 			if(inMeterPerSeconds < 0.0) throw new IllegalStateException("velocity cannot be smaller than zero");
-			this.maxVelo = inMeterPerSeconds; return this; 
-		}
-		
+			this.maxVelo = inMeterPerSeconds; return this;
+		}
+
 		/**
 		 * Sets the fixed costs of the vehicle-type.
-		 * 
+		 *
 		 * <p>by default it is 0.
-		 * 
+		 *
 		 * @param fixedCost
 		 * @return this builder
 		 * @throws IllegalStateException if fixedCost is smaller than zero
 		 */
-		public VehicleTypeImpl.Builder setFixedCost(double fixedCost) { 
+		public VehicleTypeImpl.Builder setFixedCost(double fixedCost) {
 			if(fixedCost < 0.0) throw new IllegalStateException("fixed costs cannot be smaller than zero");
-			this.fixedCost = fixedCost; 
-			return this; 
+			this.fixedCost = fixedCost;
+			return this;
 		}
 
 		/**
 		 * Sets the cost per distance unit, for instance € per meter.
-		 * 
+		 *
 		 * <p>by default it is 1.0
-		 * 
+		 *
 		 * @param perDistance
 		 * @return this builder
 		 * @throws IllegalStateException if perDistance is smaller than zero
 		 */
-		public VehicleTypeImpl.Builder setCostPerDistance(double perDistance){ 
+		public VehicleTypeImpl.Builder setCostPerDistance(double perDistance){
 			if(perDistance < 0.0) throw new IllegalStateException("cost per distance must not be smaller than zero");
-			this.perDistance = perDistance; 
-			return this; 
+			this.perDistance = perDistance;
+			return this;
 		}
 
 		/**
 		 * Sets cost per time unit, for instance € per second.
-		 * 
-		 * <p>by default it is 0.0 
-		 * 
+		 *
+		 * <p>by default it is 0.0
+		 *
 		 * @param perTime
 		 * @return this builder
 		 * @throws IllegalStateException if costPerTime is smaller than zero
 		 * @deprecated use .setCostPerTransportTime(..) instead
 		 */
 		@Deprecated
-		public VehicleTypeImpl.Builder setCostPerTime(double perTime){ 
+		public VehicleTypeImpl.Builder setCostPerTime(double perTime){
 			if(perTime < 0.0) throw new IllegalStateException();
-			this.perTime = perTime; 
-			return this; 
+			this.perTime = perTime;
+			return this;
 		}
 
 		/**
@@ -471,10 +199,10 @@
 			this.perWaitingTime = perWaitingTime;
 			return this;
 		}
-		
+
 		/**
 		 * Builds the vehicle-type.
-		 * 
+		 *
 		 * @return VehicleTypeImpl
 		 */
 		public VehicleTypeImpl build(){
@@ -486,7 +214,7 @@
 
 		/**
 		 * Adds a capacity dimension.
-		 * 
+		 *
 		 * @param dimIndex
 		 * @param dimVal
 		 * @return the builder
@@ -505,11 +233,11 @@
 
 		/**
 		 * Sets capacity dimensions.
-		 * 
+		 *
 		 * <p>Note if you use this you cannot use <code>addCapacityDimension(int dimIndex, int dimVal)</code> anymore. Thus either build
 		 * your dimensions with <code>addCapacityDimension(int dimIndex, int dimVal)</code> or set the already built dimensions with
 		 * this method.
-		 * 
+		 *
 		 * @param capacity
 		 * @return this builder
 		 * @throws IllegalStateException if capacityDimension has already been added
@@ -527,7 +255,7 @@
 			return this;
 		}
 	}
-	
+
 	@Override
 	public int hashCode() {
 		final int prime = 31;
@@ -558,20 +286,20 @@
 	}
 
 	private final String typeId;
-	
+
 	private final int capacity;
 
 	private final String profile;
-	
+
 	private final VehicleTypeImpl.VehicleCostParams vehicleCostParams;
-	
+
 	private final Capacity capacityDimensions;
 
 	private final double maxVelocity;
-	
+
 	/**
 	 * priv constructor constructing vehicle-type
-	 * 
+	 *
 	 * @param builder
 	 */
 	private VehicleTypeImpl(VehicleTypeImpl.Builder builder){
@@ -618,6 +346,5 @@
 
 	@Override
 	public String getProfile(){ return profile; }
->>>>>>> a7f20cd5
 
 }