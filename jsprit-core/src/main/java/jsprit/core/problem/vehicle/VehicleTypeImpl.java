--- conflicted
+++ resolved
@@ -16,11 +16,9 @@
  ******************************************************************************/
 package jsprit.core.problem.vehicle;
 
-<<<<<<< HEAD
+
 import jsprit.core.problem.Capacity;
 
-
-=======
 /**
  * Implementation of {@link VehicleType}.
  * 
@@ -29,7 +27,6 @@
  * @author schroeder
  *
  */
->>>>>>> 3f0be7a5
 public class VehicleTypeImpl implements VehicleType {
 	
 	/**
@@ -81,15 +78,11 @@
 		 * @throws IllegalStateException if capacity is smaller than zero or id is null
 		 */
 		public static VehicleTypeImpl.Builder newInstance(String id, int capacity){
-<<<<<<< HEAD
+			if(capacity < 0) throw new IllegalStateException("capacity cannot be smaller than zero");
+			if(id == null) throw new IllegalStateException("typeId must be null");
 			Builder builder = new Builder(id,capacity);
 			builder.addCapacityDimension(0, capacity);
 			return builder;
-=======
-			if(capacity < 0) throw new IllegalStateException("capacity cannot be smaller than zero");
-			if(id == null) throw new IllegalStateException("typeId must be null");
-			return new Builder(id,capacity);
->>>>>>> 3f0be7a5
 		}
 		
 		public static VehicleTypeImpl.Builder newInstance(String id) {
@@ -123,13 +116,10 @@
 			this.capacity = capacity;
 		}
 
-<<<<<<< HEAD
 		public Builder(String id) {
 			this.id = id;
 		}
 
-		public VehicleTypeImpl.Builder setMaxVelocity(double inMeterPerSeconds){ this.maxVelo = inMeterPerSeconds; return this; }
-=======
 		/**
 		 * Sets the maximum velocity this vehicle-type can go [in meter per seconds].
 		 * 
@@ -141,7 +131,6 @@
 			if(inMeterPerSeconds < 0.0) throw new IllegalStateException("velocity cannot be smaller than zero");
 			this.maxVelo = inMeterPerSeconds; return this; 
 		}
->>>>>>> 3f0be7a5
 		
 		/**
 		 * Sets the fixed costs of the vehicle-type.
@@ -241,13 +230,10 @@
 	
 	private final VehicleTypeImpl.VehicleCostParams vehicleCostParams;
 	
-<<<<<<< HEAD
-	private double maxVelocity;
-	
-	private Capacity capacityDimensions;
-=======
+	private final Capacity capacityDimensions;
+
 	private final double maxVelocity;
->>>>>>> 3f0be7a5
+
 
 	/**
 	 * @deprecated use builder instead
@@ -283,12 +269,8 @@
 		this.typeId = typeId;
 		this.capacity = capacity;
 		this.vehicleCostParams = vehicleCostParams;
-<<<<<<< HEAD
-		capacityDimensions = Capacity.Builder.newInstance().addDimension(0, capacity).build();
-		
-=======
+		this.capacityDimensions = Capacity.Builder.newInstance().addDimension(0, capacity).build();
 		this.maxVelocity = Double.MAX_VALUE;
->>>>>>> 3f0be7a5
 	}
 
 	/* (non-Javadoc)
