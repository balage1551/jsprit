--- conflicted
+++ resolved
@@ -43,16 +43,18 @@
 	 */
 	public int getCapacity();
 	
-<<<<<<< HEAD
+	/**
+	 * Returns capacity dimensions.
+	 * 
+	 * @return {@link Capacity}
+	 */
 	public Capacity getCapacityDimensions();
 	
-=======
 	/**
 	 * Returns maximum velocity of this vehicle-type.
 	 * 
 	 * @return max velocity
 	 */
->>>>>>> 3f0be7a5
 	public double getMaxVelocity();
 
 	/**
