/*******************************************************************************
 * Copyright (C) 2013  Stefan Schroeder
 *
 * This library is free software; you can redistribute it and/or
 * modify it under the terms of the GNU Lesser General Public
 * License as published by the Free Software Foundation; either
 * version 3.0 of the License, or (at your option) any later version.
 *
 * This library is distributed in the hope that it will be useful,
 * but WITHOUT ANY WARRANTY; without even the implied warranty of
 * MERCHANTABILITY or FITNESS FOR A PARTICULAR PURPOSE.  See the GNU
 * Lesser General Public License for more details.
 *
 * You should have received a copy of the GNU Lesser General Public
 * License along with this library.  If not, see <http://www.gnu.org/licenses/>.
 ******************************************************************************/
package jsprit.core.problem.vehicle;

import org.apache.logging.log4j.LogManager;
import org.apache.logging.log4j.Logger;

import java.util.ArrayList;
import java.util.Collection;
import java.util.HashMap;
import java.util.Map;


class InfiniteVehicles implements VehicleFleetManager {

    private static Logger logger = LogManager.getLogger(InfiniteVehicles.class);

    private Map<VehicleTypeKey, Vehicle> types = new HashMap<VehicleTypeKey, Vehicle>();

//	private List<VehicleTypeKey> sortedTypes = new ArrayList<VehicleTypeKey>();
<<<<<<< HEAD

    public InfiniteVehicles(Collection<Vehicle> vehicles) {
        extractTypes(vehicles);
        logger.debug("initialise {}", this);
    }

    @Override
    public String toString() {
        return "[name=infiniteVehicle]";
    }

    private void extractTypes(Collection<Vehicle> vehicles) {
        for (Vehicle v : vehicles) {
            VehicleTypeKey typeKey = new VehicleTypeKey(v.getType().getTypeId(), v.getStartLocation().getId(), v.getEndLocation().getId(), v.getEarliestDeparture(), v.getLatestArrival(), v.getSkills());
            types.put(typeKey, v);
//			sortedTypes.add(typeKey);
        }
    }


    @Override
    public void lock(Vehicle vehicle) {

    }

    @Override
    public void unlock(Vehicle vehicle) {

    }


    @Override
    public boolean isLocked(Vehicle vehicle) {
        return false;
    }

    @Override
    public void unlockAll() {

    }

    @Override
    public Collection<Vehicle> getAvailableVehicles() {
        return types.values();
    }

    @Override
    public Collection<Vehicle> getAvailableVehicles(Vehicle withoutThisType) {
        Collection<Vehicle> vehicles = new ArrayList<Vehicle>();
        VehicleTypeKey thisKey = new VehicleTypeKey(withoutThisType.getType().getTypeId(), withoutThisType.getStartLocation().getId(), withoutThisType.getEndLocation().getId(), withoutThisType.getEarliestDeparture(), withoutThisType.getLatestArrival(), withoutThisType.getSkills());
        for (VehicleTypeKey key : types.keySet()) {
            if (!key.equals(thisKey)) {
                vehicles.add(types.get(key));
            }
        }
        return vehicles;
    }
=======
		
	public InfiniteVehicles(Collection<Vehicle> vehicles){
		extractTypes(vehicles);
		logger.debug("initialise " + this);
	}
	
	@Override
	public String toString() {
		return "[name=infiniteVehicle]";
	}

	private void extractTypes(Collection<Vehicle> vehicles) {
		for(Vehicle v : vehicles){
			VehicleTypeKey typeKey = new VehicleTypeKey(v.getType().getTypeId(), v.getStartLocation().getId(),v.getEndLocation().getId(), v.getEarliestDeparture(), v.getLatestArrival(), v.getSkills(), v.isReturnToDepot());
			types.put(typeKey,v);
//			sortedTypes.add(typeKey);
		}
	}

	
	@Override
	public void lock(Vehicle vehicle) {
		
	}

	@Override
	public void unlock(Vehicle vehicle) {
		
	}


	@Override
	public boolean isLocked(Vehicle vehicle) {
		return false;
	}

	@Override
	public void unlockAll() {
		
	}

	@Override
	public Collection<Vehicle> getAvailableVehicles() {
		return types.values();
	}

	@Override
	public Collection<Vehicle> getAvailableVehicles(Vehicle withoutThisType) {
		Collection<Vehicle> vehicles = new ArrayList<Vehicle>();
		VehicleTypeKey thisKey = new VehicleTypeKey(withoutThisType.getType().getTypeId(), withoutThisType.getStartLocation().getId(), withoutThisType.getEndLocation().getId(), withoutThisType.getEarliestDeparture(), withoutThisType.getLatestArrival(), withoutThisType.getSkills(), withoutThisType.isReturnToDepot());
		for(VehicleTypeKey key : types.keySet()){
			if(!key.equals(thisKey)){
				vehicles.add(types.get(key));
			}
		}
		return vehicles;
	}
>>>>>>> a7f20cd5

}<|MERGE_RESOLUTION|>--- conflicted
+++ resolved
@@ -25,78 +25,21 @@
 import java.util.Map;
 
 
-class InfiniteVehicles implements VehicleFleetManager {
 
-    private static Logger logger = LogManager.getLogger(InfiniteVehicles.class);
 
-    private Map<VehicleTypeKey, Vehicle> types = new HashMap<VehicleTypeKey, Vehicle>();
+class InfiniteVehicles implements VehicleFleetManager{
+
+	private static Logger logger = LogManager.getLogger(InfiniteVehicles.class);
+
+	private Map<VehicleTypeKey,Vehicle> types = new HashMap<VehicleTypeKey, Vehicle>();
 
 //	private List<VehicleTypeKey> sortedTypes = new ArrayList<VehicleTypeKey>();
-<<<<<<< HEAD
 
-    public InfiniteVehicles(Collection<Vehicle> vehicles) {
-        extractTypes(vehicles);
-        logger.debug("initialise {}", this);
-    }
-
-    @Override
-    public String toString() {
-        return "[name=infiniteVehicle]";
-    }
-
-    private void extractTypes(Collection<Vehicle> vehicles) {
-        for (Vehicle v : vehicles) {
-            VehicleTypeKey typeKey = new VehicleTypeKey(v.getType().getTypeId(), v.getStartLocation().getId(), v.getEndLocation().getId(), v.getEarliestDeparture(), v.getLatestArrival(), v.getSkills());
-            types.put(typeKey, v);
-//			sortedTypes.add(typeKey);
-        }
-    }
-
-
-    @Override
-    public void lock(Vehicle vehicle) {
-
-    }
-
-    @Override
-    public void unlock(Vehicle vehicle) {
-
-    }
-
-
-    @Override
-    public boolean isLocked(Vehicle vehicle) {
-        return false;
-    }
-
-    @Override
-    public void unlockAll() {
-
-    }
-
-    @Override
-    public Collection<Vehicle> getAvailableVehicles() {
-        return types.values();
-    }
-
-    @Override
-    public Collection<Vehicle> getAvailableVehicles(Vehicle withoutThisType) {
-        Collection<Vehicle> vehicles = new ArrayList<Vehicle>();
-        VehicleTypeKey thisKey = new VehicleTypeKey(withoutThisType.getType().getTypeId(), withoutThisType.getStartLocation().getId(), withoutThisType.getEndLocation().getId(), withoutThisType.getEarliestDeparture(), withoutThisType.getLatestArrival(), withoutThisType.getSkills());
-        for (VehicleTypeKey key : types.keySet()) {
-            if (!key.equals(thisKey)) {
-                vehicles.add(types.get(key));
-            }
-        }
-        return vehicles;
-    }
-=======
-		
 	public InfiniteVehicles(Collection<Vehicle> vehicles){
 		extractTypes(vehicles);
 		logger.debug("initialise " + this);
 	}
-	
+
 	@Override
 	public String toString() {
 		return "[name=infiniteVehicle]";
@@ -110,15 +53,15 @@
 		}
 	}
 
-	
+
 	@Override
 	public void lock(Vehicle vehicle) {
-		
+
 	}
 
 	@Override
 	public void unlock(Vehicle vehicle) {
-		
+
 	}
 
 
@@ -129,7 +72,7 @@
 
 	@Override
 	public void unlockAll() {
-		
+
 	}
 
 	@Override
@@ -148,6 +91,5 @@
 		}
 		return vehicles;
 	}
->>>>>>> a7f20cd5
 
 }