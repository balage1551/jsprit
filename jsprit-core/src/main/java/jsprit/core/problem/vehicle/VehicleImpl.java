/*******************************************************************************
 * Copyright (C) 2014  Stefan Schroeder
 *
 * This library is free software; you can redistribute it and/or
 * modify it under the terms of the GNU Lesser General Public
 * License as published by the Free Software Foundation; either
 * version 3.0 of the License, or (at your option) any later version.
 *
 * This library is distributed in the hope that it will be useful,
 * but WITHOUT ANY WARRANTY; without even the implied warranty of
 * MERCHANTABILITY or FITNESS FOR A PARTICULAR PURPOSE.  See the GNU
 * Lesser General Public License for more details.
 *
 * You should have received a copy of the GNU Lesser General Public
 * License along with this library.  If not, see <http://www.gnu.org/licenses/>.
 ******************************************************************************/
package jsprit.core.problem.vehicle;

import jsprit.core.problem.AbstractVehicle;
import jsprit.core.problem.Location;
import jsprit.core.problem.Skills;
import org.apache.logging.log4j.LogManager;
import org.apache.logging.log4j.Logger;


/**
 * Implementation of {@link Vehicle}.
 *
 * @author stefan schroeder
 */

public class VehicleImpl extends AbstractVehicle {


    /**
     * Extension of {@link VehicleImpl} representing an unspecified vehicle with the id 'noVehicle'
     * (to avoid null).
     *
     * @author schroeder
     */
    public static class NoVehicle extends AbstractVehicle {

        private String id = "noVehicle";

        private VehicleType type = VehicleTypeImpl.Builder.newInstance("noType").build();

        public NoVehicle() {
        }

        @Override
        public double getEarliestDeparture() {
            return 0;
        }

        @Override
        public double getLatestArrival() {
            return 0;
        }

        @Override
        public VehicleType getType() {
            return type;
        }

        @Override
        public String getId() {
            return id;
        }

        @Override
        public boolean isReturnToDepot() {
            return false;
        }

        @Override
        public Location getStartLocation() {
            return null;
        }

        @Override
        public Location getEndLocation() {
            return null;
        }

        @Override
        public Skills getSkills() {
            return null;
        }
<<<<<<< HEAD
    }

    /**
     * Builder that builds the vehicle.
     * <p/>
     * <p>By default, earliestDepartureTime is 0.0, latestDepartureTime is Double.MAX_VALUE,
     * it returns to the depot and its {@link VehicleType} is the DefaultType with typeId equal to 'default'
     * and a capacity of 0.
     *
     * @author stefan
     */
    public static class Builder {
=======


	}
	
	/**
	 * Builder that builds the vehicle.
	 * 
	 * <p>By default, earliestDepartureTime is 0.0, latestDepartureTime is Double.MAX_VALUE,
	 * it returns to the depot and its {@link VehicleType} is the DefaultType with typeId equal to 'default'
	 * and a capacity of 0.
	 * 
	 * @author stefan
	 *
	 */
	public static class Builder {
>>>>>>> a7f20cd5

        static final Logger log = LogManager.getLogger(Builder.class.getName());

        private String id;

        private double earliestStart = 0.0;

        private double latestArrival = Double.MAX_VALUE;

        private boolean returnToDepot = true;

        private VehicleType type = VehicleTypeImpl.Builder.newInstance("default").build();

        private Skills.Builder skillBuilder = Skills.Builder.newInstance();

        private Skills skills;

        private Location startLocation;

        private Location endLocation;

<<<<<<< HEAD
        private Builder(String id) {
            super();
            this.id = id;
        }

        /**
         * Sets the {@link VehicleType}.<br>
         *
         * @param type the type to be set
         * @return this builder
         * @throws IllegalStateException if type is null
         */
        public Builder setType(VehicleType type) {
            if (type == null) throw new IllegalStateException("type cannot be null.");
            this.type = type;
            return this;
        }

        /**
         * Sets the flag whether the vehicle must return to depot or not.
         * <p/>
         * <p>If returnToDepot is true, the vehicle must return to specified end-location. If you
         * omit specifying the end-location, vehicle returns to start-location (that must to be set). If
         * you specify it, it returns to specified end-location.
         * <p/>
         * <p>If returnToDepot is false, the end-location of the vehicle is endogenous.
         *
         * @param returnToDepot true if vehicle need to return to depot, otherwise false
         * @return this builder
         */
        public Builder setReturnToDepot(boolean returnToDepot) {
            this.returnToDepot = returnToDepot;
            return this;
        }
=======

		private Builder(String id) {
			super();
			this.id = id;
		}
		
		/**
		 * Sets the {@link VehicleType}.<br>
		 * 
		 * @param type the type to be set
		 * @throws IllegalStateException if type is null
		 * @return this builder
		 */
		public Builder setType(VehicleType type){
			if(type==null) throw new IllegalStateException("type cannot be null.");
			this.type = type;
			return this;
		}


		/**
		 * Sets the flag whether the vehicle must return to depot or not.
		 * 
		 * <p>If returnToDepot is true, the vehicle must return to specified end-location. If you
		 * omit specifying the end-location, vehicle returns to start-location (that must to be set). If
		 * you specify it, it returns to specified end-location.
		 * 
		 * <p>If returnToDepot is false, the end-location of the vehicle is endogenous.
		 * 
		 * @param returnToDepot true if vehicle need to return to depot, otherwise false
		 * @return this builder
		 */
		public Builder setReturnToDepot(boolean returnToDepot){
			this.returnToDepot = returnToDepot;
			return this;
		}
>>>>>>> a7f20cd5

        /**
         * Sets start location.
         *
         * @param startLocation start location
         * @return start location
         */
        public Builder setStartLocation(Location startLocation) {
            this.startLocation = startLocation;
            return this;
        }

        public Builder setEndLocation(Location endLocation) {
            this.endLocation = endLocation;
            return this;
        }

        /**
         * Sets earliest-start of vehicle which should be the lower bound of the vehicle's departure times.
         *
         * @param earliest_startTime the earliest start time / departure time of the vehicle at its start location
         * @return this builder
         */
        public Builder setEarliestStart(double earliest_startTime) {
            this.earliestStart = earliest_startTime;
            return this;
        }

        /**
         * Sets the latest arrival at vehicle's end-location which is the upper bound of the vehicle's arrival times.
         *
         * @param latest_arrTime the latest arrival time of the vehicle at its end location
         * @return this builder
         */
        public Builder setLatestArrival(double latest_arrTime) {
            this.latestArrival = latest_arrTime;
            return this;
        }

        public Builder addSkill(String skill) {
            skillBuilder.addSkill(skill);
            return this;
        }

        /**
         * Builds and returns the vehicle.
         * <p/>
         * <p>if {@link VehicleType} is not set, default vehicle-type is set with id="default" and
         * capacity=0
         * <p/>
         * <p>if startLocationId || locationId is null (=> startLocationCoordinate || locationCoordinate must be set) then startLocationId=startLocationCoordinate.toString()
         * and locationId=locationCoordinate.toString() [coord.toString() --> [x=x_val][y=y_val])
         * <p>if endLocationId is null and endLocationCoordinate is set then endLocationId=endLocationCoordinate.toString()
         * <p>if endLocationId==null AND endLocationCoordinate==null then endLocationId=startLocationId AND endLocationCoord=startLocationCoord
         * Thus endLocationId can never be null even returnToDepot is false.
         *
         * @return vehicle
         * @throws IllegalStateException if both locationId and locationCoord is not set or (endLocationCoord!=null AND returnToDepot=false)
         *                               or (endLocationId!=null AND returnToDepot=false)
         */
        public VehicleImpl build() {
            if (startLocation != null && endLocation != null) {
                if (!startLocation.getId().equals(endLocation.getId()) && !returnToDepot)
                    throw new IllegalStateException("this must not be. you specified both endLocationId and open-routes. this is contradictory. <br>" +
                        "if you set endLocation, returnToDepot must be true. if returnToDepot is false, endLocationCoord must not be specified.");
            }
            if (startLocation != null && endLocation == null) {
                endLocation = startLocation;
            }
            if (startLocation == null && endLocation == null) {
                throw new IllegalStateException("vehicle requires startLocation. but neither locationId nor locationCoord nor startLocationId nor startLocationCoord has been set");
            }
            skills = skillBuilder.build();
            return new VehicleImpl(this);
        }

        /**
         * Returns new instance of vehicle builder.
         *
         * @param vehicleId the id of the vehicle which must be a unique identifier among all vehicles
         * @return vehicle builder
         */
        public static Builder newInstance(String vehicleId) {
            return new Builder(vehicleId);
        }

        public Builder addSkills(Skills skills) {
            this.skillBuilder.addAllSkills(skills.values());
            return this;
        }
    }

    /**
     * Returns empty/noVehicle which is a vehicle having no capacity, no type and no reasonable id.
     * <p/>
     * <p>NoVehicle has id="noVehicle" and extends {@link VehicleImpl}
     *
     * @return emptyVehicle
     */
    public static NoVehicle createNoVehicle() {
        return new NoVehicle();
    }

    private final String id;

    private final VehicleType type;

    private final double earliestDeparture;

    private final double latestArrival;

    private final boolean returnToDepot;

    private final Skills skills;

    private final Location endLocation;

    private final Location startLocation;

    private VehicleImpl(Builder builder) {
        id = builder.id;
        type = builder.type;
        earliestDeparture = builder.earliestStart;
        latestArrival = builder.latestArrival;
        returnToDepot = builder.returnToDepot;
        skills = builder.skills;
        endLocation = builder.endLocation;
        startLocation = builder.startLocation;
<<<<<<< HEAD
        setVehicleIdentifier(new VehicleTypeKey(type.getTypeId(), startLocation.getId(), endLocation.getId(), earliestDeparture, latestArrival, skills));
    }

    /**
     * Returns String with attributes of this vehicle
     * <p/>
     * <p>String has the following format [attr1=val1][attr2=val2]...[attrn=valn]
     */
    @Override
    public String toString() {
        return "[id=" + id + "]" +
            "[type=" + type + "]" +
            "[startLocation=" + startLocation + "]" +
            "[endLocation=" + endLocation + "]" +
            "[isReturnToDepot=" + isReturnToDepot() + "]" +
            "[skills=" + skills + "]";

    }

    @Override
    public double getEarliestDeparture() {
        return earliestDeparture;
    }

    @Override
    public double getLatestArrival() {
        return latestArrival;
    }

    @Override
    public VehicleType getType() {
        return type;
    }

    @Override
    public String getId() {
        return id;
    }

    public boolean isReturnToDepot() {
        return returnToDepot;
    }
=======
        setVehicleIdentifier(new VehicleTypeKey(type.getTypeId(),startLocation.getId(),endLocation.getId(),earliestDeparture,latestArrival,skills, returnToDepot));
	}
	
	/**
	 * Returns String with attributes of this vehicle
	 * 
	 * <p>String has the following format [attr1=val1][attr2=val2]...[attrn=valn]
	 */
	@Override
	public String toString() {
		return "[id="+id+"]" +
                "[type="+type+"]" +
                "[startLocation="+startLocation+"]" +
                "[endLocation=" + endLocation+"]" +
                "[isReturnToDepot=" + isReturnToDepot() + "]" +
                "[skills="+ skills + "]";

	}

	@Override
	public double getEarliestDeparture() {
		return earliestDeparture;
	}

	@Override
	public double getLatestArrival() {
		return latestArrival;
	}

	@Override
	public VehicleType getType() {
		return type;
	}

	@Override
	public String getId() {
		return id;
	}

	public boolean isReturnToDepot() {
		return returnToDepot;
	}
>>>>>>> a7f20cd5

    @Override
    public Location getStartLocation() {
        return startLocation;
    }

    @Override
    public Location getEndLocation() {
        return endLocation;
    }

    @Override
    public Skills getSkills() {
        return skills;
    }


	/* (non-Javadoc)
     * @see java.lang.Object#hashCode()
     */
    @Override
    public int hashCode() {
        final int prime = 31;
        int result = 1;
        result = prime * result + ((id == null) ? 0 : id.hashCode());
        result = prime * result + ((type == null) ? 0 : type.hashCode());
        return result;
    }

    /**
     * Two vehicles are equal if they have the same id and if their types are equal.
     */
    @Override
    public boolean equals(Object obj) {
        if (this == obj)
            return true;
        if (obj == null)
            return false;
        if (getClass() != obj.getClass())
            return false;
        VehicleImpl other = (VehicleImpl) obj;
        if (id == null) {
            if (other.id != null)
                return false;
        } else if (!id.equals(other.id))
            return false;
        if (type == null) {
            if (other.type != null)
                return false;
        } else if (!type.equals(other.type))
            return false;
        return true;
    }


}<|MERGE_RESOLUTION|>--- conflicted
+++ resolved
@@ -23,29 +23,34 @@
 import org.apache.logging.log4j.Logger;
 
 
+
 /**
  * Implementation of {@link Vehicle}.
  *
  * @author stefan schroeder
+ *
  */
 
-public class VehicleImpl extends AbstractVehicle {
+public class VehicleImpl extends AbstractVehicle{
+
+
 
 
     /**
-     * Extension of {@link VehicleImpl} representing an unspecified vehicle with the id 'noVehicle'
-     * (to avoid null).
-     *
-     * @author schroeder
-     */
-    public static class NoVehicle extends AbstractVehicle {
+	 * Extension of {@link VehicleImpl} representing an unspecified vehicle with the id 'noVehicle'
+	 * (to avoid null).
+	 *
+	 * @author schroeder
+	 *
+	 */
+	public static class NoVehicle extends AbstractVehicle {
 
         private String id = "noVehicle";
 
         private VehicleType type = VehicleTypeImpl.Builder.newInstance("noType").build();
 
-        public NoVehicle() {
-        }
+		public NoVehicle() {
+		}
 
         @Override
         public double getEarliestDeparture() {
@@ -86,48 +91,31 @@
         public Skills getSkills() {
             return null;
         }
-<<<<<<< HEAD
-    }
-
-    /**
-     * Builder that builds the vehicle.
-     * <p/>
-     * <p>By default, earliestDepartureTime is 0.0, latestDepartureTime is Double.MAX_VALUE,
-     * it returns to the depot and its {@link VehicleType} is the DefaultType with typeId equal to 'default'
-     * and a capacity of 0.
-     *
-     * @author stefan
-     */
-    public static class Builder {
-=======
-
-
-	}
-	
+    }
+
 	/**
 	 * Builder that builds the vehicle.
-	 * 
+	 *
 	 * <p>By default, earliestDepartureTime is 0.0, latestDepartureTime is Double.MAX_VALUE,
 	 * it returns to the depot and its {@link VehicleType} is the DefaultType with typeId equal to 'default'
 	 * and a capacity of 0.
-	 * 
+	 *
 	 * @author stefan
 	 *
 	 */
 	public static class Builder {
->>>>>>> a7f20cd5
 
         static final Logger log = LogManager.getLogger(Builder.class.getName());
 
         private String id;
 
-        private double earliestStart = 0.0;
-
-        private double latestArrival = Double.MAX_VALUE;
-
-        private boolean returnToDepot = true;
-
-        private VehicleType type = VehicleTypeImpl.Builder.newInstance("default").build();
+		private double earliestStart = 0.0;
+
+		private double latestArrival = Double.MAX_VALUE;
+
+		private boolean returnToDepot = true;
+
+		private VehicleType type = VehicleTypeImpl.Builder.newInstance("default").build();
 
         private Skills.Builder skillBuilder = Skills.Builder.newInstance();
 
@@ -137,51 +125,14 @@
 
         private Location endLocation;
 
-<<<<<<< HEAD
         private Builder(String id) {
-            super();
-            this.id = id;
-        }
-
-        /**
-         * Sets the {@link VehicleType}.<br>
-         *
-         * @param type the type to be set
-         * @return this builder
-         * @throws IllegalStateException if type is null
-         */
-        public Builder setType(VehicleType type) {
-            if (type == null) throw new IllegalStateException("type cannot be null.");
-            this.type = type;
-            return this;
-        }
-
-        /**
-         * Sets the flag whether the vehicle must return to depot or not.
-         * <p/>
-         * <p>If returnToDepot is true, the vehicle must return to specified end-location. If you
-         * omit specifying the end-location, vehicle returns to start-location (that must to be set). If
-         * you specify it, it returns to specified end-location.
-         * <p/>
-         * <p>If returnToDepot is false, the end-location of the vehicle is endogenous.
-         *
-         * @param returnToDepot true if vehicle need to return to depot, otherwise false
-         * @return this builder
-         */
-        public Builder setReturnToDepot(boolean returnToDepot) {
-            this.returnToDepot = returnToDepot;
-            return this;
-        }
-=======
-
-		private Builder(String id) {
 			super();
 			this.id = id;
 		}
-		
+
 		/**
 		 * Sets the {@link VehicleType}.<br>
-		 * 
+		 *
 		 * @param type the type to be set
 		 * @throws IllegalStateException if type is null
 		 * @return this builder
@@ -192,16 +143,15 @@
 			return this;
 		}
 
-
 		/**
 		 * Sets the flag whether the vehicle must return to depot or not.
-		 * 
+		 *
 		 * <p>If returnToDepot is true, the vehicle must return to specified end-location. If you
 		 * omit specifying the end-location, vehicle returns to start-location (that must to be set). If
 		 * you specify it, it returns to specified end-location.
-		 * 
+		 *
 		 * <p>If returnToDepot is false, the end-location of the vehicle is endogenous.
-		 * 
+		 *
 		 * @param returnToDepot true if vehicle need to return to depot, otherwise false
 		 * @return this builder
 		 */
@@ -209,92 +159,87 @@
 			this.returnToDepot = returnToDepot;
 			return this;
 		}
->>>>>>> a7f20cd5
 
         /**
          * Sets start location.
-         *
          * @param startLocation start location
          * @return start location
          */
-        public Builder setStartLocation(Location startLocation) {
+        public Builder setStartLocation(Location startLocation){
             this.startLocation = startLocation;
             return this;
         }
 
-        public Builder setEndLocation(Location endLocation) {
+        public Builder setEndLocation(Location endLocation){
             this.endLocation = endLocation;
             return this;
         }
 
-        /**
-         * Sets earliest-start of vehicle which should be the lower bound of the vehicle's departure times.
-         *
-         * @param earliest_startTime the earliest start time / departure time of the vehicle at its start location
-         * @return this builder
-         */
-        public Builder setEarliestStart(double earliest_startTime) {
-            this.earliestStart = earliest_startTime;
-            return this;
-        }
-
-        /**
-         * Sets the latest arrival at vehicle's end-location which is the upper bound of the vehicle's arrival times.
-         *
-         * @param latest_arrTime the latest arrival time of the vehicle at its end location
-         * @return this builder
-         */
-        public Builder setLatestArrival(double latest_arrTime) {
-            this.latestArrival = latest_arrTime;
-            return this;
-        }
-
-        public Builder addSkill(String skill) {
+		/**
+		 * Sets earliest-start of vehicle which should be the lower bound of the vehicle's departure times.
+		 *
+		 * @param earliest_startTime the earliest start time / departure time of the vehicle at its start location
+		 * @return this builder
+		 */
+		public Builder setEarliestStart(double earliest_startTime){
+			this.earliestStart = earliest_startTime;
+			return this;
+		}
+
+		/**
+		 * Sets the latest arrival at vehicle's end-location which is the upper bound of the vehicle's arrival times.
+		 *
+		 * @param latest_arrTime the latest arrival time of the vehicle at its end location
+		 * @return this builder
+		 */
+		public Builder setLatestArrival(double latest_arrTime){
+			this.latestArrival = latest_arrTime;
+			return this;
+		}
+
+        public Builder addSkill(String skill){
             skillBuilder.addSkill(skill);
             return this;
         }
 
-        /**
-         * Builds and returns the vehicle.
-         * <p/>
-         * <p>if {@link VehicleType} is not set, default vehicle-type is set with id="default" and
-         * capacity=0
-         * <p/>
-         * <p>if startLocationId || locationId is null (=> startLocationCoordinate || locationCoordinate must be set) then startLocationId=startLocationCoordinate.toString()
-         * and locationId=locationCoordinate.toString() [coord.toString() --> [x=x_val][y=y_val])
-         * <p>if endLocationId is null and endLocationCoordinate is set then endLocationId=endLocationCoordinate.toString()
-         * <p>if endLocationId==null AND endLocationCoordinate==null then endLocationId=startLocationId AND endLocationCoord=startLocationCoord
-         * Thus endLocationId can never be null even returnToDepot is false.
-         *
-         * @return vehicle
-         * @throws IllegalStateException if both locationId and locationCoord is not set or (endLocationCoord!=null AND returnToDepot=false)
-         *                               or (endLocationId!=null AND returnToDepot=false)
-         */
-        public VehicleImpl build() {
-            if (startLocation != null && endLocation != null) {
-                if (!startLocation.getId().equals(endLocation.getId()) && !returnToDepot)
-                    throw new IllegalStateException("this must not be. you specified both endLocationId and open-routes. this is contradictory. <br>" +
+		/**
+		 * Builds and returns the vehicle.
+		 *
+		 * <p>if {@link VehicleType} is not set, default vehicle-type is set with id="default" and
+		 * capacity=0
+		 *
+		 * <p>if startLocationId || locationId is null (=> startLocationCoordinate || locationCoordinate must be set) then startLocationId=startLocationCoordinate.toString()
+		 * and locationId=locationCoordinate.toString() [coord.toString() --> [x=x_val][y=y_val])
+		 * <p>if endLocationId is null and endLocationCoordinate is set then endLocationId=endLocationCoordinate.toString()
+		 * <p>if endLocationId==null AND endLocationCoordinate==null then endLocationId=startLocationId AND endLocationCoord=startLocationCoord
+		 * Thus endLocationId can never be null even returnToDepot is false.
+		 *
+		 * @return vehicle
+		 * @throws IllegalStateException if both locationId and locationCoord is not set or (endLocationCoord!=null AND returnToDepot=false)
+		 * or (endLocationId!=null AND returnToDepot=false)
+		 */
+		public VehicleImpl build(){
+            if(startLocation != null && endLocation != null){
+                if( !startLocation.getId().equals(endLocation.getId()) && !returnToDepot) throw new IllegalStateException("this must not be. you specified both endLocationId and open-routes. this is contradictory. <br>" +
                         "if you set endLocation, returnToDepot must be true. if returnToDepot is false, endLocationCoord must not be specified.");
             }
             if (startLocation != null && endLocation == null) {
                 endLocation = startLocation;
             }
-            if (startLocation == null && endLocation == null) {
-                throw new IllegalStateException("vehicle requires startLocation. but neither locationId nor locationCoord nor startLocationId nor startLocationCoord has been set");
-            }
+            if(startLocation == null && endLocation == null) {
+				throw new IllegalStateException("vehicle requires startLocation. but neither locationId nor locationCoord nor startLocationId nor startLocationCoord has been set");
+			}
             skills = skillBuilder.build();
             return new VehicleImpl(this);
-        }
-
-        /**
-         * Returns new instance of vehicle builder.
-         *
-         * @param vehicleId the id of the vehicle which must be a unique identifier among all vehicles
-         * @return vehicle builder
-         */
-        public static Builder newInstance(String vehicleId) {
-            return new Builder(vehicleId);
-        }
+		}
+
+		/**
+		 * Returns new instance of vehicle builder.
+		 *
+		 * @param vehicleId the id of the vehicle which must be a unique identifier among all vehicles
+		 * @return vehicle builder
+		 */
+		public static Builder newInstance(String vehicleId){ return new Builder(vehicleId); }
 
         public Builder addSkills(Skills skills) {
             this.skillBuilder.addAllSkills(skills.values());
@@ -302,26 +247,26 @@
         }
     }
 
-    /**
-     * Returns empty/noVehicle which is a vehicle having no capacity, no type and no reasonable id.
-     * <p/>
-     * <p>NoVehicle has id="noVehicle" and extends {@link VehicleImpl}
-     *
-     * @return emptyVehicle
-     */
-    public static NoVehicle createNoVehicle() {
-        return new NoVehicle();
-    }
-
-    private final String id;
-
-    private final VehicleType type;
-
-    private final double earliestDeparture;
-
-    private final double latestArrival;
-
-    private final boolean returnToDepot;
+	/**
+	 * Returns empty/noVehicle which is a vehicle having no capacity, no type and no reasonable id.
+	 *
+	 * <p>NoVehicle has id="noVehicle" and extends {@link VehicleImpl}
+	 *
+	 * @return emptyVehicle
+	 */
+	public static NoVehicle createNoVehicle(){
+		return new NoVehicle();
+	}
+
+	private final String id;
+
+	private final VehicleType type;
+
+	private final double earliestDeparture;
+
+	private final double latestArrival;
+
+	private final boolean returnToDepot;
 
     private final Skills skills;
 
@@ -329,65 +274,21 @@
 
     private final Location startLocation;
 
-    private VehicleImpl(Builder builder) {
-        id = builder.id;
-        type = builder.type;
-        earliestDeparture = builder.earliestStart;
-        latestArrival = builder.latestArrival;
-        returnToDepot = builder.returnToDepot;
-        skills = builder.skills;
+	private VehicleImpl(Builder builder){
+		id = builder.id;
+		type = builder.type;
+		earliestDeparture = builder.earliestStart;
+		latestArrival = builder.latestArrival;
+		returnToDepot = builder.returnToDepot;
+	    skills = builder.skills;
         endLocation = builder.endLocation;
         startLocation = builder.startLocation;
-<<<<<<< HEAD
-        setVehicleIdentifier(new VehicleTypeKey(type.getTypeId(), startLocation.getId(), endLocation.getId(), earliestDeparture, latestArrival, skills));
-    }
-
-    /**
-     * Returns String with attributes of this vehicle
-     * <p/>
-     * <p>String has the following format [attr1=val1][attr2=val2]...[attrn=valn]
-     */
-    @Override
-    public String toString() {
-        return "[id=" + id + "]" +
-            "[type=" + type + "]" +
-            "[startLocation=" + startLocation + "]" +
-            "[endLocation=" + endLocation + "]" +
-            "[isReturnToDepot=" + isReturnToDepot() + "]" +
-            "[skills=" + skills + "]";
-
-    }
-
-    @Override
-    public double getEarliestDeparture() {
-        return earliestDeparture;
-    }
-
-    @Override
-    public double getLatestArrival() {
-        return latestArrival;
-    }
-
-    @Override
-    public VehicleType getType() {
-        return type;
-    }
-
-    @Override
-    public String getId() {
-        return id;
-    }
-
-    public boolean isReturnToDepot() {
-        return returnToDepot;
-    }
-=======
-        setVehicleIdentifier(new VehicleTypeKey(type.getTypeId(),startLocation.getId(),endLocation.getId(),earliestDeparture,latestArrival,skills, returnToDepot));
-	}
-	
+        setVehicleIdentifier(new VehicleTypeKey(type.getTypeId(),startLocation.getId(),endLocation.getId(),earliestDeparture,latestArrival,skills));
+	}
+
 	/**
 	 * Returns String with attributes of this vehicle
-	 * 
+	 *
 	 * <p>String has the following format [attr1=val1][attr2=val2]...[attrn=valn]
 	 */
 	@Override
@@ -424,7 +325,6 @@
 	public boolean isReturnToDepot() {
 		return returnToDepot;
 	}
->>>>>>> a7f20cd5
 
     @Override
     public Location getStartLocation() {
@@ -441,43 +341,44 @@
         return skills;
     }
 
-
-	/* (non-Javadoc)
+    /* (non-Javadoc)
      * @see java.lang.Object#hashCode()
      */
-    @Override
-    public int hashCode() {
-        final int prime = 31;
-        int result = 1;
-        result = prime * result + ((id == null) ? 0 : id.hashCode());
-        result = prime * result + ((type == null) ? 0 : type.hashCode());
-        return result;
-    }
-
-    /**
-     * Two vehicles are equal if they have the same id and if their types are equal.
-     */
-    @Override
-    public boolean equals(Object obj) {
-        if (this == obj)
-            return true;
-        if (obj == null)
-            return false;
-        if (getClass() != obj.getClass())
-            return false;
-        VehicleImpl other = (VehicleImpl) obj;
-        if (id == null) {
-            if (other.id != null)
-                return false;
-        } else if (!id.equals(other.id))
-            return false;
-        if (type == null) {
-            if (other.type != null)
-                return false;
-        } else if (!type.equals(other.type))
-            return false;
-        return true;
-    }
+	@Override
+	public int hashCode() {
+		final int prime = 31;
+		int result = 1;
+		result = prime * result + ((id == null) ? 0 : id.hashCode());
+		result = prime * result + ((type == null) ? 0 : type.hashCode());
+		return result;
+	}
+
+	/**
+	 * Two vehicles are equal if they have the same id and if their types are equal.
+	 */
+	@Override
+	public boolean equals(Object obj) {
+		if (this == obj)
+			return true;
+		if (obj == null)
+			return false;
+		if (getClass() != obj.getClass())
+			return false;
+		VehicleImpl other = (VehicleImpl) obj;
+		if (id == null) {
+			if (other.id != null)
+				return false;
+		} else if (!id.equals(other.id))
+			return false;
+		if (type == null) {
+			if (other.type != null)
+				return false;
+		} else if (!type.equals(other.type))
+			return false;
+		return true;
+	}
+
+
 
 
 }