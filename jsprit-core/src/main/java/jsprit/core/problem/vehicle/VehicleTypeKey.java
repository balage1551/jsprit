/*******************************************************************************
 * Copyright (c) 2014 Stefan Schroeder.
 *
 * This library is free software; you can redistribute it and/or
 * modify it under the terms of the GNU Lesser General Public
 * License as published by the Free Software Foundation; either
 * version 3.0 of the License, or (at your option) any later version.
 *
 * This library is distributed in the hope that it will be useful,
 * but WITHOUT ANY WARRANTY; without even the implied warranty of
 * MERCHANTABILITY or FITNESS FOR A PARTICULAR PURPOSE.  See the GNU Lesser General Public License for more details.
 *
 * You should have received a copy of the GNU Lesser General Public
 * License along with this library.  If not, see <http://www.gnu.org/licenses/>.
 *
 * Contributors:
 *     Stefan Schroeder - initial API and implementation
 ******************************************************************************/
package jsprit.core.problem.vehicle;

import jsprit.core.problem.AbstractVehicle;
import jsprit.core.problem.Skills;

/**
 * Key to identify similar vehicles
 * <p/>
 * <p>Two vehicles are equal if they share the same type, the same start and end-location and the same earliestStart and latestStart.
 *
 * @author stefan
 */
public class VehicleTypeKey extends AbstractVehicle.AbstractTypeKey {

    public final String type;
    public final String startLocationId;
    public final String endLocationId;
    public final double earliestStart;
    public final double latestEnd;
    public final Skills skills;
<<<<<<< HEAD

    public VehicleTypeKey(String typeId, String startLocationId, String endLocationId, double earliestStart, double latestEnd, Skills skills) {
        super();
        this.type = typeId;
        this.startLocationId = startLocationId;
        this.endLocationId = endLocationId;
        this.earliestStart = earliestStart;
        this.latestEnd = latestEnd;
        this.skills = skills;
    }
=======
    public final boolean returnToDepot;
	
	public VehicleTypeKey(String typeId, String startLocationId, String endLocationId, double earliestStart, double latestEnd, Skills skills, boolean returnToDepot) {
		super();
		this.type = typeId;
		this.startLocationId = startLocationId;
		this.endLocationId = endLocationId;
		this.earliestStart = earliestStart;
		this.latestEnd = latestEnd;
        this.skills = skills;
        this.returnToDepot=returnToDepot;
	}
>>>>>>> a7f20cd5

    @Override
    public boolean equals(Object o) {
        if (this == o) return true;
        if (o == null || getClass() != o.getClass()) return false;

        VehicleTypeKey that = (VehicleTypeKey) o;

        if (Double.compare(that.earliestStart, earliestStart) != 0) return false;
        if (Double.compare(that.latestEnd, latestEnd) != 0) return false;
        if (returnToDepot != that.returnToDepot) return false;
        if (!endLocationId.equals(that.endLocationId)) return false;
        if (!skills.equals(that.skills)) return false;
        if (!startLocationId.equals(that.startLocationId)) return false;
        if (!type.equals(that.type)) return false;

        return true;
    }

    @Override
    public int hashCode() {
        int result;
        long temp;
        result = type.hashCode();
        result = 31 * result + startLocationId.hashCode();
        result = 31 * result + endLocationId.hashCode();
        temp = Double.doubleToLongBits(earliestStart);
        result = 31 * result + (int) (temp ^ (temp >>> 32));
        temp = Double.doubleToLongBits(latestEnd);
        result = 31 * result + (int) (temp ^ (temp >>> 32));
        result = 31 * result + skills.hashCode();
        result = 31 * result + (returnToDepot ? 1 : 0);
        return result;
    }

    @Override
    public String toString() {
        StringBuilder stringBuilder = new StringBuilder();
        stringBuilder.append(type).append("_").append(startLocationId).append("_").append(endLocationId)
            .append("_").append(Double.toString(earliestStart)).append("_").append(Double.toString(latestEnd));
        return stringBuilder.toString();
    }


}<|MERGE_RESOLUTION|>--- conflicted
+++ resolved
@@ -23,33 +23,22 @@
 
 /**
  * Key to identify similar vehicles
- * <p/>
+ *
  * <p>Two vehicles are equal if they share the same type, the same start and end-location and the same earliestStart and latestStart.
  *
  * @author stefan
+ *
  */
-public class VehicleTypeKey extends AbstractVehicle.AbstractTypeKey {
+public class VehicleTypeKey extends AbstractVehicle.AbstractTypeKey{
 
-    public final String type;
-    public final String startLocationId;
-    public final String endLocationId;
-    public final double earliestStart;
-    public final double latestEnd;
+	public final String type;
+	public final String startLocationId;
+	public final String endLocationId;
+	public final double earliestStart;
+	public final double latestEnd;
     public final Skills skills;
-<<<<<<< HEAD
+    public final boolean returnToDepot;
 
-    public VehicleTypeKey(String typeId, String startLocationId, String endLocationId, double earliestStart, double latestEnd, Skills skills) {
-        super();
-        this.type = typeId;
-        this.startLocationId = startLocationId;
-        this.endLocationId = endLocationId;
-        this.earliestStart = earliestStart;
-        this.latestEnd = latestEnd;
-        this.skills = skills;
-    }
-=======
-    public final boolean returnToDepot;
-	
 	public VehicleTypeKey(String typeId, String startLocationId, String endLocationId, double earliestStart, double latestEnd, Skills skills, boolean returnToDepot) {
 		super();
 		this.type = typeId;
@@ -60,7 +49,6 @@
         this.skills = skills;
         this.returnToDepot=returnToDepot;
 	}
->>>>>>> a7f20cd5
 
     @Override
     public boolean equals(Object o) {
@@ -97,12 +85,13 @@
     }
 
     @Override
-    public String toString() {
-        StringBuilder stringBuilder = new StringBuilder();
-        stringBuilder.append(type).append("_").append(startLocationId).append("_").append(endLocationId)
-            .append("_").append(Double.toString(earliestStart)).append("_").append(Double.toString(latestEnd));
-        return stringBuilder.toString();
-    }
+	public String toString() {
+		StringBuilder stringBuilder = new StringBuilder();
+		stringBuilder.append(type).append("_").append(startLocationId).append("_").append(endLocationId)
+			.append("_").append(Double.toString(earliestStart)).append("_").append(Double.toString(latestEnd));
+		return stringBuilder.toString();
+	}
+
 
 
 }