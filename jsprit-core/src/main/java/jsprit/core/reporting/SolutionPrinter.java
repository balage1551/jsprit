/*******************************************************************************
 * Copyright (C) 2014  Stefan Schroeder
 *
 * This library is free software; you can redistribute it and/or
 * modify it under the terms of the GNU Lesser General Public
 * License as published by the Free Software Foundation; either
 * version 3.0 of the License, or (at your option) any later version.
 *
 * This library is distributed in the hope that it will be useful,
 * but WITHOUT ANY WARRANTY; without even the implied warranty of
 * MERCHANTABILITY or FITNESS FOR A PARTICULAR PURPOSE.  See the GNU
 * Lesser General Public License for more details.
 *
 * You should have received a copy of the GNU Lesser General Public
 * License along with this library.  If not, see <http://www.gnu.org/licenses/>.
 ******************************************************************************/
package jsprit.core.reporting;

import java.io.PrintWriter;

import jsprit.core.problem.VehicleRoutingProblem;
import jsprit.core.problem.job.Job;
import jsprit.core.problem.job.Service;
import jsprit.core.problem.job.Shipment;
import jsprit.core.problem.solution.VehicleRoutingProblemSolution;
import jsprit.core.problem.solution.route.VehicleRoute;
import jsprit.core.problem.solution.route.activity.TourActivity;
import jsprit.core.problem.solution.route.activity.TourActivity.JobActivity;

import java.io.PrintWriter;


/**
 * Printer to print the details of a vehicle-routing-problem solution.
<<<<<<< HEAD
 *
 * @author stefan schroeder
=======
>>>>>>> 55e1baa2
 *
 * @author stefan schroeder
 */
public class SolutionPrinter {

    // Wrapping System.out into a PrintWriter
    private static final PrintWriter SYSTEM_OUT_AS_PRINT_WRITER = new PrintWriter(System.out);

    /**
     * Enum to indicate verbose-level.
<<<<<<< HEAD
     *
     * <p>
     * Print.CONCISE and Print.VERBOSE are available.
     *
     * @author stefan schroeder
     *
=======
     * <p/>
     * <p/>
     * Print.CONCISE and Print.VERBOSE are available.
     *
     * @author stefan schroeder
>>>>>>> 55e1baa2
     */
    public enum Print {

        CONCISE, VERBOSE
    }

    private static class Jobs {
        int nServices;
        int nShipments;

        public Jobs(int nServices, int nShipments) {
            super();
            this.nServices = nServices;
            this.nShipments = nShipments;
        }
    }


    /**
     * Prints costs and #vehicles to stdout (out.println).
     *
<<<<<<< HEAD
     * @param solution
     *            the solution to be printed
=======
     * @param solution the solution to be printed
>>>>>>> 55e1baa2
     */
    public static void print(VehicleRoutingProblemSolution solution) {
        print(SYSTEM_OUT_AS_PRINT_WRITER, solution);
        SYSTEM_OUT_AS_PRINT_WRITER.flush();
    }

    /**
     * Prints costs and #vehicles to the given writer
     *
<<<<<<< HEAD
     * @param out
     *            the destination writer
     *
     * @param solution
     *            the solution to be printed
=======
     * @param out      the destination writer
     * @param solution the solution to be printed
>>>>>>> 55e1baa2
     */
    public static void print(PrintWriter out, VehicleRoutingProblemSolution solution) {
        out.println("[costs=" + solution.getCost() + "]");
        out.println("[#vehicles=" + solution.getRoutes().size() + "]");
    }

    /**
     * Prints costs and #vehicles to the to stdout (out.println).
     *
<<<<<<< HEAD
     * @param out
     *            the destination writer
     *
     * @param solution
     *            the solution to be printed
=======
     * @param out      the destination writer
     * @param solution the solution to be printed
>>>>>>> 55e1baa2
     */
    public static void print(VehicleRoutingProblem problem, VehicleRoutingProblemSolution solution, Print print) {
        print(SYSTEM_OUT_AS_PRINT_WRITER, problem, solution, print);
        SYSTEM_OUT_AS_PRINT_WRITER.flush();
    }

    /**
     * Prints costs and #vehicles to the given writer
     *
<<<<<<< HEAD
     * @param out
     *            the destination writer
     *
     * @param solution
     *            the solution to be printed
=======
     * @param out      the destination writer
     * @param solution the solution to be printed
>>>>>>> 55e1baa2
     */
    public static void print(PrintWriter out, VehicleRoutingProblem problem, VehicleRoutingProblemSolution solution, Print print) {
        String leftAlign = "| %-13s | %-8s | %n";

        out.format("+--------------------------+%n");
        out.printf("| problem                  |%n");
        out.format("+---------------+----------+%n");
        out.printf("| indicator     | value    |%n");
        out.format("+---------------+----------+%n");

        out.format(leftAlign, "noJobs", problem.getJobs().values().size());
        Jobs jobs = getNuOfJobs(problem);
        out.format(leftAlign, "noServices", jobs.nServices);
        out.format(leftAlign, "noShipments", jobs.nShipments);
        out.format(leftAlign, "fleetsize", problem.getFleetSize().toString());
        out.format("+--------------------------+%n");


        String leftAlignSolution = "| %-13s | %-40s | %n";
        out.format("+----------------------------------------------------------+%n");
        out.printf("| solution                                                 |%n");
        out.format("+---------------+------------------------------------------+%n");
        out.printf("| indicator     | value                                    |%n");
        out.format("+---------------+------------------------------------------+%n");
        out.format(leftAlignSolution, "costs", solution.getCost());
        out.format(leftAlignSolution, "noVehicles", solution.getRoutes().size());
        out.format(leftAlignSolution, "unassgndJobs", solution.getUnassignedJobs().size());
        out.format("+----------------------------------------------------------+%n");

        if (print.equals(Print.VERBOSE)) {
            printVerbose(out, problem, solution);
        }
    }

    private static void printVerbose(VehicleRoutingProblem problem, VehicleRoutingProblemSolution solution) {
        printVerbose(SYSTEM_OUT_AS_PRINT_WRITER, problem, solution);
        SYSTEM_OUT_AS_PRINT_WRITER.flush();
    }

    private static void printVerbose(PrintWriter out, VehicleRoutingProblem problem, VehicleRoutingProblemSolution solution) {
        String leftAlgin = "| %-7s | %-20s | %-21s | %-15s | %-15s | %-15s | %-15s |%n";
        out.format("+--------------------------------------------------------------------------------------------------------------------------------+%n");
        out.printf("| detailed solution                                                                                                              |%n");
        out.format("+---------+----------------------+-----------------------+-----------------+-----------------+-----------------+-----------------+%n");
        out.printf("| route   | vehicle              | activity              | job             | arrTime         | endTime         | costs           |%n");
        int routeNu = 1;
        for (VehicleRoute route : solution.getRoutes()) {
            out.format("+---------+----------------------+-----------------------+-----------------+-----------------+-----------------+-----------------+%n");
            double costs = 0;
            out.format(leftAlgin, routeNu, getVehicleString(route), route.getStart().getName(), "-", "undef", Math.round(route.getStart().getEndTime()),
<<<<<<< HEAD
                    Math.round(costs));
=======
                Math.round(costs));
>>>>>>> 55e1baa2
            TourActivity prevAct = route.getStart();
            for (TourActivity act : route.getActivities()) {
                String jobId;
                if (act instanceof JobActivity) {
                    jobId = ((JobActivity) act).getJob().getId();
                } else {
                    jobId = "-";
                }
                double c = problem.getTransportCosts().getTransportCost(prevAct.getLocation(), act.getLocation(), prevAct.getEndTime(), route.getDriver(),
<<<<<<< HEAD
                        route.getVehicle());
                c += problem.getActivityCosts().getActivityCost(act, act.getArrTime(), route.getDriver(), route.getVehicle());
                costs += c;
                out.format(leftAlgin, routeNu, getVehicleString(route), act.getName(), jobId, Math.round(act.getArrTime()),
                        Math.round(act.getEndTime()), Math.round(costs));
                prevAct = act;
            }
            double c = problem.getTransportCosts().getTransportCost(prevAct.getLocation(), route.getEnd().getLocation(), prevAct.getEndTime(),
                    route.getDriver(), route.getVehicle());
            c += problem.getActivityCosts().getActivityCost(route.getEnd(), route.getEnd().getArrTime(), route.getDriver(), route.getVehicle());
            costs += c;
            out.format(leftAlgin, routeNu, getVehicleString(route), route.getEnd().getName(), "-", Math.round(route.getEnd().getArrTime()), "undef",
                    Math.round(costs));
=======
                    route.getVehicle());
                c += problem.getActivityCosts().getActivityCost(act, act.getArrTime(), route.getDriver(), route.getVehicle());
                costs += c;
                out.format(leftAlgin, routeNu, getVehicleString(route), act.getName(), jobId, Math.round(act.getArrTime()),
                    Math.round(act.getEndTime()), Math.round(costs));
                prevAct = act;
            }
            double c = problem.getTransportCosts().getTransportCost(prevAct.getLocation(), route.getEnd().getLocation(), prevAct.getEndTime(),
                route.getDriver(), route.getVehicle());
            c += problem.getActivityCosts().getActivityCost(route.getEnd(), route.getEnd().getArrTime(), route.getDriver(), route.getVehicle());
            costs += c;
            out.format(leftAlgin, routeNu, getVehicleString(route), route.getEnd().getName(), "-", Math.round(route.getEnd().getArrTime()), "undef",
                Math.round(costs));
>>>>>>> 55e1baa2
            routeNu++;
        }
        out.format("+--------------------------------------------------------------------------------------------------------------------------------+%n");
        if (!solution.getUnassignedJobs().isEmpty()) {
            out.format("+----------------+%n");
            out.format("| unassignedJobs |%n");
            out.format("+----------------+%n");
            String unassignedJobAlgin = "| %-14s |%n";
            for (Job j : solution.getUnassignedJobs()) {
                out.format(unassignedJobAlgin, j.getId());
            }
            out.format("+----------------+%n");
        }
    }

    private static String getVehicleString(VehicleRoute route) {
        return route.getVehicle().getId();
    }

    private static Jobs getNuOfJobs(VehicleRoutingProblem problem) {
        int nShipments = 0;
        int nServices = 0;
        for (Job j : problem.getJobs().values()) {
            if (j instanceof Shipment) {
                nShipments++;
            }
            if (j instanceof Service) {
                nServices++;
            }
        }
        return new Jobs(nServices, nShipments);
    }

}<|MERGE_RESOLUTION|>--- conflicted
+++ resolved
@@ -15,8 +15,6 @@
  * License along with this library.  If not, see <http://www.gnu.org/licenses/>.
  ******************************************************************************/
 package jsprit.core.reporting;
-
-import java.io.PrintWriter;
 
 import jsprit.core.problem.VehicleRoutingProblem;
 import jsprit.core.problem.job.Job;
@@ -32,11 +30,6 @@
 
 /**
  * Printer to print the details of a vehicle-routing-problem solution.
-<<<<<<< HEAD
- *
- * @author stefan schroeder
-=======
->>>>>>> 55e1baa2
  *
  * @author stefan schroeder
  */
@@ -47,20 +40,11 @@
 
     /**
      * Enum to indicate verbose-level.
-<<<<<<< HEAD
-     *
-     * <p>
-     * Print.CONCISE and Print.VERBOSE are available.
-     *
-     * @author stefan schroeder
-     *
-=======
      * <p/>
      * <p/>
      * Print.CONCISE and Print.VERBOSE are available.
      *
      * @author stefan schroeder
->>>>>>> 55e1baa2
      */
     public enum Print {
 
@@ -82,12 +66,7 @@
     /**
      * Prints costs and #vehicles to stdout (out.println).
      *
-<<<<<<< HEAD
-     * @param solution
-     *            the solution to be printed
-=======
-     * @param solution the solution to be printed
->>>>>>> 55e1baa2
+     * @param solution the solution to be printed
      */
     public static void print(VehicleRoutingProblemSolution solution) {
         print(SYSTEM_OUT_AS_PRINT_WRITER, solution);
@@ -97,16 +76,8 @@
     /**
      * Prints costs and #vehicles to the given writer
      *
-<<<<<<< HEAD
-     * @param out
-     *            the destination writer
-     *
-     * @param solution
-     *            the solution to be printed
-=======
      * @param out      the destination writer
      * @param solution the solution to be printed
->>>>>>> 55e1baa2
      */
     public static void print(PrintWriter out, VehicleRoutingProblemSolution solution) {
         out.println("[costs=" + solution.getCost() + "]");
@@ -116,16 +87,8 @@
     /**
      * Prints costs and #vehicles to the to stdout (out.println).
      *
-<<<<<<< HEAD
-     * @param out
-     *            the destination writer
-     *
-     * @param solution
-     *            the solution to be printed
-=======
      * @param out      the destination writer
      * @param solution the solution to be printed
->>>>>>> 55e1baa2
      */
     public static void print(VehicleRoutingProblem problem, VehicleRoutingProblemSolution solution, Print print) {
         print(SYSTEM_OUT_AS_PRINT_WRITER, problem, solution, print);
@@ -135,16 +98,8 @@
     /**
      * Prints costs and #vehicles to the given writer
      *
-<<<<<<< HEAD
-     * @param out
-     *            the destination writer
-     *
-     * @param solution
-     *            the solution to be printed
-=======
      * @param out      the destination writer
      * @param solution the solution to be printed
->>>>>>> 55e1baa2
      */
     public static void print(PrintWriter out, VehicleRoutingProblem problem, VehicleRoutingProblemSolution solution, Print print) {
         String leftAlign = "| %-13s | %-8s | %n";
@@ -195,11 +150,7 @@
             out.format("+---------+----------------------+-----------------------+-----------------+-----------------+-----------------+-----------------+%n");
             double costs = 0;
             out.format(leftAlgin, routeNu, getVehicleString(route), route.getStart().getName(), "-", "undef", Math.round(route.getStart().getEndTime()),
-<<<<<<< HEAD
-                    Math.round(costs));
-=======
                 Math.round(costs));
->>>>>>> 55e1baa2
             TourActivity prevAct = route.getStart();
             for (TourActivity act : route.getActivities()) {
                 String jobId;
@@ -209,21 +160,6 @@
                     jobId = "-";
                 }
                 double c = problem.getTransportCosts().getTransportCost(prevAct.getLocation(), act.getLocation(), prevAct.getEndTime(), route.getDriver(),
-<<<<<<< HEAD
-                        route.getVehicle());
-                c += problem.getActivityCosts().getActivityCost(act, act.getArrTime(), route.getDriver(), route.getVehicle());
-                costs += c;
-                out.format(leftAlgin, routeNu, getVehicleString(route), act.getName(), jobId, Math.round(act.getArrTime()),
-                        Math.round(act.getEndTime()), Math.round(costs));
-                prevAct = act;
-            }
-            double c = problem.getTransportCosts().getTransportCost(prevAct.getLocation(), route.getEnd().getLocation(), prevAct.getEndTime(),
-                    route.getDriver(), route.getVehicle());
-            c += problem.getActivityCosts().getActivityCost(route.getEnd(), route.getEnd().getArrTime(), route.getDriver(), route.getVehicle());
-            costs += c;
-            out.format(leftAlgin, routeNu, getVehicleString(route), route.getEnd().getName(), "-", Math.round(route.getEnd().getArrTime()), "undef",
-                    Math.round(costs));
-=======
                     route.getVehicle());
                 c += problem.getActivityCosts().getActivityCost(act, act.getArrTime(), route.getDriver(), route.getVehicle());
                 costs += c;
@@ -237,7 +173,6 @@
             costs += c;
             out.format(leftAlgin, routeNu, getVehicleString(route), route.getEnd().getName(), "-", Math.round(route.getEnd().getArrTime()), "undef",
                 Math.round(costs));
->>>>>>> 55e1baa2
             routeNu++;
         }
         out.format("+--------------------------------------------------------------------------------------------------------------------------------+%n");
