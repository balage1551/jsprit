/*******************************************************************************
 * Copyright (C) 2014  Stefan Schroeder
 *
 * This library is free software; you can redistribute it and/or
 * modify it under the terms of the GNU Lesser General Public
 * License as published by the Free Software Foundation; either
 * version 3.0 of the License, or (at your option) any later version.
 *
 * This library is distributed in the hope that it will be useful,
 * but WITHOUT ANY WARRANTY; without even the implied warranty of
 * MERCHANTABILITY or FITNESS FOR A PARTICULAR PURPOSE.  See the GNU
 * Lesser General Public License for more details.
 *
 * You should have received a copy of the GNU Lesser General Public
 * License along with this library.  If not, see <http://www.gnu.org/licenses/>.
 ******************************************************************************/

package jsprit.core.algorithm.recreate;

import jsprit.core.algorithm.state.InternalStates;
import jsprit.core.problem.cost.VehicleRoutingActivityCosts;
import jsprit.core.problem.cost.VehicleRoutingTransportCosts;
import jsprit.core.problem.misc.JobInsertionContext;
import jsprit.core.problem.solution.route.activity.End;
import jsprit.core.problem.solution.route.activity.TourActivity;
import jsprit.core.problem.solution.route.state.RouteAndActivityStateGetter;
import jsprit.core.problem.vehicle.Vehicle;
import jsprit.core.util.CalculationUtils;

/**
 * Calculates activity insertion costs locally, i.e. by comparing the additional costs of insertion the new activity k between
 * activity i (prevAct) and j (nextAct).
 * Additional costs are then basically calculated as delta c = c_ik + c_kj - c_ij.
 * <p/>
 * <p>Note once time has an effect on costs this class requires activity endTimes.
 *
 * @author stefan
 */
<<<<<<< HEAD
class LocalActivityInsertionCostsCalculator implements ActivityInsertionCostsCalculator{

	private VehicleRoutingTransportCosts routingCosts;
	
	private VehicleRoutingActivityCosts activityCosts;

	private double activityCostsWeight = 1.;

	private double solutionCompletenessRatio = 1.;

	private RouteAndActivityStateGetter stateManager;

	public LocalActivityInsertionCostsCalculator(VehicleRoutingTransportCosts routingCosts, VehicleRoutingActivityCosts actCosts, RouteAndActivityStateGetter stateManager) {
		super();
		this.routingCosts = routingCosts;
		this.activityCosts = actCosts;
		this.stateManager = stateManager;
	}

	@Override
	public double getCosts(JobInsertionContext iFacts, TourActivity prevAct, TourActivity nextAct, TourActivity newAct, double depTimeAtPrevAct) {

		double tp_costs_prevAct_newAct = routingCosts.getTransportCost(prevAct.getLocation(), newAct.getLocation(), depTimeAtPrevAct, iFacts.getNewDriver(), iFacts.getNewVehicle());
		double tp_time_prevAct_newAct = routingCosts.getTransportTime(prevAct.getLocation(), newAct.getLocation(), depTimeAtPrevAct, iFacts.getNewDriver(), iFacts.getNewVehicle());
		double newAct_arrTime = depTimeAtPrevAct + tp_time_prevAct_newAct;
		double newAct_endTime = CalculationUtils.getActivityEndTime(newAct_arrTime, newAct);

		double act_costs_newAct = activityCosts.getActivityCost(newAct, newAct_arrTime, iFacts.getNewDriver(), iFacts.getNewVehicle());
//		if(newAct instanceof BreakActivity) act_costs_newAct = 0.;

		if(isEnd(nextAct) && !toDepot(iFacts.getNewVehicle())) return tp_costs_prevAct_newAct;

		double tp_costs_newAct_nextAct = routingCosts.getTransportCost(newAct.getLocation(), nextAct.getLocation(), newAct_endTime, iFacts.getNewDriver(), iFacts.getNewVehicle());
		double tp_time_newAct_nextAct = routingCosts.getTransportTime(newAct.getLocation(), nextAct.getLocation(), newAct_endTime, iFacts.getNewDriver(), iFacts.getNewVehicle());
		double nextAct_arrTime = newAct_endTime + tp_time_newAct_nextAct;
		double endTime_nextAct_new = CalculationUtils.getActivityEndTime(nextAct_arrTime, nextAct);
		double act_costs_nextAct = activityCosts.getActivityCost(nextAct, nextAct_arrTime, iFacts.getNewDriver(), iFacts.getNewVehicle());
//		if(nextAct instanceof BreakActivity) act_costs_nextAct = 0;

		double totalCosts = tp_costs_prevAct_newAct + tp_costs_newAct_nextAct + solutionCompletenessRatio * activityCostsWeight * (act_costs_newAct + act_costs_nextAct);
		
		double oldCosts = 0.;
		if(iFacts.getRoute().isEmpty()){
			double tp_costs_prevAct_nextAct = routingCosts.getTransportCost(prevAct.getLocation(), nextAct.getLocation(), depTimeAtPrevAct, iFacts.getNewDriver(), iFacts.getNewVehicle());
			oldCosts += tp_costs_prevAct_nextAct;
		}
		else{
			double tp_costs_prevAct_nextAct = routingCosts.getTransportCost(prevAct.getLocation(), nextAct.getLocation(), prevAct.getEndTime(), iFacts.getRoute().getDriver(), iFacts.getRoute().getVehicle());
			double arrTime_nextAct = depTimeAtPrevAct + routingCosts.getTransportTime(prevAct.getLocation(), nextAct.getLocation(), prevAct.getEndTime(), iFacts.getRoute().getDriver(), iFacts.getRoute().getVehicle());
			double endTime_nextAct_old = CalculationUtils.getActivityEndTime(arrTime_nextAct,nextAct);
			double actCost_nextAct = activityCosts.getActivityCost(nextAct, arrTime_nextAct, iFacts.getRoute().getDriver(), iFacts.getRoute().getVehicle());
//			if(nextAct instanceof BreakActivity) actCost_nextAct = 0;

			double endTimeDelay_nextAct = Math.max(0, endTime_nextAct_new - endTime_nextAct_old);
			Double futureWaiting = stateManager.getActivityState(nextAct, iFacts.getRoute().getVehicle(), InternalStates.FUTURE_WAITING, Double.class);
			if (futureWaiting == null) futureWaiting = 0.;
			double waitingTime_savings_timeUnit = Math.min(futureWaiting, endTimeDelay_nextAct);
			double waitingTime_savings = waitingTime_savings_timeUnit * iFacts.getRoute().getVehicle().getType().getVehicleCostParams().perWaitingTimeUnit;
			oldCosts += solutionCompletenessRatio * activityCostsWeight * waitingTime_savings;
			oldCosts += tp_costs_prevAct_nextAct + solutionCompletenessRatio * activityCostsWeight * actCost_nextAct;
		}
		return totalCosts - oldCosts;
	}

	private boolean toDepot(Vehicle newVehicle) {
		return newVehicle.isReturnToDepot();
	}

	private boolean isEnd(TourActivity nextAct) {
		return nextAct instanceof End;
	}

	public void setSolutionCompletenessRatio(double solutionCompletenessRatio) {
		this.solutionCompletenessRatio = solutionCompletenessRatio;
	}
=======
class LocalActivityInsertionCostsCalculator implements ActivityInsertionCostsCalculator {

    private VehicleRoutingTransportCosts routingCosts;

    private VehicleRoutingActivityCosts activityCosts;

    private double activityCostsWeight = 1.;

    private double solutionCompletenessRatio = 1.;

    private RouteAndActivityStateGetter stateManager;

    public LocalActivityInsertionCostsCalculator(VehicleRoutingTransportCosts routingCosts, VehicleRoutingActivityCosts actCosts, RouteAndActivityStateGetter stateManager) {
        super();
        this.routingCosts = routingCosts;
        this.activityCosts = actCosts;
        this.stateManager = stateManager;
    }

    @Override
    public double getCosts(JobInsertionContext iFacts, TourActivity prevAct, TourActivity nextAct, TourActivity newAct, double depTimeAtPrevAct) {

        double tp_costs_prevAct_newAct = routingCosts.getTransportCost(prevAct.getLocation(), newAct.getLocation(), depTimeAtPrevAct, iFacts.getNewDriver(), iFacts.getNewVehicle());
        double tp_time_prevAct_newAct = routingCosts.getTransportTime(prevAct.getLocation(), newAct.getLocation(), depTimeAtPrevAct, iFacts.getNewDriver(), iFacts.getNewVehicle());
        double newAct_arrTime = depTimeAtPrevAct + tp_time_prevAct_newAct;
        double newAct_endTime = CalculationUtils.getActivityEndTime(newAct_arrTime, newAct);

        double act_costs_newAct = activityCosts.getActivityCost(newAct, newAct_arrTime, iFacts.getNewDriver(), iFacts.getNewVehicle());

        if (isEnd(nextAct) && !toDepot(iFacts.getNewVehicle())) return tp_costs_prevAct_newAct;

        double tp_costs_newAct_nextAct = routingCosts.getTransportCost(newAct.getLocation(), nextAct.getLocation(), newAct_endTime, iFacts.getNewDriver(), iFacts.getNewVehicle());
        double tp_time_newAct_nextAct = routingCosts.getTransportTime(newAct.getLocation(), nextAct.getLocation(), newAct_endTime, iFacts.getNewDriver(), iFacts.getNewVehicle());
        double nextAct_arrTime = newAct_endTime + tp_time_newAct_nextAct;
        double endTime_nextAct_new = CalculationUtils.getActivityEndTime(nextAct_arrTime, nextAct);
        double act_costs_nextAct = activityCosts.getActivityCost(nextAct, nextAct_arrTime, iFacts.getNewDriver(), iFacts.getNewVehicle());

        double totalCosts = tp_costs_prevAct_newAct + tp_costs_newAct_nextAct + solutionCompletenessRatio * activityCostsWeight * (act_costs_newAct + act_costs_nextAct);

        double oldCosts = 0.;
        if (iFacts.getRoute().isEmpty()) {
            double tp_costs_prevAct_nextAct = routingCosts.getTransportCost(prevAct.getLocation(), nextAct.getLocation(), depTimeAtPrevAct, iFacts.getNewDriver(), iFacts.getNewVehicle());
            oldCosts += tp_costs_prevAct_nextAct;
        } else {
            double tp_costs_prevAct_nextAct = routingCosts.getTransportCost(prevAct.getLocation(), nextAct.getLocation(), prevAct.getEndTime(), iFacts.getRoute().getDriver(), iFacts.getRoute().getVehicle());
            double arrTime_nextAct = depTimeAtPrevAct + routingCosts.getTransportTime(prevAct.getLocation(), nextAct.getLocation(), prevAct.getEndTime(), iFacts.getRoute().getDriver(), iFacts.getRoute().getVehicle());
            double endTime_nextAct_old = CalculationUtils.getActivityEndTime(arrTime_nextAct, nextAct);
            double actCost_nextAct = activityCosts.getActivityCost(nextAct, arrTime_nextAct, iFacts.getRoute().getDriver(), iFacts.getRoute().getVehicle());

            double endTimeDelay_nextAct = Math.max(0, endTime_nextAct_new - endTime_nextAct_old);
            Double futureWaiting = stateManager.getActivityState(nextAct, iFacts.getRoute().getVehicle(), InternalStates.FUTURE_WAITING, Double.class);
            if (futureWaiting == null) futureWaiting = 0.;
            double waitingTime_savings_timeUnit = Math.min(futureWaiting, endTimeDelay_nextAct);
            double waitingTime_savings = waitingTime_savings_timeUnit * iFacts.getRoute().getVehicle().getType().getVehicleCostParams().perWaitingTimeUnit;
            oldCosts += solutionCompletenessRatio * activityCostsWeight * waitingTime_savings;
            oldCosts += tp_costs_prevAct_nextAct + solutionCompletenessRatio * activityCostsWeight * actCost_nextAct;
        }
        return totalCosts - oldCosts;
    }

    private boolean toDepot(Vehicle newVehicle) {
        return newVehicle.isReturnToDepot();
    }

    private boolean isEnd(TourActivity nextAct) {
        return nextAct instanceof End;
    }

    public void setSolutionCompletenessRatio(double solutionCompletenessRatio) {
        this.solutionCompletenessRatio = solutionCompletenessRatio;
    }
>>>>>>> 55e1baa2
}<|MERGE_RESOLUTION|>--- conflicted
+++ resolved
@@ -1,3 +1,4 @@
+
 /*******************************************************************************
  * Copyright (C) 2014  Stefan Schroeder
  *
@@ -31,16 +32,16 @@
  * Calculates activity insertion costs locally, i.e. by comparing the additional costs of insertion the new activity k between
  * activity i (prevAct) and j (nextAct).
  * Additional costs are then basically calculated as delta c = c_ik + c_kj - c_ij.
- * <p/>
+ *
  * <p>Note once time has an effect on costs this class requires activity endTimes.
  *
  * @author stefan
+ *
  */
-<<<<<<< HEAD
 class LocalActivityInsertionCostsCalculator implements ActivityInsertionCostsCalculator{
 
 	private VehicleRoutingTransportCosts routingCosts;
-	
+
 	private VehicleRoutingActivityCosts activityCosts;
 
 	private double activityCostsWeight = 1.;
@@ -65,7 +66,6 @@
 		double newAct_endTime = CalculationUtils.getActivityEndTime(newAct_arrTime, newAct);
 
 		double act_costs_newAct = activityCosts.getActivityCost(newAct, newAct_arrTime, iFacts.getNewDriver(), iFacts.getNewVehicle());
-//		if(newAct instanceof BreakActivity) act_costs_newAct = 0.;
 
 		if(isEnd(nextAct) && !toDepot(iFacts.getNewVehicle())) return tp_costs_prevAct_newAct;
 
@@ -74,10 +74,9 @@
 		double nextAct_arrTime = newAct_endTime + tp_time_newAct_nextAct;
 		double endTime_nextAct_new = CalculationUtils.getActivityEndTime(nextAct_arrTime, nextAct);
 		double act_costs_nextAct = activityCosts.getActivityCost(nextAct, nextAct_arrTime, iFacts.getNewDriver(), iFacts.getNewVehicle());
-//		if(nextAct instanceof BreakActivity) act_costs_nextAct = 0;
 
 		double totalCosts = tp_costs_prevAct_newAct + tp_costs_newAct_nextAct + solutionCompletenessRatio * activityCostsWeight * (act_costs_newAct + act_costs_nextAct);
-		
+
 		double oldCosts = 0.;
 		if(iFacts.getRoute().isEmpty()){
 			double tp_costs_prevAct_nextAct = routingCosts.getTransportCost(prevAct.getLocation(), nextAct.getLocation(), depTimeAtPrevAct, iFacts.getNewDriver(), iFacts.getNewVehicle());
@@ -88,7 +87,6 @@
 			double arrTime_nextAct = depTimeAtPrevAct + routingCosts.getTransportTime(prevAct.getLocation(), nextAct.getLocation(), prevAct.getEndTime(), iFacts.getRoute().getDriver(), iFacts.getRoute().getVehicle());
 			double endTime_nextAct_old = CalculationUtils.getActivityEndTime(arrTime_nextAct,nextAct);
 			double actCost_nextAct = activityCosts.getActivityCost(nextAct, arrTime_nextAct, iFacts.getRoute().getDriver(), iFacts.getRoute().getVehicle());
-//			if(nextAct instanceof BreakActivity) actCost_nextAct = 0;
 
 			double endTimeDelay_nextAct = Math.max(0, endTime_nextAct_new - endTime_nextAct_old);
 			Double futureWaiting = stateManager.getActivityState(nextAct, iFacts.getRoute().getVehicle(), InternalStates.FUTURE_WAITING, Double.class);
@@ -112,77 +110,4 @@
 	public void setSolutionCompletenessRatio(double solutionCompletenessRatio) {
 		this.solutionCompletenessRatio = solutionCompletenessRatio;
 	}
-=======
-class LocalActivityInsertionCostsCalculator implements ActivityInsertionCostsCalculator {
-
-    private VehicleRoutingTransportCosts routingCosts;
-
-    private VehicleRoutingActivityCosts activityCosts;
-
-    private double activityCostsWeight = 1.;
-
-    private double solutionCompletenessRatio = 1.;
-
-    private RouteAndActivityStateGetter stateManager;
-
-    public LocalActivityInsertionCostsCalculator(VehicleRoutingTransportCosts routingCosts, VehicleRoutingActivityCosts actCosts, RouteAndActivityStateGetter stateManager) {
-        super();
-        this.routingCosts = routingCosts;
-        this.activityCosts = actCosts;
-        this.stateManager = stateManager;
-    }
-
-    @Override
-    public double getCosts(JobInsertionContext iFacts, TourActivity prevAct, TourActivity nextAct, TourActivity newAct, double depTimeAtPrevAct) {
-
-        double tp_costs_prevAct_newAct = routingCosts.getTransportCost(prevAct.getLocation(), newAct.getLocation(), depTimeAtPrevAct, iFacts.getNewDriver(), iFacts.getNewVehicle());
-        double tp_time_prevAct_newAct = routingCosts.getTransportTime(prevAct.getLocation(), newAct.getLocation(), depTimeAtPrevAct, iFacts.getNewDriver(), iFacts.getNewVehicle());
-        double newAct_arrTime = depTimeAtPrevAct + tp_time_prevAct_newAct;
-        double newAct_endTime = CalculationUtils.getActivityEndTime(newAct_arrTime, newAct);
-
-        double act_costs_newAct = activityCosts.getActivityCost(newAct, newAct_arrTime, iFacts.getNewDriver(), iFacts.getNewVehicle());
-
-        if (isEnd(nextAct) && !toDepot(iFacts.getNewVehicle())) return tp_costs_prevAct_newAct;
-
-        double tp_costs_newAct_nextAct = routingCosts.getTransportCost(newAct.getLocation(), nextAct.getLocation(), newAct_endTime, iFacts.getNewDriver(), iFacts.getNewVehicle());
-        double tp_time_newAct_nextAct = routingCosts.getTransportTime(newAct.getLocation(), nextAct.getLocation(), newAct_endTime, iFacts.getNewDriver(), iFacts.getNewVehicle());
-        double nextAct_arrTime = newAct_endTime + tp_time_newAct_nextAct;
-        double endTime_nextAct_new = CalculationUtils.getActivityEndTime(nextAct_arrTime, nextAct);
-        double act_costs_nextAct = activityCosts.getActivityCost(nextAct, nextAct_arrTime, iFacts.getNewDriver(), iFacts.getNewVehicle());
-
-        double totalCosts = tp_costs_prevAct_newAct + tp_costs_newAct_nextAct + solutionCompletenessRatio * activityCostsWeight * (act_costs_newAct + act_costs_nextAct);
-
-        double oldCosts = 0.;
-        if (iFacts.getRoute().isEmpty()) {
-            double tp_costs_prevAct_nextAct = routingCosts.getTransportCost(prevAct.getLocation(), nextAct.getLocation(), depTimeAtPrevAct, iFacts.getNewDriver(), iFacts.getNewVehicle());
-            oldCosts += tp_costs_prevAct_nextAct;
-        } else {
-            double tp_costs_prevAct_nextAct = routingCosts.getTransportCost(prevAct.getLocation(), nextAct.getLocation(), prevAct.getEndTime(), iFacts.getRoute().getDriver(), iFacts.getRoute().getVehicle());
-            double arrTime_nextAct = depTimeAtPrevAct + routingCosts.getTransportTime(prevAct.getLocation(), nextAct.getLocation(), prevAct.getEndTime(), iFacts.getRoute().getDriver(), iFacts.getRoute().getVehicle());
-            double endTime_nextAct_old = CalculationUtils.getActivityEndTime(arrTime_nextAct, nextAct);
-            double actCost_nextAct = activityCosts.getActivityCost(nextAct, arrTime_nextAct, iFacts.getRoute().getDriver(), iFacts.getRoute().getVehicle());
-
-            double endTimeDelay_nextAct = Math.max(0, endTime_nextAct_new - endTime_nextAct_old);
-            Double futureWaiting = stateManager.getActivityState(nextAct, iFacts.getRoute().getVehicle(), InternalStates.FUTURE_WAITING, Double.class);
-            if (futureWaiting == null) futureWaiting = 0.;
-            double waitingTime_savings_timeUnit = Math.min(futureWaiting, endTimeDelay_nextAct);
-            double waitingTime_savings = waitingTime_savings_timeUnit * iFacts.getRoute().getVehicle().getType().getVehicleCostParams().perWaitingTimeUnit;
-            oldCosts += solutionCompletenessRatio * activityCostsWeight * waitingTime_savings;
-            oldCosts += tp_costs_prevAct_nextAct + solutionCompletenessRatio * activityCostsWeight * actCost_nextAct;
-        }
-        return totalCosts - oldCosts;
-    }
-
-    private boolean toDepot(Vehicle newVehicle) {
-        return newVehicle.isReturnToDepot();
-    }
-
-    private boolean isEnd(TourActivity nextAct) {
-        return nextAct instanceof End;
-    }
-
-    public void setSolutionCompletenessRatio(double solutionCompletenessRatio) {
-        this.solutionCompletenessRatio = solutionCompletenessRatio;
-    }
->>>>>>> 55e1baa2
 }