package jsprit.core.algorithm.recreate;

import jsprit.core.problem.job.Break;
import org.apache.logging.log4j.LogManager;
import org.apache.logging.log4j.Logger;

/**
 * Created by schroeder on 19/05/15.
 */
class SwitchVehicleListener implements EventListener {

    private static final Logger logger = LogManager.getLogger();

    @Override
    public void inform(Event event) {
        if (event instanceof SwitchVehicle) {
            SwitchVehicle switchVehicle = (SwitchVehicle) event;
<<<<<<< HEAD
            if(vehiclesDifferent((SwitchVehicle) event)) {
                logger.trace("switch vehicle (" + ((SwitchVehicle) event).getRoute().getVehicle().getId() + " to " + ((SwitchVehicle) event).getVehicle().getId() + ")");
                Break aBreak = ((SwitchVehicle) event).getRoute().getVehicle().getBreak();
                if (aBreak != null) {
                    boolean removed = ((SwitchVehicle) event).getRoute().getTourActivities().removeJob(aBreak);
                    if (removed) logger.trace("remove " + aBreak.getId());
                }
            }
            switchVehicle.getRoute().setVehicleAndDepartureTime(switchVehicle.getVehicle(),((SwitchVehicle) event).getDepartureTime());
=======
            switchVehicle.getRoute().setVehicleAndDepartureTime(switchVehicle.getVehicle(), ((SwitchVehicle) event).getDepartureTime());
>>>>>>> 55e1baa2
        }
    }

    private boolean vehiclesDifferent(SwitchVehicle event) {
        return !event.getRoute().getVehicle().getId().equals(event.getVehicle().getId());
    }
}<|MERGE_RESOLUTION|>--- conflicted
+++ resolved
@@ -15,7 +15,6 @@
     public void inform(Event event) {
         if (event instanceof SwitchVehicle) {
             SwitchVehicle switchVehicle = (SwitchVehicle) event;
-<<<<<<< HEAD
             if(vehiclesDifferent((SwitchVehicle) event)) {
                 logger.trace("switch vehicle (" + ((SwitchVehicle) event).getRoute().getVehicle().getId() + " to " + ((SwitchVehicle) event).getVehicle().getId() + ")");
                 Break aBreak = ((SwitchVehicle) event).getRoute().getVehicle().getBreak();
@@ -25,9 +24,6 @@
                 }
             }
             switchVehicle.getRoute().setVehicleAndDepartureTime(switchVehicle.getVehicle(),((SwitchVehicle) event).getDepartureTime());
-=======
-            switchVehicle.getRoute().setVehicleAndDepartureTime(switchVehicle.getVehicle(), ((SwitchVehicle) event).getDepartureTime());
->>>>>>> 55e1baa2
         }
     }
 
