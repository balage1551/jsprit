/*******************************************************************************
 * Copyright (C) 2014  Stefan Schroeder
 *
 * This library is free software; you can redistribute it and/or
 * modify it under the terms of the GNU Lesser General Public
 * License as published by the Free Software Foundation; either
 * version 3.0 of the License, or (at your option) any later version.
 *
 * This library is distributed in the hope that it will be useful,
 * but WITHOUT ANY WARRANTY; without even the implied warranty of
 * MERCHANTABILITY or FITNESS FOR A PARTICULAR PURPOSE.  See the GNU
 * Lesser General Public License for more details.
 *
 * You should have received a copy of the GNU Lesser General Public
 * License along with this library.  If not, see <http://www.gnu.org/licenses/>.
 ******************************************************************************/

package jsprit.core.algorithm.recreate;

import jsprit.core.problem.Location;
import jsprit.core.problem.VehicleRoutingProblem;
import jsprit.core.problem.job.Job;
import jsprit.core.problem.job.Service;
import jsprit.core.problem.job.Shipment;
import jsprit.core.problem.solution.route.VehicleRoute;
import org.apache.logging.log4j.LogManager;
import org.apache.logging.log4j.Logger;

import java.util.ArrayList;
import java.util.Collection;
import java.util.List;

/**
 * Insertion based on regret approach.
 * <p/>
 * <p>Basically calculates the insertion cost of the firstBest and the secondBest alternative. The score is then calculated as difference
 * between secondBest and firstBest, plus additional scoring variables that can defined in this.ScoringFunction.
 * The idea is that if the cost of the secondBest alternative is way higher than the first best, it seems to be important to insert this
 * customer immediatedly. If difference is not that high, it might not impact solution if this customer is inserted later.
 *
 * @author stefan schroeder
 */
public class RegretInsertion extends AbstractInsertionStrategy {

    static class ScoredJob {

        private Job job;

        private double score;

        private InsertionData insertionData;

        private VehicleRoute route;

        private boolean newRoute;


        ScoredJob(Job job, double score, InsertionData insertionData, VehicleRoute route, boolean isNewRoute) {
            this.job = job;
            this.score = score;
            this.insertionData = insertionData;
            this.route = route;
            this.newRoute = isNewRoute;
        }

        public boolean isNewRoute() {
            return newRoute;
        }

        public Job getJob() {
            return job;
        }

        public double getScore() {
            return score;
        }

        public InsertionData getInsertionData() {
            return insertionData;
        }

        public VehicleRoute getRoute() {
            return route;
        }
    }

    static class BadJob extends ScoredJob {

        BadJob(Job job) {
            super(job, 0., null, null, false);
        }
    }

    /**
     * Scorer to include other impacts on score such as time-window length or distance to depot.
     *
     * @author schroeder
     */
    static interface ScoringFunction {

        public double score(InsertionData best, Job job);

    }

    /**
     * Scorer that includes the length of the time-window when scoring a job. The wider the time-window, the lower the score.
     * <p/>
     * <p>This is the default scorer, i.e.: score = (secondBest - firstBest) + this.TimeWindowScorer.score(job)
     *
     * @author schroeder
     */
    public static class DefaultScorer implements ScoringFunction {

        private VehicleRoutingProblem vrp;

        private double tw_param = -0.5;

        private double depotDistance_param = +0.1;

        private double minTimeWindowScore = -100000;

        public DefaultScorer(VehicleRoutingProblem vrp) {
            this.vrp = vrp;
        }

        public void setTimeWindowParam(double tw_param) {
            this.tw_param = tw_param;
        }

        public void setDepotDistanceParam(double depotDistance_param) {
            this.depotDistance_param = depotDistance_param;
        }

        @Override
        public double score(InsertionData best, Job job) {
            double score;
            if (job instanceof Service) {
                score = scoreService(best, job);
            } else if (job instanceof Shipment) {
                score = scoreShipment(best, job);
            } else throw new IllegalStateException("not supported");
            return score;
        }

        private double scoreShipment(InsertionData best, Job job) {
            Shipment shipment = (Shipment) job;
            double maxDepotDistance_1 = Math.max(
                getDistance(best.getSelectedVehicle().getStartLocation(), shipment.getPickupLocation()),
                getDistance(best.getSelectedVehicle().getStartLocation(), shipment.getDeliveryLocation())
            );
            double maxDepotDistance_2 = Math.max(
                getDistance(best.getSelectedVehicle().getEndLocation(), shipment.getPickupLocation()),
                getDistance(best.getSelectedVehicle().getEndLocation(), shipment.getDeliveryLocation())
            );
            double maxDepotDistance = Math.max(maxDepotDistance_1, maxDepotDistance_2);
            double minTimeToOperate = Math.min(shipment.getPickupTimeWindow().getEnd() - shipment.getPickupTimeWindow().getStart(),
                shipment.getDeliveryTimeWindow().getEnd() - shipment.getDeliveryTimeWindow().getStart());
            return Math.max(tw_param * minTimeToOperate, minTimeWindowScore) + depotDistance_param * maxDepotDistance;
        }

        private double scoreService(InsertionData best, Job job) {
<<<<<<< HEAD
            Location location = ((Service) job).getLocation();
            double maxDepotDistance = 0;
            if(location != null) {
                maxDepotDistance = Math.max(
                        getDistance(best.getSelectedVehicle().getStartLocation(), location),
                        getDistance(best.getSelectedVehicle().getEndLocation(), location)
                );
            }
            return Math.max(tw_param * (((Service)job).getTimeWindow().getEnd() - ((Service)job).getTimeWindow().getStart()),minTimeWindowScore) +
                    depotDistance_param * maxDepotDistance;
=======
            double maxDepotDistance = Math.max(
                getDistance(best.getSelectedVehicle().getStartLocation(), ((Service) job).getLocation()),
                getDistance(best.getSelectedVehicle().getEndLocation(), ((Service) job).getLocation())
            );
            return Math.max(tw_param * (((Service) job).getTimeWindow().getEnd() - ((Service) job).getTimeWindow().getStart()), minTimeWindowScore) +
                depotDistance_param * maxDepotDistance;
>>>>>>> 55e1baa2
        }


        private double getDistance(Location loc1, Location loc2) {
            return vrp.getTransportCosts().getTransportCost(loc1, loc2, 0., null, null);
        }

        @Override
        public String toString() {
            return "[name=defaultScorer][twParam=" + tw_param + "][depotDistanceParam=" + depotDistance_param + "]";
        }

    }

    private static Logger logger = LogManager.getLogger(RegretInsertion.class);

    private ScoringFunction scoringFunction;

    private JobInsertionCostsCalculator insertionCostsCalculator;


    /**
     * Sets the scoring function.
     * <p/>
     * <p>By default, the this.TimeWindowScorer is used.
     *
     * @param scoringFunction to score
     */
    public void setScoringFunction(ScoringFunction scoringFunction) {
        this.scoringFunction = scoringFunction;
    }

    public RegretInsertion(JobInsertionCostsCalculator jobInsertionCalculator, VehicleRoutingProblem vehicleRoutingProblem) {
        super(vehicleRoutingProblem);
        this.scoringFunction = new DefaultScorer(vehicleRoutingProblem);
        this.insertionCostsCalculator = jobInsertionCalculator;
        this.vrp = vehicleRoutingProblem;
        logger.debug("initialise {}", this);
    }

    @Override
    public String toString() {
        return "[name=regretInsertion][additionalScorer=" + scoringFunction + "]";
    }


    /**
     * Runs insertion.
     * <p/>
     * <p>Before inserting a job, all unassigned jobs are scored according to its best- and secondBest-insertion plus additional scoring variables.
     */
    @Override
    public Collection<Job> insertUnassignedJobs(Collection<VehicleRoute> routes, Collection<Job> unassignedJobs) {
        List<Job> badJobs = new ArrayList<Job>(unassignedJobs.size());
        List<Job> jobs = new ArrayList<Job>(unassignedJobs);

        while (!jobs.isEmpty()) {
            List<Job> unassignedJobList = new ArrayList<Job>(jobs);
            List<Job> badJobList = new ArrayList<Job>();
            ScoredJob bestScoredJob = nextJob(routes, unassignedJobList, badJobList);
            if (bestScoredJob != null) {
                if (bestScoredJob.isNewRoute()) {
                    routes.add(bestScoredJob.getRoute());
                }
                insertJob(bestScoredJob.getJob(), bestScoredJob.getInsertionData(), bestScoredJob.getRoute());
                jobs.remove(bestScoredJob.getJob());
            }
            for (Job bad : badJobList) {
                jobs.remove(bad);
                badJobs.add(bad);
            }
        }
        return badJobs;
    }

    private ScoredJob nextJob(Collection<VehicleRoute> routes, List<Job> unassignedJobList, List<Job> badJobs) {
        ScoredJob bestScoredJob = null;
        for (Job unassignedJob : unassignedJobList) {
            ScoredJob scoredJob = getScoredJob(routes, unassignedJob, insertionCostsCalculator, scoringFunction);
            if (scoredJob instanceof BadJob) {
                badJobs.add(unassignedJob);
                continue;
            }
            if (bestScoredJob == null) bestScoredJob = scoredJob;
            else {
                if (scoredJob.getScore() > bestScoredJob.getScore()) {
                    bestScoredJob = scoredJob;
                }
            }
        }
        return bestScoredJob;
    }

    static ScoredJob getScoredJob(Collection<VehicleRoute> routes, Job unassignedJob, JobInsertionCostsCalculator insertionCostsCalculator, ScoringFunction scoringFunction) {
        InsertionData best = null;
        InsertionData secondBest = null;
        VehicleRoute bestRoute = null;

        double benchmark = Double.MAX_VALUE;
        for (VehicleRoute route : routes) {
            if (secondBest != null) {
                benchmark = secondBest.getInsertionCost();
            }
            InsertionData iData = insertionCostsCalculator.getInsertionData(route, unassignedJob, NO_NEW_VEHICLE_YET, NO_NEW_DEPARTURE_TIME_YET, NO_NEW_DRIVER_YET, benchmark);
            if (iData instanceof InsertionData.NoInsertionFound) continue;
            if (best == null) {
                best = iData;
                bestRoute = route;
            } else if (iData.getInsertionCost() < best.getInsertionCost()) {
                secondBest = best;
                best = iData;
                bestRoute = route;
            } else if (secondBest == null || (iData.getInsertionCost() < secondBest.getInsertionCost())) {
                secondBest = iData;
            }
        }

        VehicleRoute emptyRoute = VehicleRoute.emptyRoute();
        InsertionData iData = insertionCostsCalculator.getInsertionData(emptyRoute, unassignedJob, NO_NEW_VEHICLE_YET, NO_NEW_DEPARTURE_TIME_YET, NO_NEW_DRIVER_YET, benchmark);
        if (!(iData instanceof InsertionData.NoInsertionFound)) {
            if (best == null) {
                best = iData;
                bestRoute = emptyRoute;
            } else if (iData.getInsertionCost() < best.getInsertionCost()) {
                secondBest = best;
                best = iData;
                bestRoute = emptyRoute;
            } else if (secondBest == null || (iData.getInsertionCost() < secondBest.getInsertionCost())) {
                secondBest = iData;
            }
        }
        if (best == null) {
            return new RegretInsertion.BadJob(unassignedJob);
        }
        double score = score(unassignedJob, best, secondBest, scoringFunction);
        ScoredJob scoredJob;
        if (bestRoute == emptyRoute) {
            scoredJob = new ScoredJob(unassignedJob, score, best, bestRoute, true);
        } else scoredJob = new ScoredJob(unassignedJob, score, best, bestRoute, false);
        return scoredJob;
    }


    static double score(Job unassignedJob, InsertionData best, InsertionData secondBest, ScoringFunction scoringFunction) {
        if (best == null) {
            throw new IllegalStateException("cannot insert job " + unassignedJob.getId());
        }
        double score;
        if (secondBest == null) { //either there is only one vehicle or there are more vehicles, but they cannot load unassignedJob
            //if only one vehicle, I want the job to be inserted with min iCosts
            //if there are more vehicles, I want this job to be prioritized since there are no alternatives
            score = Integer.MAX_VALUE - best.getInsertionCost() + scoringFunction.score(best, unassignedJob);
        } else {
            score = (secondBest.getInsertionCost() - best.getInsertionCost()) + scoringFunction.score(best, unassignedJob);
        }
        return score;
    }


}<|MERGE_RESOLUTION|>--- conflicted
+++ resolved
@@ -31,15 +31,16 @@
 import java.util.List;
 
 /**
- * Insertion based on regret approach.
- * <p/>
- * <p>Basically calculates the insertion cost of the firstBest and the secondBest alternative. The score is then calculated as difference
- * between secondBest and firstBest, plus additional scoring variables that can defined in this.ScoringFunction.
- * The idea is that if the cost of the secondBest alternative is way higher than the first best, it seems to be important to insert this
- * customer immediatedly. If difference is not that high, it might not impact solution if this customer is inserted later.
- *
- * @author stefan schroeder
- */
+* Insertion based on regret approach.
+*
+* <p>Basically calculates the insertion cost of the firstBest and the secondBest alternative. The score is then calculated as difference
+* between secondBest and firstBest, plus additional scoring variables that can defined in this.ScoringFunction.
+* The idea is that if the cost of the secondBest alternative is way higher than the first best, it seems to be important to insert this
+* customer immediatedly. If difference is not that high, it might not impact solution if this customer is inserted later.
+*
+* @author stefan schroeder
+*
+*/
 public class RegretInsertion extends AbstractInsertionStrategy {
 
     static class ScoredJob {
@@ -91,75 +92,74 @@
         }
     }
 
-    /**
-     * Scorer to include other impacts on score such as time-window length or distance to depot.
-     *
-     * @author schroeder
-     */
-    static interface ScoringFunction {
-
-        public double score(InsertionData best, Job job);
-
-    }
-
-    /**
-     * Scorer that includes the length of the time-window when scoring a job. The wider the time-window, the lower the score.
-     * <p/>
-     * <p>This is the default scorer, i.e.: score = (secondBest - firstBest) + this.TimeWindowScorer.score(job)
-     *
-     * @author schroeder
-     */
-    public static class DefaultScorer implements ScoringFunction {
+	/**
+	 * Scorer to include other impacts on score such as time-window length or distance to depot.
+	 *
+	 * @author schroeder
+	 *
+	 */
+	static interface ScoringFunction {
+
+		public double score(InsertionData best, Job job);
+
+	}
+
+	/**
+	 * Scorer that includes the length of the time-window when scoring a job. The wider the time-window, the lower the score.
+	 *
+	 * <p>This is the default scorer, i.e.: score = (secondBest - firstBest) + this.TimeWindowScorer.score(job)
+	 *
+	 * @author schroeder
+	 *
+	 */
+	public static class DefaultScorer implements ScoringFunction {
 
         private VehicleRoutingProblem vrp;
 
-        private double tw_param = -0.5;
-
-        private double depotDistance_param = +0.1;
-
-        private double minTimeWindowScore = -100000;
+        private double tw_param = - 0.5;
+
+        private double depotDistance_param = + 0.1;
+
+        private double minTimeWindowScore = - 100000;
 
         public DefaultScorer(VehicleRoutingProblem vrp) {
             this.vrp = vrp;
         }
 
-        public void setTimeWindowParam(double tw_param) {
-            this.tw_param = tw_param;
-        }
-
-        public void setDepotDistanceParam(double depotDistance_param) {
-            this.depotDistance_param = depotDistance_param;
-        }
+        public void setTimeWindowParam(double tw_param){ this.tw_param = tw_param; }
+
+        public void setDepotDistanceParam(double depotDistance_param){ this.depotDistance_param = depotDistance_param; }
 
         @Override
         public double score(InsertionData best, Job job) {
             double score;
-            if (job instanceof Service) {
+            if(job instanceof Service){
                 score = scoreService(best, job);
-            } else if (job instanceof Shipment) {
-                score = scoreShipment(best, job);
-            } else throw new IllegalStateException("not supported");
+            }
+            else if(job instanceof Shipment){
+                score = scoreShipment(best,job);
+            }
+            else throw new IllegalStateException("not supported");
             return score;
         }
 
         private double scoreShipment(InsertionData best, Job job) {
-            Shipment shipment = (Shipment) job;
+            Shipment shipment = (Shipment)job;
             double maxDepotDistance_1 = Math.max(
-                getDistance(best.getSelectedVehicle().getStartLocation(), shipment.getPickupLocation()),
-                getDistance(best.getSelectedVehicle().getStartLocation(), shipment.getDeliveryLocation())
+                    getDistance(best.getSelectedVehicle().getStartLocation(),shipment.getPickupLocation()),
+                    getDistance(best.getSelectedVehicle().getStartLocation(),shipment.getDeliveryLocation())
             );
             double maxDepotDistance_2 = Math.max(
-                getDistance(best.getSelectedVehicle().getEndLocation(), shipment.getPickupLocation()),
-                getDistance(best.getSelectedVehicle().getEndLocation(), shipment.getDeliveryLocation())
+                    getDistance(best.getSelectedVehicle().getEndLocation(),shipment.getPickupLocation()),
+                    getDistance(best.getSelectedVehicle().getEndLocation(),shipment.getDeliveryLocation())
             );
-            double maxDepotDistance = Math.max(maxDepotDistance_1, maxDepotDistance_2);
-            double minTimeToOperate = Math.min(shipment.getPickupTimeWindow().getEnd() - shipment.getPickupTimeWindow().getStart(),
-                shipment.getDeliveryTimeWindow().getEnd() - shipment.getDeliveryTimeWindow().getStart());
-            return Math.max(tw_param * minTimeToOperate, minTimeWindowScore) + depotDistance_param * maxDepotDistance;
+            double maxDepotDistance = Math.max(maxDepotDistance_1,maxDepotDistance_2);
+            double minTimeToOperate = Math.min(shipment.getPickupTimeWindow().getEnd()-shipment.getPickupTimeWindow().getStart(),
+                    shipment.getDeliveryTimeWindow().getEnd()-shipment.getDeliveryTimeWindow().getStart());
+            return Math.max(tw_param * minTimeToOperate,minTimeWindowScore) + depotDistance_param * maxDepotDistance;
         }
 
         private double scoreService(InsertionData best, Job job) {
-<<<<<<< HEAD
             Location location = ((Service) job).getLocation();
             double maxDepotDistance = 0;
             if(location != null) {
@@ -170,67 +170,60 @@
             }
             return Math.max(tw_param * (((Service)job).getTimeWindow().getEnd() - ((Service)job).getTimeWindow().getStart()),minTimeWindowScore) +
                     depotDistance_param * maxDepotDistance;
-=======
-            double maxDepotDistance = Math.max(
-                getDistance(best.getSelectedVehicle().getStartLocation(), ((Service) job).getLocation()),
-                getDistance(best.getSelectedVehicle().getEndLocation(), ((Service) job).getLocation())
-            );
-            return Math.max(tw_param * (((Service) job).getTimeWindow().getEnd() - ((Service) job).getTimeWindow().getStart()), minTimeWindowScore) +
-                depotDistance_param * maxDepotDistance;
->>>>>>> 55e1baa2
         }
 
 
         private double getDistance(Location loc1, Location loc2) {
-            return vrp.getTransportCosts().getTransportCost(loc1, loc2, 0., null, null);
-        }
-
-        @Override
-        public String toString() {
-            return "[name=defaultScorer][twParam=" + tw_param + "][depotDistanceParam=" + depotDistance_param + "]";
-        }
-
-    }
+            return vrp.getTransportCosts().getTransportCost(loc1,loc2,0.,null,null);
+        }
+
+		@Override
+		public String toString() {
+			return "[name=defaultScorer][twParam="+tw_param+"][depotDistanceParam=" + depotDistance_param + "]";
+		}
+
+	}
 
     private static Logger logger = LogManager.getLogger(RegretInsertion.class);
 
-    private ScoringFunction scoringFunction;
+	private ScoringFunction scoringFunction;
 
     private JobInsertionCostsCalculator insertionCostsCalculator;
 
 
     /**
-     * Sets the scoring function.
-     * <p/>
-     * <p>By default, the this.TimeWindowScorer is used.
-     *
-     * @param scoringFunction to score
-     */
-    public void setScoringFunction(ScoringFunction scoringFunction) {
-        this.scoringFunction = scoringFunction;
-    }
-
-    public RegretInsertion(JobInsertionCostsCalculator jobInsertionCalculator, VehicleRoutingProblem vehicleRoutingProblem) {
-        super(vehicleRoutingProblem);
+	 * Sets the scoring function.
+	 *
+	 * <p>By default, the this.TimeWindowScorer is used.
+	 *
+	 * @param scoringFunction to score
+	 */
+	public void setScoringFunction(ScoringFunction scoringFunction) {
+		this.scoringFunction = scoringFunction;
+	}
+
+	public RegretInsertion(JobInsertionCostsCalculator jobInsertionCalculator, VehicleRoutingProblem vehicleRoutingProblem) {
+		super(vehicleRoutingProblem);
         this.scoringFunction = new DefaultScorer(vehicleRoutingProblem);
-        this.insertionCostsCalculator = jobInsertionCalculator;
+		this.insertionCostsCalculator = jobInsertionCalculator;
         this.vrp = vehicleRoutingProblem;
         logger.debug("initialise {}", this);
     }
 
-    @Override
-    public String toString() {
-        return "[name=regretInsertion][additionalScorer=" + scoringFunction + "]";
-    }
-
-
-    /**
-     * Runs insertion.
-     * <p/>
-     * <p>Before inserting a job, all unassigned jobs are scored according to its best- and secondBest-insertion plus additional scoring variables.
-     */
-    @Override
-    public Collection<Job> insertUnassignedJobs(Collection<VehicleRoute> routes, Collection<Job> unassignedJobs) {
+	@Override
+	public String toString() {
+		return "[name=regretInsertion][additionalScorer="+scoringFunction+"]";
+	}
+
+
+	/**
+	 * Runs insertion.
+	 *
+	 * <p>Before inserting a job, all unassigned jobs are scored according to its best- and secondBest-insertion plus additional scoring variables.
+	 *
+	 */
+	@Override
+	public Collection<Job> insertUnassignedJobs(Collection<VehicleRoute> routes, Collection<Job> unassignedJobs) {
         List<Job> badJobs = new ArrayList<Job>(unassignedJobs.size());
         List<Job> jobs = new ArrayList<Job>(unassignedJobs);
 
@@ -238,14 +231,14 @@
             List<Job> unassignedJobList = new ArrayList<Job>(jobs);
             List<Job> badJobList = new ArrayList<Job>();
             ScoredJob bestScoredJob = nextJob(routes, unassignedJobList, badJobList);
-            if (bestScoredJob != null) {
-                if (bestScoredJob.isNewRoute()) {
+            if(bestScoredJob != null){
+                if(bestScoredJob.isNewRoute()){
                     routes.add(bestScoredJob.getRoute());
                 }
-                insertJob(bestScoredJob.getJob(), bestScoredJob.getInsertionData(), bestScoredJob.getRoute());
+                insertJob(bestScoredJob.getJob(),bestScoredJob.getInsertionData(),bestScoredJob.getRoute());
                 jobs.remove(bestScoredJob.getJob());
             }
-            for (Job bad : badJobList) {
+            for(Job bad : badJobList) {
                 jobs.remove(bad);
                 badJobs.add(bad);
             }
@@ -256,14 +249,14 @@
     private ScoredJob nextJob(Collection<VehicleRoute> routes, List<Job> unassignedJobList, List<Job> badJobs) {
         ScoredJob bestScoredJob = null;
         for (Job unassignedJob : unassignedJobList) {
-            ScoredJob scoredJob = getScoredJob(routes, unassignedJob, insertionCostsCalculator, scoringFunction);
-            if (scoredJob instanceof BadJob) {
+            ScoredJob scoredJob = getScoredJob(routes,unassignedJob,insertionCostsCalculator,scoringFunction);
+            if(scoredJob instanceof BadJob){
                 badJobs.add(unassignedJob);
                 continue;
             }
-            if (bestScoredJob == null) bestScoredJob = scoredJob;
-            else {
-                if (scoredJob.getScore() > bestScoredJob.getScore()) {
+            if(bestScoredJob == null) bestScoredJob = scoredJob;
+            else{
+                if(scoredJob.getScore() > bestScoredJob.getScore()){
                     bestScoredJob = scoredJob;
                 }
             }
@@ -309,29 +302,31 @@
                 secondBest = iData;
             }
         }
-        if (best == null) {
+        if(best == null){
             return new RegretInsertion.BadJob(unassignedJob);
         }
         double score = score(unassignedJob, best, secondBest, scoringFunction);
         ScoredJob scoredJob;
-        if (bestRoute == emptyRoute) {
+        if(bestRoute == emptyRoute){
             scoredJob = new ScoredJob(unassignedJob, score, best, bestRoute, true);
-        } else scoredJob = new ScoredJob(unassignedJob, score, best, bestRoute, false);
+        }
+        else scoredJob = new ScoredJob(unassignedJob, score, best, bestRoute, false);
         return scoredJob;
     }
 
 
     static double score(Job unassignedJob, InsertionData best, InsertionData secondBest, ScoringFunction scoringFunction) {
-        if (best == null) {
-            throw new IllegalStateException("cannot insert job " + unassignedJob.getId());
+        if(best == null){
+            throw new IllegalStateException("cannot insert job " +  unassignedJob.getId());
         }
         double score;
-        if (secondBest == null) { //either there is only one vehicle or there are more vehicles, but they cannot load unassignedJob
+        if(secondBest == null){ //either there is only one vehicle or there are more vehicles, but they cannot load unassignedJob
             //if only one vehicle, I want the job to be inserted with min iCosts
             //if there are more vehicles, I want this job to be prioritized since there are no alternatives
             score = Integer.MAX_VALUE - best.getInsertionCost() + scoringFunction.score(best, unassignedJob);
-        } else {
-            score = (secondBest.getInsertionCost() - best.getInsertionCost()) + scoringFunction.score(best, unassignedJob);
+        }
+        else{
+            score = (secondBest.getInsertionCost()-best.getInsertionCost()) + scoringFunction.score(best, unassignedJob);
         }
         return score;
     }
