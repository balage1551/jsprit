--- conflicted
+++ resolved
@@ -33,93 +33,59 @@
 import java.util.Set;
 
 
-final class VehicleTypeDependentJobInsertionCalculator implements JobInsertionCostsCalculator {
+final class VehicleTypeDependentJobInsertionCalculator implements JobInsertionCostsCalculator{
 
-    private Logger logger = LogManager.getLogger(VehicleTypeDependentJobInsertionCalculator.class);
+	private Logger logger = LogManager.getLogger(VehicleTypeDependentJobInsertionCalculator.class);
 
-    private final VehicleFleetManager fleetManager;
+	private final VehicleFleetManager fleetManager;
 
-    private final JobInsertionCostsCalculator insertionCalculator;
+	private final JobInsertionCostsCalculator insertionCalculator;
 
-    private final VehicleRoutingProblem vrp;
+	private final VehicleRoutingProblem vrp;
 
-    private Set<String> initialVehicleIds = new HashSet<String>();
+	private Set<String> initialVehicleIds = new HashSet<String>();
 
-    /**
-     * true if a vehicle(-type) is allowed to take over the whole route that was previously served by another vehicle
-     * <p/>
-     * <p>vehicleSwitch allowed makes sense if fleet consists of vehicles with different capacities such that one
-     * can start with a small vehicle, but as the number of customers grows bigger vehicles can be operated, i.e.
-     * bigger vehicles can take over the route that was previously served by a small vehicle.
-     */
-    private boolean vehicleSwitchAllowed = false;
+	/**
+	 * true if a vehicle(-type) is allowed to take over the whole route that was previously served by another vehicle
+	 *
+	 * <p>vehicleSwitch allowed makes sense if fleet consists of vehicles with different capacities such that one
+	 * can start with a small vehicle, but as the number of customers grows bigger vehicles can be operated, i.e.
+	 * bigger vehicles can take over the route that was previously served by a small vehicle.
+	 *
+	 */
+	private boolean vehicleSwitchAllowed = false;
 
-    public VehicleTypeDependentJobInsertionCalculator(final VehicleRoutingProblem vrp, final VehicleFleetManager fleetManager, final JobInsertionCostsCalculator jobInsertionCalc) {
-        this.fleetManager = fleetManager;
-        this.insertionCalculator = jobInsertionCalc;
-        this.vrp = vrp;
-        getInitialVehicleIds();
-        logger.debug("initialise {}", this);
-    }
+	public VehicleTypeDependentJobInsertionCalculator(final VehicleRoutingProblem vrp, final VehicleFleetManager fleetManager, final JobInsertionCostsCalculator jobInsertionCalc) {
+		this.fleetManager = fleetManager;
+		this.insertionCalculator = jobInsertionCalc;
+		this.vrp = vrp;
+		getInitialVehicleIds();
+		logger.debug("initialise " + this);
+	}
 
-    private void getInitialVehicleIds() {
+	private void getInitialVehicleIds() {
         Collection<VehicleRoute> initialVehicleRoutes = vrp.getInitialVehicleRoutes();
-        for (VehicleRoute initialRoute : initialVehicleRoutes) {
-            initialVehicleIds.add(initialRoute.getVehicle().getId());
-        }
-    }
+        for(VehicleRoute initialRoute : initialVehicleRoutes){
+			initialVehicleIds.add(initialRoute.getVehicle().getId());
+		}
+	}
 
-    @Override
-    public String toString() {
-        return "[name=vehicleTypeDependentServiceInsertion]";
-    }
+	@Override
+	public String toString() {
+		return "[name=vehicleTypeDependentServiceInsertion]";
+	}
 
-    /**
-     * @return the vehicleSwitchAllowed
-     */
-    @SuppressWarnings("UnusedDeclaration")
+	/**
+	 * @return the vehicleSwitchAllowed
+	 */
+	@SuppressWarnings("UnusedDeclaration")
     public boolean isVehicleSwitchAllowed() {
-<<<<<<< HEAD
-        return vehicleSwitchAllowed;
-    }
-
-    /**
-     * default is true
-     *
-     * @param vehicleSwitchAllowed the vehicleSwitchAllowed to set
-     */
-    public void setVehicleSwitchAllowed(boolean vehicleSwitchAllowed) {
-        logger.debug("set vehicleSwitchAllowed to {}", vehicleSwitchAllowed);
-        this.vehicleSwitchAllowed = vehicleSwitchAllowed;
-    }
-
-    public InsertionData getInsertionData(final VehicleRoute currentRoute, final Job jobToInsert, final Vehicle vehicle, double newVehicleDepartureTime, final Driver driver, final double bestKnownCost) {
-        Vehicle selectedVehicle = currentRoute.getVehicle();
-        Driver selectedDriver = currentRoute.getDriver();
-        InsertionData bestIData = InsertionData.createEmptyInsertionData();
-        double bestKnownCost_ = bestKnownCost;
-        Collection<Vehicle> relevantVehicles = new ArrayList<Vehicle>();
-        if (!(selectedVehicle instanceof NoVehicle)) {
-            relevantVehicles.add(selectedVehicle);
-            if (vehicleSwitchAllowed && !isVehicleWithInitialRoute(selectedVehicle)) {
-                relevantVehicles.addAll(fleetManager.getAvailableVehicles(selectedVehicle));
-            }
-        } else { //if no vehicle has been assigned, i.e. it is an empty route
-            relevantVehicles.addAll(fleetManager.getAvailableVehicles());
-        }
-        for (Vehicle v : relevantVehicles) {
-            double depTime;
-            if (v == selectedVehicle) depTime = currentRoute.getDepartureTime();
-            else depTime = v.getEarliestDeparture();
-            InsertionData iData = insertionCalculator.getInsertionData(currentRoute, jobToInsert, v, depTime, selectedDriver, bestKnownCost_);
-            if (iData instanceof NoInsertionFound) {
-=======
 		return vehicleSwitchAllowed;
 	}
 
 	/**
 	 * default is true
-	 * 
+	 *
 	 * @param vehicleSwitchAllowed the vehicleSwitchAllowed to set
 	 */
 	public void setVehicleSwitchAllowed(boolean vehicleSwitchAllowed) {
@@ -140,27 +106,26 @@
 			}
 		}
 		else{ //if no vehicle has been assigned, i.e. it is an empty route
-			relevantVehicles.addAll(fleetManager.getAvailableVehicles());		
+			relevantVehicles.addAll(fleetManager.getAvailableVehicles());
 		}
 		for(Vehicle v : relevantVehicles){
-			double depTime = v.getEarliestDeparture();
-//			if(v == selectedVehicle) depTime = currentRoute.getDepartureTime();
-//			else depTime = v.getEarliestDeparture();
+			double depTime;
+			if(v == selectedVehicle) depTime = currentRoute.getDepartureTime();
+			else depTime = v.getEarliestDeparture();
 			InsertionData iData = insertionCalculator.getInsertionData(currentRoute, jobToInsert, v, depTime, selectedDriver, bestKnownCost_);
-			if(iData instanceof NoInsertionFound) { 
->>>>>>> a7f20cd5
+			if(iData instanceof NoInsertionFound) {
                 continue;
-            }
-            if (iData.getInsertionCost() < bestKnownCost_) {
-                bestIData = iData;
-                bestKnownCost_ = iData.getInsertionCost();
-            }
-        }
-        return bestIData;
-    }
+			}
+			if(iData.getInsertionCost() < bestKnownCost_){
+				bestIData = iData;
+				bestKnownCost_ = iData.getInsertionCost();
+			}
+		}
+		return bestIData;
+	}
 
-    private boolean isVehicleWithInitialRoute(Vehicle selectedVehicle) {
-        return initialVehicleIds.contains(selectedVehicle.getId());
-    }
+	private boolean isVehicleWithInitialRoute(Vehicle selectedVehicle) {
+		return initialVehicleIds.contains(selectedVehicle.getId());
+	}
 
 }