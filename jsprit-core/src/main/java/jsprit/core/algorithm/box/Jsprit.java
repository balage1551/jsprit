--- conflicted
+++ resolved
@@ -40,11 +40,11 @@
 
         String name;
 
-        Construction(String name) {
+        Construction(String name){
             this.name = name;
         }
 
-        public String toString() {
+        public String toString(){
             return name;
         }
 
@@ -63,11 +63,11 @@
 
         String strategyName;
 
-        Strategy(String strategyName) {
+        Strategy(String strategyName){
             this.strategyName = strategyName;
         }
 
-        public String toString() {
+        public String toString(){
             return strategyName;
         }
     }
@@ -75,7 +75,7 @@
     public enum Parameter {
 
         FIXED_COST_PARAM("fixed_cost_param"), VEHICLE_SWITCH("vehicle_switch"), REGRET_TIME_WINDOW_SCORER("regret.tw_scorer"),
-        REGRET_DISTANCE_SCORER("regret.distance_scorer"), INITIAL_THRESHOLD("initial_threshold"), ITERATIONS("iterations"),
+            REGRET_DISTANCE_SCORER("regret.distance_scorer"), INITIAL_THRESHOLD("initial_threshold"), ITERATIONS("iterations"),
         THREADS("threads"),
         RANDOM_REGRET_MIN_SHARE("random_regret.min_share"),
         RANDOM_REGRET_MAX_SHARE("random_regret.max_share"),
@@ -97,17 +97,17 @@
 
         String paraName;
 
-        Parameter(String name) {
+        Parameter(String name){
             this.paraName = name;
         }
 
-        public String toString() {
+        public String toString(){
             return paraName;
         }
 
     }
 
-    public static VehicleRoutingAlgorithm createAlgorithm(VehicleRoutingProblem vehicleRoutingProblem) {
+    public static VehicleRoutingAlgorithm createAlgorithm(VehicleRoutingProblem vehicleRoutingProblem){
         return Jsprit.Builder.newInstance(vehicleRoutingProblem).buildAlgorithm();
     }
 
@@ -131,53 +131,53 @@
 
         private Random random = RandomNumberGeneration.newInstance();
 
-        public static Builder newInstance(VehicleRoutingProblem vrp) {
+        public static Builder newInstance(VehicleRoutingProblem vrp){
             return new Builder(vrp);
         }
 
-        private Builder(VehicleRoutingProblem vrp) {
+        private Builder(VehicleRoutingProblem vrp){
             this.vrp = vrp;
             properties = new Properties(createDefaultProperties());
         }
 
         private Properties createDefaultProperties() {
             Properties defaults = new Properties();
-            defaults.put(Strategy.RADIAL_BEST.toString(), "0.");
-            defaults.put(Strategy.RADIAL_REGRET.toString(), ".5");
-            defaults.put(Strategy.RANDOM_BEST.toString(), ".5");
-            defaults.put(Strategy.RANDOM_REGRET.toString(), ".5");
-            defaults.put(Strategy.WORST_BEST.toString(), "0.");
-            defaults.put(Strategy.WORST_REGRET.toString(), "1.");
-            defaults.put(Strategy.CLUSTER_BEST.toString(), "0.");
-            defaults.put(Strategy.CLUSTER_REGRET.toString(), "1.");
-            defaults.put(Parameter.FIXED_COST_PARAM.toString(), "0.");
-            defaults.put(Parameter.VEHICLE_SWITCH.toString(), "true");
-            defaults.put(Parameter.ITERATIONS.toString(), "2000");
-            defaults.put(Parameter.REGRET_DISTANCE_SCORER.toString(), ".05");
-            defaults.put(Parameter.REGRET_TIME_WINDOW_SCORER.toString(), "-.1");
-            defaults.put(Parameter.THREADS.toString(), "1");
-            int minShare = (int) Math.min(20, Math.max(3, vrp.getJobs().size() * 0.05));
-            int maxShare = (int) Math.min(50, Math.max(5, vrp.getJobs().size() * 0.3));
-            defaults.put(Parameter.RADIAL_MIN_SHARE.toString(), String.valueOf(minShare));
-            defaults.put(Parameter.RADIAL_MAX_SHARE.toString(), String.valueOf(maxShare));
-            defaults.put(Parameter.WORST_MIN_SHARE.toString(), String.valueOf(minShare));
-            defaults.put(Parameter.WORST_MAX_SHARE.toString(), String.valueOf(maxShare));
-            defaults.put(Parameter.CLUSTER_MIN_SHARE.toString(), String.valueOf(minShare));
-            defaults.put(Parameter.CLUSTER_MAX_SHARE.toString(), String.valueOf(maxShare));
-            int minShare_ = (int) Math.min(70, Math.max(5, vrp.getJobs().size() * 0.5));
-            int maxShare_ = (int) Math.min(70, Math.max(5, vrp.getJobs().size() * 0.5));
-            defaults.put(Parameter.RANDOM_REGRET_MIN_SHARE.toString(), String.valueOf(minShare_));
-            defaults.put(Parameter.RANDOM_REGRET_MAX_SHARE.toString(), String.valueOf(maxShare_));
-            defaults.put(Parameter.RANDOM_BEST_MIN_SHARE.toString(), String.valueOf(minShare_));
-            defaults.put(Parameter.RANDOM_BEST_MAX_SHARE.toString(), String.valueOf(maxShare_));
-            defaults.put(Parameter.THRESHOLD_ALPHA.toString(), String.valueOf(0.15));
-            defaults.put(Parameter.THRESHOLD_INI.toString(), String.valueOf(0.03));
-            defaults.put(Parameter.INSERTION_NOISE_LEVEL.toString(), String.valueOf(0.15));
-            defaults.put(Parameter.INSERTION_NOISE_PROB.toString(), String.valueOf(0.2));
-            defaults.put(Parameter.RUIN_WORST_NOISE_LEVEL.toString(), String.valueOf(0.15));
-            defaults.put(Parameter.RUIN_WORST_NOISE_PROB.toString(), String.valueOf(0.2));
-            defaults.put(Parameter.VEHICLE_SWITCH.toString(), String.valueOf(true));
-            defaults.put(Parameter.CONSTRUCTION.toString(), Construction.REGRET_INSERTION.toString());
+            defaults.put(Strategy.RADIAL_BEST.toString(),"0.");
+            defaults.put(Strategy.RADIAL_REGRET.toString(),".5");
+            defaults.put(Strategy.RANDOM_BEST.toString(),".5");
+            defaults.put(Strategy.RANDOM_REGRET.toString(),".5");
+            defaults.put(Strategy.WORST_BEST.toString(),"0.");
+            defaults.put(Strategy.WORST_REGRET.toString(),"1.");
+            defaults.put(Strategy.CLUSTER_BEST.toString(),"0.");
+            defaults.put(Strategy.CLUSTER_REGRET.toString(),"1.");
+            defaults.put(Parameter.FIXED_COST_PARAM.toString(),"0.");
+            defaults.put(Parameter.VEHICLE_SWITCH.toString(),"true");
+            defaults.put(Parameter.ITERATIONS.toString(),"2000");
+            defaults.put(Parameter.REGRET_DISTANCE_SCORER.toString(),".05");
+            defaults.put(Parameter.REGRET_TIME_WINDOW_SCORER.toString(),"-.1");
+            defaults.put(Parameter.THREADS.toString(),"1");
+            int minShare = (int)Math.min(20, Math.max(3,vrp.getJobs().size() * 0.05));
+            int maxShare = (int)Math.min(50, Math.max(5,vrp.getJobs().size() * 0.3));
+            defaults.put(Parameter.RADIAL_MIN_SHARE.toString(),String.valueOf(minShare));
+            defaults.put(Parameter.RADIAL_MAX_SHARE.toString(),String.valueOf(maxShare));
+            defaults.put(Parameter.WORST_MIN_SHARE.toString(),String.valueOf(minShare));
+            defaults.put(Parameter.WORST_MAX_SHARE.toString(),String.valueOf(maxShare));
+            defaults.put(Parameter.CLUSTER_MIN_SHARE.toString(),String.valueOf(minShare));
+            defaults.put(Parameter.CLUSTER_MAX_SHARE.toString(),String.valueOf(maxShare));
+            int minShare_ = (int)Math.min(70, Math.max(5,vrp.getJobs().size() * 0.5));
+            int maxShare_ = (int)Math.min(70, Math.max(5,vrp.getJobs().size() * 0.5));
+            defaults.put(Parameter.RANDOM_REGRET_MIN_SHARE.toString(),String.valueOf(minShare_));
+            defaults.put(Parameter.RANDOM_REGRET_MAX_SHARE.toString(),String.valueOf(maxShare_));
+            defaults.put(Parameter.RANDOM_BEST_MIN_SHARE.toString(),String.valueOf(minShare_));
+            defaults.put(Parameter.RANDOM_BEST_MAX_SHARE.toString(),String.valueOf(maxShare_));
+            defaults.put(Parameter.THRESHOLD_ALPHA.toString(),String.valueOf(0.15));
+            defaults.put(Parameter.THRESHOLD_INI.toString(),String.valueOf(0.03));
+            defaults.put(Parameter.INSERTION_NOISE_LEVEL.toString(),String.valueOf(0.15));
+            defaults.put(Parameter.INSERTION_NOISE_PROB.toString(),String.valueOf(0.2));
+            defaults.put(Parameter.RUIN_WORST_NOISE_LEVEL.toString(),String.valueOf(0.15));
+            defaults.put(Parameter.RUIN_WORST_NOISE_PROB.toString(),String.valueOf(0.2));
+            defaults.put(Parameter.VEHICLE_SWITCH.toString(),String.valueOf(true));
+            defaults.put(Parameter.CONSTRUCTION.toString(),Construction.REGRET_INSERTION.toString());
             return defaults;
         }
 
@@ -188,23 +188,23 @@
             return this;
         }
 
-        public Builder setRandom(Random random) {
+        public Builder setRandom(Random random){
             this.random = random;
             return this;
         }
 
-        public Builder setProperty(String key, String value) {
-            properties.put(key, value);
-            return this;
-        }
-
-        public Builder setProperty(Parameter parameter, String value) {
-            setProperty(parameter.toString(), value);
-            return this;
-        }
-
-        public Builder setProperty(Strategy strategy, String value) {
-            setProperty(strategy.toString(), value);
+        public Builder setProperty(String key, String value){
+            properties.put(key,value);
+            return this;
+        }
+
+        public Builder setProperty(Parameter parameter, String value){
+            setProperty(parameter.toString(),value);
+            return this;
+        }
+
+        public Builder setProperty(Strategy strategy, String value){
+            setProperty(strategy.toString(),value);
             return this;
         }
 
@@ -224,7 +224,7 @@
             return this;
         }
 
-        public VehicleRoutingAlgorithm buildAlgorithm() {
+        public VehicleRoutingAlgorithm buildAlgorithm(){
             return new Jsprit(this).create(vrp);
         }
 
@@ -245,15 +245,13 @@
         }
 
         public RuinShareFactoryImpl(int minShare, int maxShare) {
-            if (maxShare < minShare)
-                throw new IllegalArgumentException("maxShare must be equal or greater than minShare");
+            if(maxShare < minShare) throw new IllegalArgumentException("maxShare must be equal or greater than minShare");
             this.minShare = minShare;
             this.maxShare = maxShare;
         }
 
         public RuinShareFactoryImpl(int minShare, int maxShare, Random random) {
-            if (maxShare < minShare)
-                throw new IllegalArgumentException("maxShare must be equal or greater than minShare");
+            if(maxShare < minShare) throw new IllegalArgumentException("maxShare must be equal or greater than minShare");
             this.minShare = minShare;
             this.maxShare = maxShare;
             this.random = random;
@@ -295,17 +293,18 @@
         this.random = builder.random;
     }
 
-    private VehicleRoutingAlgorithm create(final VehicleRoutingProblem vrp) {
+    private VehicleRoutingAlgorithm create(final VehicleRoutingProblem vrp){
         VehicleFleetManager fm;
-        if (vrp.getFleetSize().equals(VehicleRoutingProblem.FleetSize.INFINITE)) {
+        if(vrp.getFleetSize().equals(VehicleRoutingProblem.FleetSize.INFINITE)){
             fm = new InfiniteFleetManagerFactory(vrp.getVehicles()).createFleetManager();
-        } else fm = new FiniteFleetManagerFactory(vrp.getVehicles()).createFleetManager();
-
-        if (stateManager == null) {
+        }
+        else fm = new FiniteFleetManagerFactory(vrp.getVehicles()).createFleetManager();
+
+        if(stateManager == null){
             stateManager = new StateManager(vrp);
         }
-        if (constraintManager == null) {
-            constraintManager = new ConstraintManager(vrp, stateManager);
+        if(constraintManager == null){
+            constraintManager = new ConstraintManager(vrp,stateManager);
         }
 
         double noiseLevel = toDouble(getProperty(Parameter.INSERTION_NOISE_LEVEL.toString()));
@@ -317,36 +316,36 @@
         JobNeighborhoods jobNeighborhoods = new JobNeighborhoodsFactory().createNeighborhoods(vrp, new AvgServiceAndShipmentDistance(vrp.getTransportCosts()), (int) (vrp.getJobs().values().size() * 0.5));
         jobNeighborhoods.initialise();
 
-        RuinRadial radial = new RuinRadial(vrp, vrp.getJobs().size(), jobNeighborhoods);
+        RuinRadial radial = new RuinRadial(vrp,vrp.getJobs().size(),jobNeighborhoods);
         radial.setRandom(random);
         radial.setRuinShareFactory(new RuinShareFactoryImpl(
                 toInteger(properties.getProperty(Parameter.RADIAL_MIN_SHARE.toString())),
                 toInteger(properties.getProperty(Parameter.RADIAL_MAX_SHARE.toString())),
-                random)
+                        random)
         );
 
-        final RuinRandom random_for_regret = new RuinRandom(vrp, 0.5);
+        final RuinRandom random_for_regret = new RuinRandom(vrp,0.5);
         random_for_regret.setRandom(random);
         random_for_regret.setRuinShareFactory(new RuinShareFactoryImpl(
-                toInteger(properties.getProperty(Parameter.RANDOM_REGRET_MIN_SHARE.toString())),
-                toInteger(properties.getProperty(Parameter.RANDOM_REGRET_MAX_SHARE.toString())),
-                random)
+                        toInteger(properties.getProperty(Parameter.RANDOM_REGRET_MIN_SHARE.toString())),
+                        toInteger(properties.getProperty(Parameter.RANDOM_REGRET_MAX_SHARE.toString())),
+                        random)
         );
 
-        final RuinRandom random_for_best = new RuinRandom(vrp, 0.5);
+        final RuinRandom random_for_best = new RuinRandom(vrp,0.5);
         random_for_best.setRandom(random);
         random_for_best.setRuinShareFactory(new RuinShareFactoryImpl(
-                toInteger(properties.getProperty(Parameter.RANDOM_BEST_MIN_SHARE.toString())),
-                toInteger(properties.getProperty(Parameter.RANDOM_BEST_MAX_SHARE.toString())),
-                random)
+                        toInteger(properties.getProperty(Parameter.RANDOM_BEST_MIN_SHARE.toString())),
+                        toInteger(properties.getProperty(Parameter.RANDOM_BEST_MAX_SHARE.toString())),
+                        random)
         );
 
-        final RuinWorst worst = new RuinWorst(vrp, (int) (vrp.getJobs().values().size() * 0.5));
+        final RuinWorst worst = new RuinWorst(vrp, (int) (vrp.getJobs().values().size()*0.5));
         worst.setRandom(random);
         worst.setRuinShareFactory(new RuinShareFactoryImpl(
-                toInteger(properties.getProperty(Parameter.WORST_MIN_SHARE.toString())),
-                toInteger(properties.getProperty(Parameter.WORST_MAX_SHARE.toString())),
-                random)
+                        toInteger(properties.getProperty(Parameter.WORST_MIN_SHARE.toString())),
+                        toInteger(properties.getProperty(Parameter.WORST_MAX_SHARE.toString())),
+                        random)
         );
         IterationStartsListener noise = new IterationStartsListener() {
             @Override
@@ -354,50 +353,52 @@
                 worst.setNoiseMaker(new NoiseMaker() {
 
                     public double makeNoise() {
-                        if (random.nextDouble() < toDouble(getProperty(Parameter.RUIN_WORST_NOISE_PROB.toString()))) {
+                        if(random.nextDouble() < toDouble(getProperty(Parameter.RUIN_WORST_NOISE_PROB.toString()))) {
                             return toDouble(getProperty(Parameter.RUIN_WORST_NOISE_LEVEL.toString()))
-                                * noiseMaker.maxCosts * random.nextDouble();
-                        } else return 0.;
+                                    * noiseMaker.maxCosts * random.nextDouble();
+                        }
+                        else return 0.;
                     }
                 });
             }
         };
 
-        final RuinClusters clusters = new RuinClusters(vrp, (int) (vrp.getJobs().values().size() * 0.5), jobNeighborhoods);
+        final RuinClusters clusters = new RuinClusters(vrp,(int) (vrp.getJobs().values().size()*0.5),jobNeighborhoods);
         clusters.setRandom(random);
         clusters.setRuinShareFactory(new RuinShareFactoryImpl(
-                toInteger(properties.getProperty(Parameter.WORST_MIN_SHARE.toString())),
-                toInteger(properties.getProperty(Parameter.WORST_MAX_SHARE.toString())),
-                random)
+                        toInteger(properties.getProperty(Parameter.WORST_MIN_SHARE.toString())),
+                        toInteger(properties.getProperty(Parameter.WORST_MAX_SHARE.toString())),
+                        random)
         );
 
         AbstractInsertionStrategy regret;
         final RegretInsertion.DefaultScorer scorer;
-        if (noThreads == null) {
+        if(noThreads == null){
             noThreads = toInteger(getProperty(Parameter.THREADS.toString()));
         }
-        if (noThreads > 1) {
-            if (es == null) {
+        if(noThreads > 1){
+            if(es == null){
                 setupExecutorInternally = true;
                 es = Executors.newFixedThreadPool(noThreads);
             }
         }
-        if (es != null) {
+        if(es != null) {
             RegretInsertionConcurrent regretInsertion = (RegretInsertionConcurrent) new InsertionBuilder(vrp, fm, stateManager, constraintManager)
-                .setInsertionStrategy(InsertionBuilder.Strategy.REGRET)
-                .setConcurrentMode(es, noThreads)
-                .considerFixedCosts(toDouble(getProperty(Parameter.FIXED_COST_PARAM.toString())))
-                .setAllowVehicleSwitch(toBoolean(getProperty(Parameter.VEHICLE_SWITCH.toString())))
-                .build();
+                    .setInsertionStrategy(InsertionBuilder.Strategy.REGRET)
+                    .setConcurrentMode(es, noThreads)
+                    .considerFixedCosts(toDouble(getProperty(Parameter.FIXED_COST_PARAM.toString())))
+                    .setAllowVehicleSwitch(toBoolean(getProperty(Parameter.VEHICLE_SWITCH.toString())))
+                    .build();
             scorer = getRegretScorer(vrp);
             regretInsertion.setScoringFunction(scorer);
             regret = regretInsertion;
-        } else {
+        }
+        else {
             RegretInsertion regretInsertion = (RegretInsertion) new InsertionBuilder(vrp, fm, stateManager, constraintManager)
-                .setInsertionStrategy(InsertionBuilder.Strategy.REGRET)
-                .setAllowVehicleSwitch(toBoolean(getProperty(Parameter.VEHICLE_SWITCH.toString())))
-                .considerFixedCosts(toDouble(getProperty(Parameter.FIXED_COST_PARAM.toString())))
-                .build();
+                    .setInsertionStrategy(InsertionBuilder.Strategy.REGRET)
+                    .setAllowVehicleSwitch(toBoolean(getProperty(Parameter.VEHICLE_SWITCH.toString())))
+                    .considerFixedCosts(toDouble(getProperty(Parameter.FIXED_COST_PARAM.toString())))
+                    .build();
             scorer = getRegretScorer(vrp);
             regretInsertion.setScoringFunction(scorer);
             regret = regretInsertion;
@@ -405,29 +406,30 @@
         regret.setRandom(random);
 
         AbstractInsertionStrategy best;
-        if (vrp.getJobs().size() < 250 || es == null) {
+        if(vrp.getJobs().size() < 250 || es == null) {
             BestInsertion bestInsertion = (BestInsertion) new InsertionBuilder(vrp, fm, stateManager, constraintManager)
-                .setInsertionStrategy(InsertionBuilder.Strategy.BEST)
-                .considerFixedCosts(Double.valueOf(properties.getProperty(Parameter.FIXED_COST_PARAM.toString())))
-                .setAllowVehicleSwitch(toBoolean(getProperty(Parameter.VEHICLE_SWITCH.toString())))
-                .build();
+                    .setInsertionStrategy(InsertionBuilder.Strategy.BEST)
+                    .considerFixedCosts(Double.valueOf(properties.getProperty(Parameter.FIXED_COST_PARAM.toString())))
+                    .setAllowVehicleSwitch(toBoolean(getProperty(Parameter.VEHICLE_SWITCH.toString())))
+                    .build();
             best = bestInsertion;
-        } else {
+        }
+        else{
             BestInsertionConcurrent bestInsertion = (BestInsertionConcurrent) new InsertionBuilder(vrp, fm, stateManager, constraintManager)
-                .setInsertionStrategy(InsertionBuilder.Strategy.BEST)
-                .considerFixedCosts(Double.valueOf(properties.getProperty(Parameter.FIXED_COST_PARAM.toString())))
-                .setAllowVehicleSwitch(toBoolean(getProperty(Parameter.VEHICLE_SWITCH.toString())))
-                .setConcurrentMode(es, noThreads)
-                .build();
+                    .setInsertionStrategy(InsertionBuilder.Strategy.BEST)
+                    .considerFixedCosts(Double.valueOf(properties.getProperty(Parameter.FIXED_COST_PARAM.toString())))
+                    .setAllowVehicleSwitch(toBoolean(getProperty(Parameter.VEHICLE_SWITCH.toString())))
+                    .setConcurrentMode(es, noThreads)
+                    .build();
             best = bestInsertion;
         }
         best.setRandom(random);
 
-        final SchrimpfAcceptance schrimpfAcceptance = new SchrimpfAcceptance(1, toDouble(getProperty(Parameter.THRESHOLD_ALPHA.toString())));
+        final SchrimpfAcceptance schrimpfAcceptance = new SchrimpfAcceptance(1,toDouble(getProperty(Parameter.THRESHOLD_ALPHA.toString())));
         IterationStartsListener schrimpfThreshold = new IterationStartsListener() {
             @Override
             public void informIterationStarts(int i, VehicleRoutingProblem problem, Collection<VehicleRoutingProblemSolution> solutions) {
-                if (i == 1) {
+                if(i == 1){
                     double initialThreshold = Solutions.bestOf(solutions).getCost() * toDouble(getProperty(Parameter.THRESHOLD_INI.toString()));
                     schrimpfAcceptance.setInitialThreshold(initialThreshold);
                 }
@@ -435,47 +437,48 @@
         };
 
         SolutionCostCalculator objectiveFunction = getObjectiveFunction(vrp, noiseMaker.maxCosts);
-        SearchStrategy radial_regret = new SearchStrategy(Strategy.RADIAL_REGRET.toString(), new SelectBest(), schrimpfAcceptance, objectiveFunction);
+        SearchStrategy radial_regret = new SearchStrategy(Strategy.RADIAL_REGRET.toString(),new SelectBest(),schrimpfAcceptance, objectiveFunction);
         radial_regret.addModule(new RuinAndRecreateModule(Strategy.RADIAL_REGRET.toString(), regret, radial));
 
-        SearchStrategy radial_best = new SearchStrategy(Strategy.RADIAL_BEST.toString(), new SelectBest(), schrimpfAcceptance, objectiveFunction);
-        radial_best.addModule(new RuinAndRecreateModule(Strategy.RADIAL_BEST.toString(), best, radial));
-
-        SearchStrategy random_best = new SearchStrategy(Strategy.RANDOM_BEST.toString(), new SelectBest(), schrimpfAcceptance, objectiveFunction);
-        random_best.addModule(new RuinAndRecreateModule(Strategy.RANDOM_BEST.toString(), best, random_for_best));
-
-        SearchStrategy random_regret = new SearchStrategy(Strategy.RANDOM_REGRET.toString(), new SelectBest(), schrimpfAcceptance, objectiveFunction);
-        random_regret.addModule(new RuinAndRecreateModule(Strategy.RANDOM_REGRET.toString(), regret, random_for_regret));
-
-        SearchStrategy worst_regret = new SearchStrategy(Strategy.WORST_REGRET.toString(), new SelectBest(), schrimpfAcceptance, objectiveFunction);
-        worst_regret.addModule(new RuinAndRecreateModule(Strategy.WORST_REGRET.toString(), regret, worst));
-
-        SearchStrategy worst_best = new SearchStrategy(Strategy.WORST_BEST.toString(), new SelectBest(), schrimpfAcceptance, objectiveFunction);
-        worst_best.addModule(new RuinAndRecreateModule(Strategy.WORST_BEST.toString(), best, worst));
-
-        final SearchStrategy clusters_regret = new SearchStrategy(Strategy.CLUSTER_REGRET.toString(), new SelectBest(), schrimpfAcceptance, objectiveFunction);
-        clusters_regret.addModule(new RuinAndRecreateModule(Strategy.CLUSTER_REGRET.toString(), regret, clusters));
-
-        final SearchStrategy clusters_best = new SearchStrategy(Strategy.CLUSTER_BEST.toString(), new SelectBest(), schrimpfAcceptance, objectiveFunction);
-        clusters_best.addModule(new RuinAndRecreateModule(Strategy.CLUSTER_BEST.toString(), best, clusters));
-
-
-        PrettyAlgorithmBuilder prettyBuilder = PrettyAlgorithmBuilder.newInstance(vrp, fm, stateManager, constraintManager);
+        SearchStrategy radial_best = new SearchStrategy(Strategy.RADIAL_BEST.toString(),new SelectBest(),schrimpfAcceptance,objectiveFunction);
+        radial_best.addModule(new RuinAndRecreateModule(Strategy.RADIAL_BEST.toString(),best,radial));
+
+        SearchStrategy random_best = new SearchStrategy(Strategy.RANDOM_BEST.toString(),new SelectBest(),schrimpfAcceptance,objectiveFunction);
+        random_best.addModule(new RuinAndRecreateModule(Strategy.RANDOM_BEST.toString(),best,random_for_best));
+
+        SearchStrategy random_regret = new SearchStrategy(Strategy.RANDOM_REGRET.toString(),new SelectBest(),schrimpfAcceptance,objectiveFunction);
+        random_regret.addModule(new RuinAndRecreateModule(Strategy.RANDOM_REGRET.toString(),regret,random_for_regret));
+
+        SearchStrategy worst_regret = new SearchStrategy(Strategy.WORST_REGRET.toString(),new SelectBest(),schrimpfAcceptance,objectiveFunction);
+        worst_regret.addModule(new RuinAndRecreateModule(Strategy.WORST_REGRET.toString(),regret,worst));
+
+        SearchStrategy worst_best = new SearchStrategy(Strategy.WORST_BEST.toString(),new SelectBest(),schrimpfAcceptance,objectiveFunction);
+        worst_best.addModule(new RuinAndRecreateModule(Strategy.WORST_BEST.toString(),best,worst));
+
+        final SearchStrategy clusters_regret = new SearchStrategy(Strategy.CLUSTER_REGRET.toString(),new SelectBest(),schrimpfAcceptance,objectiveFunction);
+        clusters_regret.addModule(new RuinAndRecreateModule(Strategy.CLUSTER_REGRET.toString(),regret,clusters));
+
+        final SearchStrategy clusters_best = new SearchStrategy(Strategy.CLUSTER_BEST.toString(),new SelectBest(),schrimpfAcceptance,objectiveFunction);
+        clusters_best.addModule(new RuinAndRecreateModule(Strategy.CLUSTER_BEST.toString(),best,clusters));
+
+
+        PrettyAlgorithmBuilder prettyBuilder  = PrettyAlgorithmBuilder.newInstance(vrp, fm, stateManager, constraintManager);
         prettyBuilder.setRandom(random);
-        if (addCoreConstraints) {
+        if(addCoreConstraints){
             prettyBuilder.addCoreStateAndConstraintStuff();
         }
         prettyBuilder.withStrategy(radial_regret, toDouble(getProperty(Strategy.RADIAL_REGRET.toString())))
-            .withStrategy(radial_best, toDouble(getProperty(Strategy.RADIAL_BEST.toString())))
-            .withStrategy(random_best, toDouble(getProperty(Strategy.RANDOM_BEST.toString())))
-            .withStrategy(random_regret, toDouble(getProperty(Strategy.RANDOM_REGRET.toString())))
-            .withStrategy(worst_best, toDouble(getProperty(Strategy.WORST_BEST.toString())))
-            .withStrategy(worst_regret, toDouble(getProperty(Strategy.WORST_REGRET.toString())))
-            .withStrategy(clusters_regret, toDouble(getProperty(Strategy.CLUSTER_REGRET.toString())))
-            .withStrategy(clusters_best, toDouble(getProperty(Strategy.CLUSTER_BEST.toString())));
-        if (getProperty(Parameter.CONSTRUCTION.toString()).equals(Construction.BEST_INSERTION.toString())) {
+                .withStrategy(radial_best, toDouble(getProperty(Strategy.RADIAL_BEST.toString())))
+                .withStrategy(random_best, toDouble(getProperty(Strategy.RANDOM_BEST.toString())))
+                .withStrategy(random_regret, toDouble(getProperty(Strategy.RANDOM_REGRET.toString())))
+                .withStrategy(worst_best, toDouble(getProperty(Strategy.WORST_BEST.toString())))
+                .withStrategy(worst_regret, toDouble(getProperty(Strategy.WORST_REGRET.toString())))
+                .withStrategy(clusters_regret,toDouble(getProperty(Strategy.CLUSTER_REGRET.toString())))
+                .withStrategy(clusters_best,toDouble(getProperty(Strategy.CLUSTER_BEST.toString())));
+        if (getProperty(Parameter.CONSTRUCTION.toString()).equals(Construction.BEST_INSERTION.toString())){
             prettyBuilder.constructInitialSolutionWith(best, objectiveFunction);
-        } else {
+        }
+        else{
             prettyBuilder.constructInitialSolutionWith(regret, objectiveFunction);
         }
 
@@ -501,7 +504,7 @@
 
 
     private void handleExecutorShutdown(VehicleRoutingAlgorithm vra) {
-        if (setupExecutorInternally) {
+        if(setupExecutorInternally){
             vra.addListener(new AlgorithmEndsListener() {
 
                 @Override
@@ -511,7 +514,7 @@
 
             });
         }
-        if (es != null) {
+        if(es != null) {
             Runtime.getRuntime().addShutdownHook(new Thread() {
                 public void run() {
                     if (!es.isShutdown()) {
@@ -523,7 +526,7 @@
         }
     }
 
-    String getProperty(String key) {
+    String getProperty(String key){
         return properties.getProperty(key);
     }
 
@@ -540,26 +543,21 @@
     }
 
     private SolutionCostCalculator getObjectiveFunction(final VehicleRoutingProblem vrp, final double maxCosts) {
-        if (objectiveFunction != null) return objectiveFunction;
+        if(objectiveFunction != null) return objectiveFunction;
 
         SolutionCostCalculator solutionCostCalculator = new SolutionCostCalculator() {
             @Override
             public double getCosts(VehicleRoutingProblemSolution solution) {
                 double costs = 0.;
-                for (VehicleRoute route : solution.getRoutes()) {
+                for(VehicleRoute route : solution.getRoutes()){
                     costs += route.getVehicle().getType().getVehicleCostParams().fix;
                     TourActivity prevAct = route.getStart();
-<<<<<<< HEAD
-                    for (TourActivity act : route.getActivities()) {
-                        costs += vrp.getTransportCosts().getTransportCost(prevAct.getLocation(), act.getLocation(), prevAct.getEndTime(), route.getDriver(), route.getVehicle());
-=======
                     for(TourActivity act : route.getActivities()){
                         costs += vrp.getTransportCosts().getTransportCost(prevAct.getLocation(),act.getLocation(),prevAct.getEndTime(),route.getDriver(),route.getVehicle());
                         costs += vrp.getActivityCosts().getActivityCost(act,act.getArrTime(),route.getDriver(),route.getVehicle());
->>>>>>> a7f20cd5
                         prevAct = act;
                     }
-                    costs += vrp.getTransportCosts().getTransportCost(prevAct.getLocation(), route.getEnd().getLocation(), prevAct.getEndTime(), route.getDriver(), route.getVehicle());
+                    costs += vrp.getTransportCosts().getTransportCost(prevAct.getLocation(),route.getEnd().getLocation(),prevAct.getEndTime(),route.getDriver(),route.getVehicle());
                 }
                 costs += solution.getUnassignedJobs().size() * maxCosts * 2;
                 return costs;
