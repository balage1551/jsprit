--- conflicted
+++ resolved
@@ -28,9 +28,6 @@
 import java.util.Collection;
 import java.util.Iterator;
 
-<<<<<<< HEAD
-public class UpdateVehicleDependentPracticalTimeWindows implements ReverseActivityVisitor, StateUpdater {
-=======
 public class UpdateVehicleDependentPracticalTimeWindows implements RouteVisitor, StateUpdater{
 
     @Override
@@ -42,7 +39,6 @@
         }
         finish();
     }
->>>>>>> a7f20cd5
 
     public static interface VehiclesToUpdate {
 
@@ -79,7 +75,7 @@
         location_of_prevAct = new Location[stateManager.getMaxIndexOfVehicleTypeIdentifiers() + 1];
     }
 
-    public void setVehiclesToUpdate(VehiclesToUpdate vehiclesToUpdate) {
+    public void setVehiclesToUpdate(VehiclesToUpdate vehiclesToUpdate){
         this.vehiclesToUpdate = vehiclesToUpdate;
     }
 
@@ -87,7 +83,7 @@
     public void begin(VehicleRoute route) {
         this.route = route;
         vehicles = vehiclesToUpdate.get(route);
-        for (Vehicle vehicle : vehicles) {
+        for(Vehicle vehicle : vehicles){
             latest_arrTimes_at_prevAct[vehicle.getVehicleTypeIdentifier().getIndex()] = vehicle.getLatestArrival();
             location_of_prevAct[vehicle.getVehicleTypeIdentifier().getIndex()] = vehicle.getEndLocation();
         }
@@ -95,11 +91,11 @@
 
 
     public void visit(TourActivity activity) {
-        for (Vehicle vehicle : vehicles) {
+        for(Vehicle vehicle : vehicles){
             double latestArrTimeAtPrevAct = latest_arrTimes_at_prevAct[vehicle.getVehicleTypeIdentifier().getIndex()];
             Location prevLocation = location_of_prevAct[vehicle.getVehicleTypeIdentifier().getIndex()];
             double potentialLatestArrivalTimeAtCurrAct = latestArrTimeAtPrevAct - transportCosts.getBackwardTransportTime(activity.getLocation(), prevLocation,
-                latestArrTimeAtPrevAct, route.getDriver(), vehicle) - activity.getOperationTime();
+                    latestArrTimeAtPrevAct, route.getDriver(), vehicle) - activity.getOperationTime();
             double latestArrivalTime = Math.min(activity.getTheoreticalLatestOperationStartTime(), potentialLatestArrivalTimeAtCurrAct);
             stateManager.putInternalTypedActivityState(activity, vehicle, InternalStates.LATEST_OPERATION_START_TIME, latestArrivalTime);
             latest_arrTimes_at_prevAct[vehicle.getVehicleTypeIdentifier().getIndex()] = latestArrivalTime;
@@ -107,13 +103,7 @@
         }
     }
 
-<<<<<<< HEAD
-    @Override
-    public void finish() {
-    }
-=======
 
     public void finish() {}
->>>>>>> a7f20cd5
 
 }
