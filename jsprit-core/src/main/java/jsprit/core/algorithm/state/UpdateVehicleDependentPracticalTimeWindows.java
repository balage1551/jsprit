--- conflicted
+++ resolved
@@ -21,10 +21,7 @@
 import jsprit.core.problem.cost.VehicleRoutingTransportCosts;
 import jsprit.core.problem.solution.route.RouteVisitor;
 import jsprit.core.problem.solution.route.VehicleRoute;
-<<<<<<< HEAD
-=======
 import jsprit.core.problem.solution.route.activity.TimeWindow;
->>>>>>> 51dd423d
 import jsprit.core.problem.solution.route.activity.TourActivity;
 import jsprit.core.problem.vehicle.Vehicle;
 
@@ -101,10 +98,7 @@
             double potentialLatestArrivalTimeAtCurrAct = latestArrTimeAtPrevAct - transportCosts.getBackwardTransportTime(activity.getLocation(), prevLocation,
                 latestArrTimeAtPrevAct, route.getDriver(), vehicle) - activity.getOperationTime();
             double latestArrivalTime = Math.min(activity.getTheoreticalLatestOperationStartTime(), potentialLatestArrivalTimeAtCurrAct);
-<<<<<<< HEAD
-=======
 //                getLatestArrivalTime(activity.getTimeWindows(), potentialLatestArrivalTimeAtCurrAct);
->>>>>>> 51dd423d
             if (latestArrivalTime < activity.getTheoreticalEarliestOperationStartTime()) {
                 stateManager.putTypedInternalRouteState(route, vehicle, InternalStates.SWITCH_NOT_FEASIBLE, true);
             }
@@ -115,28 +109,7 @@
     }
 
 
-<<<<<<< HEAD
-    public void finish() {
-    }
-=======
     public void finish() {}
->>>>>>> 51dd423d
 
-    private double getLatestArrivalTime(Collection<TimeWindow> timeWindows, double potentialLatestArrivalTimeAtCurrAct) {
-        TimeWindow last = null;
-        for(TimeWindow tw : timeWindows){
-            if(tw.getStart() <= potentialLatestArrivalTimeAtCurrAct && tw.getEnd() >= potentialLatestArrivalTimeAtCurrAct){
-                return potentialLatestArrivalTimeAtCurrAct;
-            }
-            else if(tw.getStart() > potentialLatestArrivalTimeAtCurrAct){
-                if(last == null){
-                    return potentialLatestArrivalTimeAtCurrAct;
-                }
-                else return last.getEnd();
-            }
-            last = tw;
-        }
-        return last.getEnd();
-    }
 
 }
