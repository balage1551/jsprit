/*
 * Licensed to GraphHopper GmbH under one or more contributor
 * license agreements. See the NOTICE file distributed with this work for
 * additional information regarding copyright ownership.
 *
 * GraphHopper GmbH licenses this file to you under the Apache License,
 * Version 2.0 (the "License"); you may not use this file except in
 * compliance with the License. You may obtain a copy of the License at
 *
 *       http://www.apache.org/licenses/LICENSE-2.0
 *
 * Unless required by applicable law or agreed to in writing, software
 * distributed under the License is distributed on an "AS IS" BASIS,
 * WITHOUT WARRANTIES OR CONDITIONS OF ANY KIND, either express or implied.
 * See the License for the specific language governing permissions and
 * limitations under the License.
 */
package com.graphhopper.jsprit.core.problem.solution.route.activity;

<<<<<<< HEAD
import java.util.Collection;

import com.graphhopper.jsprit.core.problem.SizeDimension;
=======
import com.graphhopper.jsprit.core.problem.Capacity;
>>>>>>> 90ad13a3
import com.graphhopper.jsprit.core.problem.Location;
import com.graphhopper.jsprit.core.problem.job.AbstractJob;

import java.util.Collection;

public class ExchangeActivityNEW extends JobActivity {

    public ExchangeActivityNEW(AbstractJob job, String name, Location location,
<<<<<<< HEAD
                    double operationTime, SizeDimension capacity, Collection<TimeWindow> timeWindows) {
=======
                               double operationTime, Capacity capacity, Collection<TimeWindow> timeWindows) {
>>>>>>> 90ad13a3
        super(job, name, location, operationTime, capacity, timeWindows);
    }

    public ExchangeActivityNEW(ExchangeActivityNEW sourceActivity) {
        super(sourceActivity);
    }


}<|MERGE_RESOLUTION|>--- conflicted
+++ resolved
@@ -17,13 +17,7 @@
  */
 package com.graphhopper.jsprit.core.problem.solution.route.activity;
 
-<<<<<<< HEAD
-import java.util.Collection;
-
 import com.graphhopper.jsprit.core.problem.SizeDimension;
-=======
-import com.graphhopper.jsprit.core.problem.Capacity;
->>>>>>> 90ad13a3
 import com.graphhopper.jsprit.core.problem.Location;
 import com.graphhopper.jsprit.core.problem.job.AbstractJob;
 
@@ -32,11 +26,7 @@
 public class ExchangeActivityNEW extends JobActivity {
 
     public ExchangeActivityNEW(AbstractJob job, String name, Location location,
-<<<<<<< HEAD
-                    double operationTime, SizeDimension capacity, Collection<TimeWindow> timeWindows) {
-=======
-                               double operationTime, Capacity capacity, Collection<TimeWindow> timeWindows) {
->>>>>>> 90ad13a3
+                               double operationTime, SizeDimension capacity, Collection<TimeWindow> timeWindows) {
         super(job, name, location, operationTime, capacity, timeWindows);
     }
 
