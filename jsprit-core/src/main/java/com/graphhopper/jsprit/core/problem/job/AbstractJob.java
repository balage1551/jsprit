--- conflicted
+++ resolved
@@ -18,13 +18,7 @@
 
 package com.graphhopper.jsprit.core.problem.job;
 
-<<<<<<< HEAD
-import java.util.*;
-
 import com.graphhopper.jsprit.core.problem.SizeDimension;
-=======
-import com.graphhopper.jsprit.core.problem.Capacity;
->>>>>>> 90ad13a3
 import com.graphhopper.jsprit.core.problem.Location;
 import com.graphhopper.jsprit.core.problem.Skills;
 import com.graphhopper.jsprit.core.problem.solution.route.activity.JobActivity;
@@ -267,9 +261,9 @@
 
     protected Set<TimeWindow> allTimeWindows;
 
-    private Capacity sizeAtStart;
-
-    private Capacity sizeAtEnd;
+    private SizeDimension sizeAtStart;
+
+    private SizeDimension sizeAtEnd;
 
 
 
@@ -320,8 +314,8 @@
         sizeAtEnd = calcSizeAt(false);
     }
 
-    private Capacity calcSizeAt(boolean start) {
-        Capacity size = Capacity.EMPTY;
+    private SizeDimension calcSizeAt(boolean start) {
+        SizeDimension size = SizeDimension.EMPTY;
         for (JobActivity act : activityList.getAll()) {
             size = size.add(act.getSize());
         }
@@ -335,11 +329,11 @@
         }
     }
 
-    public Capacity getSizeAtStart() {
+    public SizeDimension getSizeAtStart() {
         return sizeAtStart;
     }
 
-    public Capacity getSizeAtEnd() {
+    public SizeDimension getSizeAtEnd() {
         return sizeAtEnd;
     }
 
