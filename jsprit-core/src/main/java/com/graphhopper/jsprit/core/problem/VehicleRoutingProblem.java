--- conflicted
+++ resolved
@@ -580,14 +580,10 @@
      */
     private final FleetSize fleetSize;
 
-<<<<<<< HEAD
     private final Locations locations;
 
     // Deprecated? Using job.getActivityList().getAll() does the same.
     //private Map<Job, List<JobActivity>> activityMap;
-=======
-    private Map<Job, List<AbstractActivity>> activityMap;
->>>>>>> 3dcbe71f
 
     private int nuActivities;
 
@@ -601,7 +597,6 @@
     };
 
     private VehicleRoutingProblem(Builder builder) {
-<<<<<<< HEAD
         jobs = builder.jobs;
         fleetSize = builder.fleetSize;
         vehicles = builder.uniqueVehicles;
@@ -614,19 +609,6 @@
         nuActivities = builder.activityIndexCounter;
         allLocations = builder.allLocations;
         allJobs = builder.tentativeJobs;
-=======
-        this.jobs = builder.jobs;
-        this.fleetSize = builder.fleetSize;
-        this.vehicles = builder.uniqueVehicles;
-        this.vehicleTypes = builder.vehicleTypes;
-        this.initialVehicleRoutes = builder.initialRoutes;
-        this.transportCosts = builder.transportCosts;
-        this.activityCosts = builder.activityCosts;
-        this.activityMap = builder.activityMap;
-        this.nuActivities = builder.activityIndexCounter;
-        this.allLocations = builder.allLocations;
-        this.allJobs = builder.tentativeJobs;
->>>>>>> 3dcbe71f
         logger.info("setup problem: {}", this);
     }
 
@@ -634,7 +616,7 @@
     @Override
     public String toString() {
         return "[fleetSize=" + fleetSize + "][#jobs=" + jobs.size() + "][#vehicles=" + vehicles.size() + "][#vehicleTypes=" + vehicleTypes.size() + "][" +
-                "transportCost=" + transportCosts + "][activityCosts=" + activityCosts + "]";
+            "transportCost=" + transportCosts + "][activityCosts=" + activityCosts + "]";
     }
 
     /**
