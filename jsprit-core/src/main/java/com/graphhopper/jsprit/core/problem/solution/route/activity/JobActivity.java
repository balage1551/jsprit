--- conflicted
+++ resolved
@@ -1,13 +1,6 @@
 package com.graphhopper.jsprit.core.problem.solution.route.activity;
 
-<<<<<<< HEAD
-import java.util.Collection;
-import java.util.HashSet;
-
 import com.graphhopper.jsprit.core.problem.SizeDimension;
-=======
-import com.graphhopper.jsprit.core.problem.Capacity;
->>>>>>> 90ad13a3
 import com.graphhopper.jsprit.core.problem.Location;
 import com.graphhopper.jsprit.core.problem.job.AbstractJob;
 import com.graphhopper.jsprit.core.problem.job.Job;
@@ -34,11 +27,7 @@
     private int orderNumber;
 
     public JobActivity(AbstractJob job, String type, Location location, double operationTime,
-<<<<<<< HEAD
-                    SizeDimension capacity, Collection<TimeWindow> timeWindows) {
-=======
-                       Capacity capacity, Collection<TimeWindow> timeWindows) {
->>>>>>> 90ad13a3
+                       SizeDimension capacity, Collection<TimeWindow> timeWindows) {
         super(type, location, capacity);
         this.job = job;
         this.operationTime = operationTime;
