--- conflicted
+++ resolved
@@ -35,7 +35,7 @@
 /**
  * Created by schroeder on 11/10/16.
  */
-public class MaxDistanceConstraint implements HardActivityConstraint {
+public class MaxDistanceConstraint implements HardActivityConstraint{
 
     private StateManager stateManager;
 
@@ -45,7 +45,7 @@
 
     private Double[] maxDistances;
 
-    public MaxDistanceConstraint(StateManager stateManager, StateId distanceId, TransportDistance distanceCalculator, Map<Vehicle, Double> maxDistancePerVehicleMap) {
+    public MaxDistanceConstraint(StateManager stateManager, StateId distanceId, TransportDistance distanceCalculator, Map<Vehicle,Double> maxDistancePerVehicleMap) {
         this.stateManager = stateManager;
         this.distanceId = distanceId;
         this.distanceCalculator = distanceCalculator;
@@ -54,16 +54,16 @@
 
     private void makeArray(Map<Vehicle, Double> maxDistances) {
         int maxIndex = getMaxIndex(maxDistances.keySet());
-        this.maxDistances = new Double[maxIndex + 1];
-        for (Vehicle v : maxDistances.keySet()) {
-            this.maxDistances[v.getIndex()] = maxDistances.get(v);
+        this.maxDistances = new Double[maxIndex+1];
+        for(Vehicle v : maxDistances.keySet()){
+            this.maxDistances[v.getIndex()]=maxDistances.get(v);
         }
     }
 
     private int getMaxIndex(Collection<Vehicle> vehicles) {
         int index = 0;
-        for (Vehicle v : vehicles) {
-            if (v.getIndex() > index) {
+        for(Vehicle v : vehicles){
+            if(v.getIndex() > index) {
                 index = v.getIndex();
             }
         }
@@ -72,71 +72,62 @@
 
     @Override
     public ConstraintsStatus fulfilled(JobInsertionContext iFacts, TourActivity prevAct, TourActivity newAct, TourActivity nextAct, double prevActDepTime) {
-        if (!hasMaxDistance(iFacts.getNewVehicle())) {
+        if(!hasMaxDistance(iFacts.getNewVehicle())) {
             return ConstraintsStatus.FULFILLED;
         }
         Double currentDistance = 0d;
-<<<<<<< HEAD
-        if (!iFacts.getRoute().isEmpty()) {
-            currentDistance = stateManager.getRouteState(iFacts.getRoute(), iFacts.getNewVehicle(), distanceId, Double.class);
-=======
         boolean routeIsEmpty = iFacts.getRoute().isEmpty();
         if(!routeIsEmpty){
             currentDistance = stateManager.getRouteState(iFacts.getRoute(),iFacts.getNewVehicle(), distanceId,Double.class);
->>>>>>> 85548b53
         }
         double maxDistance = getMaxDistance(iFacts.getNewVehicle());
-        if (currentDistance > maxDistance) {
+        if(currentDistance > maxDistance) {
             return ConstraintsStatus.NOT_FULFILLED_BREAK;
         }
 
         double distancePrevAct2NewAct = distanceCalculator.getDistance(prevAct.getLocation(), newAct.getLocation(), iFacts.getNewDepTime(), iFacts.getNewVehicle());
         double distanceNewAct2nextAct = distanceCalculator.getDistance(newAct.getLocation(), nextAct.getLocation(), iFacts.getNewDepTime(), iFacts.getNewVehicle());
         double distancePrevAct2NextAct = distanceCalculator.getDistance(prevAct.getLocation(), nextAct.getLocation(), prevActDepTime, iFacts.getNewVehicle());
-<<<<<<< HEAD
-        if (nextAct instanceof End && !iFacts.getNewVehicle().isReturnToDepot()) {
-=======
-        if(routeIsEmpty) distancePrevAct2NextAct = 0;
+        if(routeIsEmpty) {
+            distancePrevAct2NextAct = 0;
+        }
         if(nextAct instanceof End && !iFacts.getNewVehicle().isReturnToDepot()){
->>>>>>> 85548b53
             distanceNewAct2nextAct = 0;
             distancePrevAct2NextAct = 0;
         }
         double additionalDistance = distancePrevAct2NewAct + distanceNewAct2nextAct - distancePrevAct2NextAct;
-        if (currentDistance + additionalDistance > maxDistance) {
+        if(currentDistance + additionalDistance > maxDistance) {
             return ConstraintsStatus.NOT_FULFILLED;
         }
 
-
         double additionalDistanceOfPickup = 0;
-        // Balage1551 - Temporal solution to eliminate DEPRECATED
         if (newAct instanceof DeliveryActivity && AbstractActivity.isShipment(newAct)) {
             int iIndexOfPickup = iFacts.getRelatedActivityContext().getInsertionIndex();
             TourActivity pickup = iFacts.getAssociatedActivities().get(0);
             TourActivity actBeforePickup;
-            if (iIndexOfPickup > 0) {
-                actBeforePickup = iFacts.getRoute().getActivities().get(iIndexOfPickup - 1);
+            if(iIndexOfPickup > 0) {
+                actBeforePickup = iFacts.getRoute().getActivities().get(iIndexOfPickup-1);
             } else {
-                actBeforePickup = new Start(iFacts.getNewVehicle().getStartLocation(), 0, Double.MAX_VALUE);
+                actBeforePickup = new Start(iFacts.getNewVehicle().getStartLocation(),0,Double.MAX_VALUE);
             }
             TourActivity actAfterPickup = iFacts.getRoute().getActivities().get(iIndexOfPickup);
             //ToDo account here fore End and returnToDepot
             double distanceActBeforePickup2Pickup = distanceCalculator.getDistance(actBeforePickup.getLocation(), pickup.getLocation(), actBeforePickup.getEndTime(), iFacts.getNewVehicle());
             double distancePickup2ActAfterPickup = distanceCalculator.getDistance(pickup.getLocation(), actAfterPickup.getLocation(), iFacts.getRelatedActivityContext().getEndTime(), iFacts.getNewVehicle());
             double distanceBeforePickup2AfterPickup = distanceCalculator.getDistance(actBeforePickup.getLocation(), actAfterPickup.getLocation(), actBeforePickup.getEndTime(), iFacts.getNewVehicle());
-            additionalDistanceOfPickup = distanceActBeforePickup2Pickup + distancePickup2ActAfterPickup - distanceBeforePickup2AfterPickup;
+            additionalDistanceOfPickup = distanceActBeforePickup2Pickup  + distancePickup2ActAfterPickup - distanceBeforePickup2AfterPickup;
         }
 
 
-        if (currentDistance + additionalDistance + additionalDistanceOfPickup > maxDistance) {
+        if(currentDistance + additionalDistance + additionalDistanceOfPickup > maxDistance){
             return ConstraintsStatus.NOT_FULFILLED;
         }
 
         return ConstraintsStatus.FULFILLED;
     }
 
-    private boolean hasMaxDistance(Vehicle newVehicle) {
-        if (newVehicle.getIndex() >= maxDistances.length) {
+    private boolean hasMaxDistance(Vehicle newVehicle){
+        if(newVehicle.getIndex() >= maxDistances.length) {
             return false;
         }
         return maxDistances[newVehicle.getIndex()] != null;
@@ -144,7 +135,7 @@
 
     private double getMaxDistance(Vehicle newVehicle) {
         Double maxDistance = maxDistances[newVehicle.getIndex()];
-        if (maxDistance == null) {
+        if(maxDistance == null) {
             return Double.MAX_VALUE;
         }
         return maxDistance;
