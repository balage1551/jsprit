--- conflicted
+++ resolved
@@ -18,12 +18,6 @@
 
 package com.graphhopper.jsprit.core.algorithm.box;
 
-import java.util.Collection;
-import java.util.Properties;
-import java.util.Random;
-import java.util.concurrent.ExecutorService;
-import java.util.concurrent.Executors;
-
 import com.graphhopper.jsprit.core.algorithm.PrettyAlgorithmBuilder;
 import com.graphhopper.jsprit.core.algorithm.SearchStrategy;
 import com.graphhopper.jsprit.core.algorithm.VehicleRoutingAlgorithm;
@@ -32,25 +26,9 @@
 import com.graphhopper.jsprit.core.algorithm.listener.AlgorithmEndsListener;
 import com.graphhopper.jsprit.core.algorithm.listener.IterationStartsListener;
 import com.graphhopper.jsprit.core.algorithm.module.RuinAndRecreateModule;
-import com.graphhopper.jsprit.core.algorithm.recreate.AbstractInsertionStrategy;
-import com.graphhopper.jsprit.core.algorithm.recreate.ActivityInsertionCostsCalculator;
-import com.graphhopper.jsprit.core.algorithm.recreate.BestInsertion;
-import com.graphhopper.jsprit.core.algorithm.recreate.BestInsertionConcurrent;
-import com.graphhopper.jsprit.core.algorithm.recreate.BreakScheduling;
-import com.graphhopper.jsprit.core.algorithm.recreate.DefaultScorer;
-import com.graphhopper.jsprit.core.algorithm.recreate.InsertionBuilder;
-import com.graphhopper.jsprit.core.algorithm.recreate.RegretInsertion;
-import com.graphhopper.jsprit.core.algorithm.recreate.RegretInsertionConcurrent;
-import com.graphhopper.jsprit.core.algorithm.recreate.RegretInsertionConcurrentFast;
-import com.graphhopper.jsprit.core.algorithm.recreate.RegretInsertionFast;
-import com.graphhopper.jsprit.core.algorithm.ruin.JobNeighborhoods;
-import com.graphhopper.jsprit.core.algorithm.ruin.JobNeighborhoodsFactory;
-import com.graphhopper.jsprit.core.algorithm.ruin.RuinClusters;
-import com.graphhopper.jsprit.core.algorithm.ruin.RuinRadial;
-import com.graphhopper.jsprit.core.algorithm.ruin.RuinRandom;
-import com.graphhopper.jsprit.core.algorithm.ruin.RuinShareFactory;
-import com.graphhopper.jsprit.core.algorithm.ruin.RuinWorst;
-import com.graphhopper.jsprit.core.algorithm.ruin.distance.DefaultJobDistance;
+import com.graphhopper.jsprit.core.algorithm.recreate.*;
+import com.graphhopper.jsprit.core.algorithm.ruin.*;
+import com.graphhopper.jsprit.core.algorithm.ruin.distance.AvgServiceAndShipmentDistance;
 import com.graphhopper.jsprit.core.algorithm.selector.SelectBest;
 import com.graphhopper.jsprit.core.algorithm.state.StateManager;
 import com.graphhopper.jsprit.core.problem.VehicleRoutingProblem;
@@ -68,6 +46,12 @@
 import com.graphhopper.jsprit.core.util.RandomNumberGeneration;
 import com.graphhopper.jsprit.core.util.Solutions;
 
+import java.util.Collection;
+import java.util.Properties;
+import java.util.Random;
+import java.util.concurrent.ExecutorService;
+import java.util.concurrent.Executors;
+
 
 public class Jsprit {
 
@@ -83,7 +67,6 @@
             this.name = name;
         }
 
-        @Override
         public String toString() {
             return name;
         }
@@ -107,7 +90,6 @@
             this.strategyName = strategyName;
         }
 
-        @Override
         public String toString() {
             return strategyName;
         }
@@ -142,10 +124,9 @@
         String paraName;
 
         Parameter(String name) {
-            paraName = name;
-        }
-
-        @Override
+            this.paraName = name;
+        }
+
         public String toString() {
             return paraName;
         }
@@ -241,8 +222,8 @@
             return this;
         }
 
-        public Builder setCustomAcceptor(SolutionAcceptor acceptor) {
-            solutionAcceptor = acceptor;
+        public Builder setCustomAcceptor(SolutionAcceptor acceptor){
+            this.solutionAcceptor = acceptor;
             return this;
         }
 
@@ -313,17 +294,15 @@
         }
 
         public RuinShareFactoryImpl(int minShare, int maxShare) {
-            if (maxShare < minShare) {
+            if (maxShare < minShare)
                 throw new IllegalArgumentException("maxShare must be equal or greater than minShare");
-            }
             this.minShare = minShare;
             this.maxShare = maxShare;
         }
 
         public RuinShareFactoryImpl(int minShare, int maxShare, Random random) {
-            if (maxShare < minShare) {
+            if (maxShare < minShare)
                 throw new IllegalArgumentException("maxShare must be equal or greater than minShare");
-            }
             this.minShare = minShare;
             this.maxShare = maxShare;
             this.random = random;
@@ -359,18 +338,6 @@
     private ScoringFunction regretScorer;
 
     private Jsprit(Builder builder) {
-<<<<<<< HEAD
-        stateManager = builder.stateManager;
-        constraintManager = builder.constraintManager;
-        es = builder.es;
-        noThreads = builder.noThreads;
-        addCoreConstraints = builder.addConstraints;
-        properties = builder.properties;
-        objectiveFunction = builder.objectiveFunction;
-        random = builder.random;
-        activityInsertion = builder.activityInsertionCalculator;
-        acceptor = builder.solutionAcceptor;
-=======
         this.stateManager = builder.stateManager;
         this.constraintManager = builder.constraintManager;
         this.es = builder.es;
@@ -386,7 +353,6 @@
 
     private void ini(VehicleRoutingProblem vrp) {
         if (regretScorer == null) regretScorer = getRegretScorer(vrp);
->>>>>>> 5dcbdeee
     }
 
     private VehicleRoutingAlgorithm create(final VehicleRoutingProblem vrp) {
@@ -420,13 +386,14 @@
         double noiseLevel = toDouble(getProperty(Parameter.INSERTION_NOISE_LEVEL.toString()));
         double noiseProbability = toDouble(getProperty(Parameter.INSERTION_NOISE_PROB.toString()));
 
-        JobNeighborhoods jobNeighborhoods = new JobNeighborhoodsFactory().createNeighborhoods(vrp, new DefaultJobDistance(vrp.getTransportCosts()), (int) (vrp.getJobs().values().size() * 0.5));
+        JobNeighborhoods jobNeighborhoods = new JobNeighborhoodsFactory().createNeighborhoods(vrp, new AvgServiceAndShipmentDistance(vrp.getTransportCosts()), (int) (vrp.getJobs().values().size() * 0.5));
         jobNeighborhoods.initialise();
 
         final double maxCosts;
-        if (properties.containsKey(Parameter.MAX_TRANSPORT_COSTS.toString())) {
+        if(properties.containsKey(Parameter.MAX_TRANSPORT_COSTS.toString())){
             maxCosts = Double.parseDouble(getProperty(Parameter.MAX_TRANSPORT_COSTS.toString()));
-        } else {
+        }
+        else{
             maxCosts = jobNeighborhoods.getMaxDistance();
         }
 
@@ -446,47 +413,44 @@
         RuinRadial radial = new RuinRadial(vrp, vrp.getJobs().size(), jobNeighborhoods);
         radial.setRandom(random);
         radial.setRuinShareFactory(new RuinShareFactoryImpl(
-                        toInteger(properties.getProperty(Parameter.RADIAL_MIN_SHARE.toString())),
-                        toInteger(properties.getProperty(Parameter.RADIAL_MAX_SHARE.toString())),
-                        random)
-                        );
+                toInteger(properties.getProperty(Parameter.RADIAL_MIN_SHARE.toString())),
+                toInteger(properties.getProperty(Parameter.RADIAL_MAX_SHARE.toString())),
+                random)
+        );
 
         final RuinRandom random_for_regret = new RuinRandom(vrp, 0.5);
         random_for_regret.setRandom(random);
         random_for_regret.setRuinShareFactory(new RuinShareFactoryImpl(
-                        toInteger(properties.getProperty(Parameter.RANDOM_REGRET_MIN_SHARE.toString())),
-                        toInteger(properties.getProperty(Parameter.RANDOM_REGRET_MAX_SHARE.toString())),
-                        random)
-                        );
+                toInteger(properties.getProperty(Parameter.RANDOM_REGRET_MIN_SHARE.toString())),
+                toInteger(properties.getProperty(Parameter.RANDOM_REGRET_MAX_SHARE.toString())),
+                random)
+        );
 
         final RuinRandom random_for_best = new RuinRandom(vrp, 0.5);
         random_for_best.setRandom(random);
         random_for_best.setRuinShareFactory(new RuinShareFactoryImpl(
-                        toInteger(properties.getProperty(Parameter.RANDOM_BEST_MIN_SHARE.toString())),
-                        toInteger(properties.getProperty(Parameter.RANDOM_BEST_MAX_SHARE.toString())),
-                        random)
-                        );
+                toInteger(properties.getProperty(Parameter.RANDOM_BEST_MIN_SHARE.toString())),
+                toInteger(properties.getProperty(Parameter.RANDOM_BEST_MAX_SHARE.toString())),
+                random)
+        );
 
         final RuinWorst worst = new RuinWorst(vrp, (int) (vrp.getJobs().values().size() * 0.5));
         worst.setRandom(random);
         worst.setRuinShareFactory(new RuinShareFactoryImpl(
-                        toInteger(properties.getProperty(Parameter.WORST_MIN_SHARE.toString())),
-                        toInteger(properties.getProperty(Parameter.WORST_MAX_SHARE.toString())),
-                        random)
-                        );
+                toInteger(properties.getProperty(Parameter.WORST_MIN_SHARE.toString())),
+                toInteger(properties.getProperty(Parameter.WORST_MAX_SHARE.toString())),
+                random)
+        );
         IterationStartsListener noise = new IterationStartsListener() {
             @Override
             public void informIterationStarts(int i, VehicleRoutingProblem problem, Collection<VehicleRoutingProblemSolution> solutions) {
                 worst.setNoiseMaker(new NoiseMaker() {
 
-                    @Override
                     public double makeNoise() {
                         if (random.nextDouble() < toDouble(getProperty(Parameter.RUIN_WORST_NOISE_PROB.toString()))) {
                             return toDouble(getProperty(Parameter.RUIN_WORST_NOISE_LEVEL.toString()))
-                                            * maxCosts * random.nextDouble();
-                        } else {
-                            return 0.;
-                        }
+                                * maxCosts * random.nextDouble();
+                        } else return 0.;
                     }
                 });
             }
@@ -495,28 +459,18 @@
         final RuinClusters clusters = new RuinClusters(vrp, (int) (vrp.getJobs().values().size() * 0.5), jobNeighborhoods);
         clusters.setRandom(random);
         clusters.setRuinShareFactory(new RuinShareFactoryImpl(
-                        toInteger(properties.getProperty(Parameter.WORST_MIN_SHARE.toString())),
-                        toInteger(properties.getProperty(Parameter.WORST_MAX_SHARE.toString())),
-                        random)
-                        );
+                toInteger(properties.getProperty(Parameter.WORST_MIN_SHARE.toString())),
+                toInteger(properties.getProperty(Parameter.WORST_MAX_SHARE.toString())),
+                random)
+        );
 
         AbstractInsertionStrategy regret;
         final ScoringFunction scorer;
 
         boolean fastRegret = Boolean.parseBoolean(getProperty(Parameter.FAST_REGRET.toString()));
         if (es != null) {
-            if (fastRegret) {
+            if(fastRegret){
                 RegretInsertionConcurrentFast regretInsertion = (RegretInsertionConcurrentFast) new InsertionBuilder(vrp, fm, stateManager, constraintManager)
-<<<<<<< HEAD
-                                .setInsertionStrategy(InsertionBuilder.Strategy.REGRET)
-                                .setConcurrentMode(es, noThreads)
-                                .setFastRegret(true)
-                                .considerFixedCosts(toDouble(getProperty(Parameter.FIXED_COST_PARAM.toString())))
-                                .setAllowVehicleSwitch(toBoolean(getProperty(Parameter.VEHICLE_SWITCH.toString())))
-                                .setActivityInsertionCostCalculator(activityInsertion)
-                                .build();
-                scorer = getRegretScorer(vrp);
-=======
                     .setInsertionStrategy(InsertionBuilder.Strategy.REGRET)
                     .setConcurrentMode(es, noThreads)
                     .setFastRegret(true)
@@ -525,21 +479,12 @@
                     .setActivityInsertionCostCalculator(activityInsertion)
                     .build();
                 scorer = regretScorer;
->>>>>>> 5dcbdeee
                 regretInsertion.setScoringFunction(scorer);
                 regretInsertion.setDependencyTypes(constraintManager.getDependencyTypes());
                 regret = regretInsertion;
-            } else {
+            }
+            else {
                 RegretInsertionConcurrent regretInsertion = (RegretInsertionConcurrent) new InsertionBuilder(vrp, fm, stateManager, constraintManager)
-<<<<<<< HEAD
-                                .setInsertionStrategy(InsertionBuilder.Strategy.REGRET)
-                                .setConcurrentMode(es, noThreads)
-                                .considerFixedCosts(toDouble(getProperty(Parameter.FIXED_COST_PARAM.toString())))
-                                .setAllowVehicleSwitch(toBoolean(getProperty(Parameter.VEHICLE_SWITCH.toString())))
-                                .setActivityInsertionCostCalculator(activityInsertion)
-                                .build();
-                scorer = getRegretScorer(vrp);
-=======
                     .setInsertionStrategy(InsertionBuilder.Strategy.REGRET)
                     .setConcurrentMode(es, noThreads)
                     .considerFixedCosts(toDouble(getProperty(Parameter.FIXED_COST_PARAM.toString())))
@@ -547,22 +492,12 @@
                     .setActivityInsertionCostCalculator(activityInsertion)
                     .build();
                 scorer = regretScorer;
->>>>>>> 5dcbdeee
                 regretInsertion.setScoringFunction(scorer);
                 regret = regretInsertion;
             }
         } else {
-            if (fastRegret) {
+            if(fastRegret) {
                 RegretInsertionFast regretInsertion = (RegretInsertionFast) new InsertionBuilder(vrp, fm, stateManager, constraintManager)
-<<<<<<< HEAD
-                                .setInsertionStrategy(InsertionBuilder.Strategy.REGRET)
-                                .setFastRegret(true)
-                                .setAllowVehicleSwitch(toBoolean(getProperty(Parameter.VEHICLE_SWITCH.toString())))
-                                .considerFixedCosts(toDouble(getProperty(Parameter.FIXED_COST_PARAM.toString())))
-                                .setActivityInsertionCostCalculator(activityInsertion)
-                                .build();
-                scorer = getRegretScorer(vrp);
-=======
                     .setInsertionStrategy(InsertionBuilder.Strategy.REGRET)
                     .setFastRegret(true)
                     .setAllowVehicleSwitch(toBoolean(getProperty(Parameter.VEHICLE_SWITCH.toString())))
@@ -570,27 +505,18 @@
                     .setActivityInsertionCostCalculator(activityInsertion)
                     .build();
                 scorer = regretScorer;
->>>>>>> 5dcbdeee
                 regretInsertion.setScoringFunction(scorer);
                 regretInsertion.setDependencyTypes(constraintManager.getDependencyTypes());
                 regret = regretInsertion;
-            } else {
+            }
+            else{
                 RegretInsertion regretInsertion = (RegretInsertion) new InsertionBuilder(vrp, fm, stateManager, constraintManager)
-<<<<<<< HEAD
-                                .setInsertionStrategy(InsertionBuilder.Strategy.REGRET)
-                                .setAllowVehicleSwitch(toBoolean(getProperty(Parameter.VEHICLE_SWITCH.toString())))
-                                .considerFixedCosts(toDouble(getProperty(Parameter.FIXED_COST_PARAM.toString())))
-                                .setActivityInsertionCostCalculator(activityInsertion)
-                                .build();
-                scorer = getRegretScorer(vrp);
-=======
                     .setInsertionStrategy(InsertionBuilder.Strategy.REGRET)
                     .setAllowVehicleSwitch(toBoolean(getProperty(Parameter.VEHICLE_SWITCH.toString())))
                     .considerFixedCosts(toDouble(getProperty(Parameter.FIXED_COST_PARAM.toString())))
                     .setActivityInsertionCostCalculator(activityInsertion)
                     .build();
                 scorer = regretScorer;
->>>>>>> 5dcbdeee
                 regretInsertion.setScoringFunction(scorer);
                 regret = regretInsertion;
             }
@@ -600,26 +526,26 @@
         AbstractInsertionStrategy best;
         if (vrp.getJobs().size() < 250 || es == null) {
             BestInsertion bestInsertion = (BestInsertion) new InsertionBuilder(vrp, fm, stateManager, constraintManager)
-                            .setInsertionStrategy(InsertionBuilder.Strategy.BEST)
-                            .considerFixedCosts(Double.valueOf(properties.getProperty(Parameter.FIXED_COST_PARAM.toString())))
-                            .setAllowVehicleSwitch(toBoolean(getProperty(Parameter.VEHICLE_SWITCH.toString())))
-                            .setActivityInsertionCostCalculator(activityInsertion)
-                            .build();
+                .setInsertionStrategy(InsertionBuilder.Strategy.BEST)
+                .considerFixedCosts(Double.valueOf(properties.getProperty(Parameter.FIXED_COST_PARAM.toString())))
+                .setAllowVehicleSwitch(toBoolean(getProperty(Parameter.VEHICLE_SWITCH.toString())))
+                .setActivityInsertionCostCalculator(activityInsertion)
+                .build();
             best = bestInsertion;
         } else {
             BestInsertionConcurrent bestInsertion = (BestInsertionConcurrent) new InsertionBuilder(vrp, fm, stateManager, constraintManager)
-                            .setInsertionStrategy(InsertionBuilder.Strategy.BEST)
-                            .considerFixedCosts(Double.valueOf(properties.getProperty(Parameter.FIXED_COST_PARAM.toString())))
-                            .setAllowVehicleSwitch(toBoolean(getProperty(Parameter.VEHICLE_SWITCH.toString())))
-                            .setConcurrentMode(es, noThreads)
-                            .setActivityInsertionCostCalculator(activityInsertion)
-                            .build();
+                .setInsertionStrategy(InsertionBuilder.Strategy.BEST)
+                .considerFixedCosts(Double.valueOf(properties.getProperty(Parameter.FIXED_COST_PARAM.toString())))
+                .setAllowVehicleSwitch(toBoolean(getProperty(Parameter.VEHICLE_SWITCH.toString())))
+                .setConcurrentMode(es, noThreads)
+                .setActivityInsertionCostCalculator(activityInsertion)
+                .build();
             best = bestInsertion;
         }
         best.setRandom(random);
 
         IterationStartsListener schrimpfThreshold = null;
-        if (acceptor == null) {
+        if(acceptor == null) {
             final SchrimpfAcceptance schrimpfAcceptance = new SchrimpfAcceptance(1, toDouble(getProperty(Parameter.THRESHOLD_ALPHA.toString())));
             schrimpfThreshold = new IterationStartsListener() {
                 @Override
@@ -665,13 +591,13 @@
             prettyBuilder.addCoreStateAndConstraintStuff();
         }
         prettyBuilder.withStrategy(radial_regret, toDouble(getProperty(Strategy.RADIAL_REGRET.toString())))
-        .withStrategy(radial_best, toDouble(getProperty(Strategy.RADIAL_BEST.toString())))
-        .withStrategy(random_best, toDouble(getProperty(Strategy.RANDOM_BEST.toString())))
-        .withStrategy(random_regret, toDouble(getProperty(Strategy.RANDOM_REGRET.toString())))
-        .withStrategy(worst_best, toDouble(getProperty(Strategy.WORST_BEST.toString())))
-        .withStrategy(worst_regret, toDouble(getProperty(Strategy.WORST_REGRET.toString())))
-        .withStrategy(clusters_regret, toDouble(getProperty(Strategy.CLUSTER_REGRET.toString())))
-        .withStrategy(clusters_best, toDouble(getProperty(Strategy.CLUSTER_BEST.toString())));
+            .withStrategy(radial_best, toDouble(getProperty(Strategy.RADIAL_BEST.toString())))
+            .withStrategy(random_best, toDouble(getProperty(Strategy.RANDOM_BEST.toString())))
+            .withStrategy(random_regret, toDouble(getProperty(Strategy.RANDOM_REGRET.toString())))
+            .withStrategy(worst_best, toDouble(getProperty(Strategy.WORST_BEST.toString())))
+            .withStrategy(worst_regret, toDouble(getProperty(Strategy.WORST_REGRET.toString())))
+            .withStrategy(clusters_regret, toDouble(getProperty(Strategy.CLUSTER_REGRET.toString())))
+            .withStrategy(clusters_best, toDouble(getProperty(Strategy.CLUSTER_BEST.toString())));
         if (getProperty(Parameter.CONSTRUCTION.toString()).equals(Construction.BEST_INSERTION.toString())) {
             prettyBuilder.constructInitialSolutionWith(best, objectiveFunction);
         } else {
@@ -681,14 +607,14 @@
 
 
         VehicleRoutingAlgorithm vra = prettyBuilder.build();
-        if (schrimpfThreshold != null) {
+        if(schrimpfThreshold != null) {
             vra.addListener(schrimpfThreshold);
         }
         vra.addListener(noiseConfigurator);
         vra.addListener(noise);
         vra.addListener(clusters);
 
-        if (toBoolean(getProperty(Parameter.BREAK_SCHEDULING.toString()))) {
+        if(toBoolean(getProperty(Parameter.BREAK_SCHEDULING.toString()))) {
             vra.addListener(new BreakScheduling(vrp, stateManager, constraintManager));
         }
         handleExecutorShutdown(vra);
@@ -709,7 +635,6 @@
     private void handleExecutorShutdown(VehicleRoutingAlgorithm vra) {
         if (setupExecutorInternally) {
             final Thread hook = new Thread() {
-                @Override
                 public void run() {
                     if (!es.isShutdown()) {
                         System.err.println("shutdownHook shuts down executorService");
@@ -728,17 +653,17 @@
 
             });
         }
-        //        if (es != null) {
-        //
-        //            Runtime.getRuntime().addShutdownHook(hook);
-        //            vra.addListener(new AlgorithmEndsListener() {
-        //                @Override
-        //                public void informAlgorithmEnds(VehicleRoutingProblem aProblem,
-        //                                                Collection<VehicleRoutingProblemSolution> aSolutions) {
-        //                    Runtime.getRuntime().removeShutdownHook(hook);
-        //                }
-        //            });
-        //        }
+//        if (es != null) {
+//
+//            Runtime.getRuntime().addShutdownHook(hook);
+//            vra.addListener(new AlgorithmEndsListener() {
+//                @Override
+//                public void informAlgorithmEnds(VehicleRoutingProblem aProblem,
+//                                                Collection<VehicleRoutingProblemSolution> aSolutions) {
+//                    Runtime.getRuntime().removeShutdownHook(hook);
+//                }
+//            });
+//        }
     }
 
     String getProperty(String key) {
@@ -758,9 +683,7 @@
     }
 
     private SolutionCostCalculator getObjectiveFunction(final VehicleRoutingProblem vrp, final double maxCosts) {
-        if (objectiveFunction != null) {
-            return objectiveFunction;
-        }
+        if (objectiveFunction != null) return objectiveFunction;
 
         SolutionCostCalculator solutionCostCalculator = new SolutionCostCalculator() {
             @Override
@@ -772,9 +695,7 @@
                     boolean hasBreak = false;
                     TourActivity prevAct = route.getStart();
                     for (TourActivity act : route.getActivities()) {
-                        if (act instanceof BreakActivity) {
-                            hasBreak = true;
-                        }
+                        if (act instanceof BreakActivity) hasBreak = true;
                         costs += vrp.getTransportCosts().getTransportCost(prevAct.getLocation(), act.getLocation(), prevAct.getEndTime(), route.getDriver(), route.getVehicle());
                         costs += vrp.getActivityCosts().getActivityCost(act, act.getArrTime(), route.getDriver(), route.getVehicle());
                         prevAct = act;
@@ -783,18 +704,13 @@
                     if (route.getVehicle().getBreak() != null) {
                         if (!hasBreak) {
                             //break defined and required but not assigned penalty
-                            if (route.getEnd().getArrTime() > route.getVehicle().getBreak()
-                                            .getActivity().getSingleTimeWindow()
-                                            .getEnd()) {
-                                costs += 4 * (maxCosts * 2 + route.getVehicle().getBreak()
-                                                .getActivity().getOperationTime()
-                                                * route.getVehicle().getType()
-                                                                .getVehicleCostParams().perServiceTimeUnit);
+                            if (route.getEnd().getArrTime() > route.getVehicle().getBreak().getTimeWindow().getEnd()) {
+                                costs += 4 * (maxCosts * 2 + route.getVehicle().getBreak().getServiceDuration() * route.getVehicle().getType().getVehicleCostParams().perServiceTimeUnit);
                             }
                         }
                     }
                 }
-                for (Job j : solution.getUnassignedJobs()) {
+                for(Job j : solution.getUnassignedJobs()){
                     costs += maxCosts * 2 * (4 - j.getPriority());
                 }
                 return costs;
