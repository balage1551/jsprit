--- conflicted
+++ resolved
@@ -19,18 +19,8 @@
 package com.graphhopper.jsprit.core.analysis;
 
 import com.graphhopper.jsprit.core.algorithm.VariablePlusFixedSolutionCostCalculatorFactory;
-<<<<<<< HEAD
-import com.graphhopper.jsprit.core.algorithm.state.InternalStates;
-import com.graphhopper.jsprit.core.algorithm.state.StateId;
-import com.graphhopper.jsprit.core.algorithm.state.StateManager;
-import com.graphhopper.jsprit.core.algorithm.state.StateUpdater;
-import com.graphhopper.jsprit.core.algorithm.state.UpdateActivityTimes;
-import com.graphhopper.jsprit.core.algorithm.state.UpdateVariableCosts;
+import com.graphhopper.jsprit.core.algorithm.state.*;
 import com.graphhopper.jsprit.core.problem.SizeDimension;
-=======
-import com.graphhopper.jsprit.core.algorithm.state.*;
-import com.graphhopper.jsprit.core.problem.Capacity;
->>>>>>> 90ad13a3
 import com.graphhopper.jsprit.core.problem.VehicleRoutingProblem;
 import com.graphhopper.jsprit.core.problem.cost.TransportDistance;
 import com.graphhopper.jsprit.core.problem.cost.VehicleRoutingActivityCosts;
@@ -783,15 +773,9 @@
         if (route == null) {
             throw new IllegalArgumentException("route is missing.");
         }
-<<<<<<< HEAD
         SizeDimension maxLoad = getMaxLoad(route);
         return SizeDimension.max(SizeDimension.Builder.newInstance().build(),
-                        maxLoad.subtract(route.getVehicle().getType().getCapacityDimensions()));
-=======
-        Capacity maxLoad = getMaxLoad(route);
-        return Capacity.max(Capacity.Builder.newInstance().build(),
             maxLoad.subtract(route.getVehicle().getType().getCapacityDimensions()));
->>>>>>> 90ad13a3
     }
 
     /**
@@ -804,15 +788,9 @@
         if (route == null) {
             throw new IllegalArgumentException("route is missing.");
         }
-<<<<<<< HEAD
         SizeDimension atBeginning = getLoadAtBeginning(route);
         return SizeDimension.max(SizeDimension.Builder.newInstance().build(),
-                        atBeginning.subtract(route.getVehicle().getType().getCapacityDimensions()));
-=======
-        Capacity atBeginning = getLoadAtBeginning(route);
-        return Capacity.max(Capacity.Builder.newInstance().build(),
             atBeginning.subtract(route.getVehicle().getType().getCapacityDimensions()));
->>>>>>> 90ad13a3
     }
 
     /**
@@ -825,15 +803,9 @@
         if (route == null) {
             throw new IllegalArgumentException("route is missing.");
         }
-<<<<<<< HEAD
         SizeDimension atEnd = getLoadAtEnd(route);
         return SizeDimension.max(SizeDimension.Builder.newInstance().build(),
-                        atEnd.subtract(route.getVehicle().getType().getCapacityDimensions()));
-=======
-        Capacity atEnd = getLoadAtEnd(route);
-        return Capacity.max(Capacity.Builder.newInstance().build(),
             atEnd.subtract(route.getVehicle().getType().getCapacityDimensions()));
->>>>>>> 90ad13a3
     }
 
 
@@ -850,15 +822,9 @@
         if (activity == null) {
             throw new IllegalArgumentException("activity is missing.");
         }
-<<<<<<< HEAD
         SizeDimension afterAct = getLoadRightAfterActivity(activity, route);
         return SizeDimension.max(SizeDimension.Builder.newInstance().build(),
-                        afterAct.subtract(route.getVehicle().getType().getCapacityDimensions()));
-=======
-        Capacity afterAct = getLoadRightAfterActivity(activity, route);
-        return Capacity.max(Capacity.Builder.newInstance().build(),
             afterAct.subtract(route.getVehicle().getType().getCapacityDimensions()));
->>>>>>> 90ad13a3
     }
 
     /**
