/*
 * Licensed to GraphHopper GmbH under one or more contributor
 * license agreements. See the NOTICE file distributed with this work for
 * additional information regarding copyright ownership.
 *
 * GraphHopper GmbH licenses this file to you under the Apache License,
 * Version 2.0 (the "License"); you may not use this file except in
 * compliance with the License. You may obtain a copy of the License at
 *
 *       http://www.apache.org/licenses/LICENSE-2.0
 *
 * Unless required by applicable law or agreed to in writing, software
 * distributed under the License is distributed on an "AS IS" BASIS,
 * WITHOUT WARRANTIES OR CONDITIONS OF ANY KIND, either express or implied.
 * See the License for the specific language governing permissions and
 * limitations under the License.
 */
package com.graphhopper.jsprit.core.problem.vehicle;


import com.graphhopper.jsprit.core.problem.SizeDimension;

/**
 * Implementation of {@link VehicleType}.
 * <p>
 * <p>Two vehicle-types are equal if they have the same typeId.
 *
 * @author schroeder
 */
public class VehicleTypeImpl implements VehicleType {

    /**
     * CostParameter consisting of fixed cost parameter, time-based cost parameter and distance-based cost parameter.
     *
     * @author schroeder
     */
    public static class VehicleCostParams {


        public static VehicleTypeImpl.VehicleCostParams newInstance(double fix, double perTimeUnit, double perDistanceUnit) {
            return new VehicleCostParams(fix, perTimeUnit, perDistanceUnit);
        }

        public final double fix;
        @Deprecated
        public final double perTimeUnit;
        public final double perTransportTimeUnit;
        public final double perDistanceUnit;
        public final double perWaitingTimeUnit;
        public final double perServiceTimeUnit;

        private VehicleCostParams(double fix, double perTimeUnit, double perDistanceUnit) {
            super();
            this.fix = fix;
            this.perTimeUnit = perTimeUnit;
            perTransportTimeUnit = perTimeUnit;
            this.perDistanceUnit = perDistanceUnit;
            perWaitingTimeUnit = 0.;
            perServiceTimeUnit = 0.;
        }

        public VehicleCostParams(double fix, double perTimeUnit, double perDistanceUnit, double perWaitingTimeUnit) {
            this.fix = fix;
            this.perTimeUnit = perTimeUnit;
            perTransportTimeUnit = perTimeUnit;
            this.perDistanceUnit = perDistanceUnit;
            this.perWaitingTimeUnit = perWaitingTimeUnit;
            perServiceTimeUnit = 0.;
        }

        public VehicleCostParams(double fix, double perTimeUnit, double perDistanceUnit, double perWaitingTimeUnit, double perServiceTimeUnit) {
            this.fix = fix;
            this.perTimeUnit = perTimeUnit;
            perTransportTimeUnit = perTimeUnit;
            this.perDistanceUnit = perDistanceUnit;
            this.perWaitingTimeUnit = perWaitingTimeUnit;
            this.perServiceTimeUnit = perServiceTimeUnit;
        }

        @Override
        public String toString() {
            return "[fixed=" + fix + "][perTime=" + perTransportTimeUnit + "][perDistance=" + perDistanceUnit + "][perWaitingTimeUnit=" + perWaitingTimeUnit + "]";
        }
    }

    /**
     * Builder that builds the vehicle-type.
     *
     * @author schroeder
     */
    public static class Builder {


        public static VehicleTypeImpl.Builder newInstance(String id) {
            if (id == null) {
                throw new IllegalArgumentException();
            }
            return new Builder(id);
        }

        private String id;
        private int capacity = 0;
        private double maxVelo = Double.MAX_VALUE;
        private double avgVelocity = 1d;
        /**
         * default cost values for default vehicle type
         */
        private double fixedCost = 0.0;
        private double perDistance = 1.0;
        private double perTime = 0.0;
        private double perWaitingTime = 0.0;
        private double perServiceTime = 0.0;

        private String profile = "car";

        private SizeDimension.Builder capacityBuilder = SizeDimension.Builder.newInstance();

        private SizeDimension capacityDimensions = null;

        private boolean dimensionAdded = false;

        private Builder(String id) {
            this.id = id;
        }

        /**
         * Sets the maximum velocity this vehicle-type can go [in meter per seconds].
         *
         * @param inMeterPerSeconds
         * @return this builder
         * @throws IllegalArgumentException if velocity is smaller than zero
         */
        public VehicleTypeImpl.Builder setMaxVelocity(double inMeterPerSeconds) {
            if (inMeterPerSeconds < 0.0) {
                throw new IllegalArgumentException("velocity cannot be smaller than zero");
            }
            maxVelo = inMeterPerSeconds;
            return this;
        }

        /**
         * Sets the average velocity this vehicle-type can go [in meter per
         * seconds]. Used for travel time calculation.
         *
         * @param inMeterPerSeconds
         * @return this builder
         * @throws IllegalArgumentException if velocity is smaller than zero
         */
        public VehicleTypeImpl.Builder setAverageVelocity(double inMeterPerSeconds) {
            if (inMeterPerSeconds < 0.0) {
                throw new IllegalArgumentException("average speed cannot be smaller than zero");
            }
            avgVelocity = inMeterPerSeconds;
            return this;
        }

        /**
         * Sets the fixed costs of the vehicle-type.
         * <p>
         * <p>
         * by default it is 0.
         *
         * @param fixedCost
         * @return this builder
         * @throws IllegalArgumentException if fixedCost is smaller than zero
         */
        public VehicleTypeImpl.Builder setFixedCost(double fixedCost) {
            if (fixedCost < 0.0) {
                throw new IllegalArgumentException("fixed costs cannot be smaller than zero");
            }
            this.fixedCost = fixedCost;
            return this;
        }

        /**
         * Sets the cost per distance unit, for instance € per meter.
         * <p>
         * <p>by default it is 1.0
         *
         * @param perDistance
         * @return this builder
         * @throws IllegalArgumentException if perDistance is smaller than zero
         */
        public VehicleTypeImpl.Builder setCostPerDistance(double perDistance) {
            if (perDistance < 0.0) {
                throw new IllegalArgumentException("cost per distance must not be smaller than zero");
            }
            this.perDistance = perDistance;
            return this;
        }

        /**
         * Sets cost per time unit, for instance € per second.
         * <p>
         * <p>by default it is 0.0
         *
         * @param perTime
         * @return this builder
         * @throws IllegalArgumentException if costPerTime is smaller than zero
         * @deprecated use .setCostPerTransportTime(..) instead
         */
        @Deprecated
        public VehicleTypeImpl.Builder setCostPerTime(double perTime) {
            if (perTime < 0.0) {
                throw new IllegalArgumentException();
            }
            this.perTime = perTime;
            return this;
        }

        /**
         * Sets cost per time unit, for instance € per second.
         * <p>
         * <p>by default it is 0.0
         *
         * @param perTime
         * @return this builder
         * @throws IllegalArgumentException if costPerTime is smaller than zero
         */
        public VehicleTypeImpl.Builder setCostPerTransportTime(double perTime) {
            if (perTime < 0.0) {
                throw new IllegalArgumentException();
            }
            this.perTime = perTime;
            return this;
        }

        /**
         * Sets cost per waiting time unit, for instance € per second.
         * <p>
         * <p>by default it is 0.0
         *
         * @param perWaitingTime
         * @return this builder
         * @throws IllegalArgumentException if costPerTime is smaller than zero
         */
        public VehicleTypeImpl.Builder setCostPerWaitingTime(double perWaitingTime) {
            if (perWaitingTime < 0.0) {
                throw new IllegalArgumentException();
            }
            this.perWaitingTime = perWaitingTime;
            return this;
        }

        public VehicleTypeImpl.Builder setCostPerServiceTime(double perServiceTime) {
            this.perServiceTime = perServiceTime;
            return this;
        }

        /**
         * Builds the vehicle-type.
         *
         * @return VehicleTypeImpl
         */
        public VehicleTypeImpl build() {
            if (capacityDimensions == null) {
                capacityDimensions = capacityBuilder.build();
            }
            return new VehicleTypeImpl(this);
        }

        /**
         * Adds a capacity dimension.
         *
         * @param dimIndex
         * @param dimVal
         * @return the builder
         * @throws IllegalArgumentException if dimVal < 0
         * @throws IllegalArgumentException if capacity dimension is already set
         */
        public Builder addCapacityDimension(int dimIndex, int dimVal) {
            if (dimVal < 0) {
                throw new IllegalArgumentException("capacity value cannot be negative");
            }
            if (capacityDimensions != null) {
                throw new IllegalArgumentException("either build your dimension with build your dimensions with " +
<<<<<<< HEAD
                                "addCapacityDimension(int dimIndex, int dimVal) or set the already built dimensions with .setCapacityDimensions(SizeDimension capacity)." +
                                "You used both methods.");
=======
                    "addCapacityDimension(int dimIndex, int dimVal) or set the already built dimensions with .setCapacityDimensions(Capacity capacity)." +
                    "You used both methods.");
>>>>>>> 90ad13a3
            }
            dimensionAdded = true;
            capacityBuilder.addDimension(dimIndex, dimVal);
            return this;
        }

        /**
         * Sets capacity dimensions.
         * <p>
         * <p>Note if you use this you cannot use <code>addCapacityDimension(int dimIndex, int dimVal)</code> anymore. Thus either build
         * your dimensions with <code>addCapacityDimension(int dimIndex, int dimVal)</code> or set the already built dimensions with
         * this method.
         *
         * @param capacity
         * @return this builder
         * @throws IllegalArgumentException if capacityDimension has already been added
         */
        public Builder setCapacityDimensions(SizeDimension capacity) {
            if (dimensionAdded) {
                throw new IllegalArgumentException("either build your dimension with build your dimensions with " +
<<<<<<< HEAD
                                "addCapacityDimension(int dimIndex, int dimVal) or set the already built dimensions with .setCapacityDimensions(SizeDimension capacity)." +
                                "You used both methods.");
=======
                    "addCapacityDimension(int dimIndex, int dimVal) or set the already built dimensions with .setCapacityDimensions(Capacity capacity)." +
                    "You used both methods.");
>>>>>>> 90ad13a3
            }
            capacityDimensions = capacity;
            return this;
        }

        public Builder setProfile(String profile) {
            this.profile = profile;
            return this;
        }
    }

    @Override
    public int hashCode() {
        final int prime = 31;
        int result = 1;
        result = prime * result
            + ((typeId == null) ? 0 : typeId.hashCode());
        return result;
    }

    /**
     * Two vehicle-types are equal if they have the same vehicleId.
     */
    @Override
    public boolean equals(Object obj) {
        if (this == obj) {
            return true;
        }
        if (obj == null) {
            return false;
        }
        if (getClass() != obj.getClass()) {
            return false;
        }
        VehicleTypeImpl other = (VehicleTypeImpl) obj;
        if (typeId == null) {
            if (other.typeId != null) {
                return false;
            }
        } else if (!typeId.equals(other.typeId)) {
            return false;
        }
        return true;
    }

    private final String typeId;

    private final int capacity;

    private final String profile;

    private final VehicleTypeImpl.VehicleCostParams vehicleCostParams;

    private final SizeDimension capacityDimensions;

    private final double maxVelocity;

    private final double avgVelocity;

    /**
     * priv constructor constructing vehicle-type
     *
     * @param builder
     */
    private VehicleTypeImpl(VehicleTypeImpl.Builder builder) {
        typeId = builder.id;
        capacity = builder.capacity;
        maxVelocity = builder.maxVelo;
        avgVelocity = builder.avgVelocity;
        vehicleCostParams = new VehicleCostParams(builder.fixedCost, builder.perTime, builder.perDistance, builder.perWaitingTime, builder.perServiceTime);
        capacityDimensions = builder.capacityDimensions;
        profile = builder.profile;
    }

    /* (non-Javadoc)
     * @see basics.route.VehicleType#getTypeId()
     */
    @Override
    public String getTypeId() {
        return typeId;
    }

    /* (non-Javadoc)
     * @see basics.route.VehicleType#getVehicleCostParams()
     */
    @Override
    public VehicleTypeImpl.VehicleCostParams getVehicleCostParams() {
        return vehicleCostParams;
    }

    @Override
    public String toString() {
        return "[typeId=" + typeId + "]" +
            "[capacity=" + capacityDimensions + "]" +
            "[costs=" + vehicleCostParams + "]";
    }

    @Override
    public double getMaxVelocity() {
        return maxVelocity;
    }

    @Override
    public double getAvgVelocity() {
        return avgVelocity;
    }

    @Override
    public SizeDimension getCapacityDimensions() {
        return capacityDimensions;
    }

    @Override
    public String getProfile() {
        return profile;
    }

}<|MERGE_RESOLUTION|>--- conflicted
+++ resolved
@@ -274,13 +274,8 @@
             }
             if (capacityDimensions != null) {
                 throw new IllegalArgumentException("either build your dimension with build your dimensions with " +
-<<<<<<< HEAD
-                                "addCapacityDimension(int dimIndex, int dimVal) or set the already built dimensions with .setCapacityDimensions(SizeDimension capacity)." +
-                                "You used both methods.");
-=======
-                    "addCapacityDimension(int dimIndex, int dimVal) or set the already built dimensions with .setCapacityDimensions(Capacity capacity)." +
+                    "addCapacityDimension(int dimIndex, int dimVal) or set the already built dimensions with .setCapacityDimensions(SizeDimension capacity)." +
                     "You used both methods.");
->>>>>>> 90ad13a3
             }
             dimensionAdded = true;
             capacityBuilder.addDimension(dimIndex, dimVal);
@@ -301,13 +296,8 @@
         public Builder setCapacityDimensions(SizeDimension capacity) {
             if (dimensionAdded) {
                 throw new IllegalArgumentException("either build your dimension with build your dimensions with " +
-<<<<<<< HEAD
-                                "addCapacityDimension(int dimIndex, int dimVal) or set the already built dimensions with .setCapacityDimensions(SizeDimension capacity)." +
-                                "You used both methods.");
-=======
-                    "addCapacityDimension(int dimIndex, int dimVal) or set the already built dimensions with .setCapacityDimensions(Capacity capacity)." +
+                    "addCapacityDimension(int dimIndex, int dimVal) or set the already built dimensions with .setCapacityDimensions(SizeDimension capacity)." +
                     "You used both methods.");
->>>>>>> 90ad13a3
             }
             capacityDimensions = capacity;
             return this;
