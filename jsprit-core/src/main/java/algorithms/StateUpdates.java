--- conflicted
+++ resolved
@@ -20,342 +20,332 @@
  ******************************************************************************/
 package algorithms;
 
-import java.util.ArrayList;
 import java.util.Collection;
 
-
 import basics.Job;
-import basics.VehicleRoutingProblem;
-import basics.VehicleRoutingProblemSolution;
-import basics.algo.InsertionStartsListener;
-import basics.algo.IterationStartsListener;
 import basics.algo.JobInsertedListener;
 import basics.algo.RuinListener;
 import basics.costs.VehicleRoutingActivityCosts;
 import basics.costs.VehicleRoutingTransportCosts;
 import basics.route.VehicleRoute;
-import basics.route.VehicleType;
-
-public class StateUpdates {
+
+
+class StateUpdates {
 	
-<<<<<<< HEAD
-	public static class UpdateStates implements JobInsertedListener, RuinListener{
-=======
-	static class UpdateCostsAtRouteLevel implements JobInsertedListener, InsertionStartsListener, InsertionEndsListener{
-		
-		private StateManagerImpl states;
-		
-		private VehicleRoutingTransportCosts tpCosts;
-		
-		private VehicleRoutingActivityCosts actCosts;
-		
-		public UpdateCostsAtRouteLevel(StateManagerImpl states, VehicleRoutingTransportCosts tpCosts, VehicleRoutingActivityCosts actCosts) {
-			super();
-			this.states = states;
-			this.tpCosts = tpCosts;
-			this.actCosts = actCosts;
-		}
-
-		@Override
-		public void informJobInserted(Job job2insert, VehicleRoute inRoute, double additionalCosts, double additionalTime) {
-//			inRoute.getVehicleRouteCostCalculator().addTransportCost(additionalCosts);
-			double oldCosts = states.getRouteState(inRoute, StateTypes.COSTS).toDouble();
-			oldCosts += additionalCosts;
-			states.putRouteState(inRoute, StateTypes.COSTS, new StateImpl(oldCosts));
-		}
-
-		@Override
-		public void informInsertionStarts(Collection<VehicleRoute> vehicleRoutes, Collection<Job> unassignedJobs) {
-			RouteActivityVisitor forwardInTime = new RouteActivityVisitor();
-			forwardInTime.addActivityVisitor(new UpdateCostsAtAllLevels(actCosts, tpCosts, states));
-			for(VehicleRoute route : vehicleRoutes){
-				forwardInTime.visit(route);
-			}
-			
-		}
-
-		@Override
-		public void informInsertionEnds(Collection<VehicleRoute> vehicleRoutes) {
-			
-//			IterateRouteForwardInTime forwardInTime = new IterateRouteForwardInTime(tpCosts);
-//			forwardInTime.addListener(new UpdateCostsAtAllLevels(actCosts, tpCosts, states));
+//	static class UpdateCostsAtRouteLevel implements JobInsertedListener, InsertionStartsListener, InsertionEndsListener{
+//		
+//		private StateManagerImpl states;
+//		
+//		private VehicleRoutingTransportCosts tpCosts;
+//		
+//		private VehicleRoutingActivityCosts actCosts;
+//		
+//		public UpdateCostsAtRouteLevel(StateManagerImpl states, VehicleRoutingTransportCosts tpCosts, VehicleRoutingActivityCosts actCosts) {
+//			super();
+//			this.states = states;
+//			this.tpCosts = tpCosts;
+//			this.actCosts = actCosts;
+//		}
+//
+//		@Override
+//		public void informJobInserted(Job job2insert, VehicleRoute inRoute, double additionalCosts, double additionalTime) {
+////			inRoute.getVehicleRouteCostCalculator().addTransportCost(additionalCosts);
+//			double oldCosts = states.getRouteState(inRoute, StateTypes.COSTS).toDouble();
+//			oldCosts += additionalCosts;
+//			states.putRouteState(inRoute, StateTypes.COSTS, new StateImpl(oldCosts));
+//		}
+//
+//		@Override
+//		public void informInsertionStarts(Collection<VehicleRoute> vehicleRoutes, Collection<Job> unassignedJobs) {
+//			RouteActivityVisitor forwardInTime = new RouteActivityVisitor();
+//			forwardInTime.addActivityVisitor(new UpdateCostsAtAllLevels(actCosts, tpCosts, states));
 //			for(VehicleRoute route : vehicleRoutes){
-//				if(route.isEmpty()) continue;
-//				route.getVehicleRouteCostCalculator().reset();
-//				route.getVehicleRouteCostCalculator().addOtherCost(states.getRouteState(route, StateTypes.COSTS).toDouble());
-//				route.getVehicleRouteCostCalculator().price(route.getVehicle());
-//				forwardInTime.iterate(route);
+//				forwardInTime.visit(route);
 //			}
-			
-		}
-
-	}
-
-	static class UpdateActivityTimes implements ActivityVisitor{
-
-		private Logger log = Logger.getLogger(UpdateActivityTimes.class);
-		
-		private ActivityTimeTracker timeTracker;
-		
-		private VehicleRoute route;
-		
-		public UpdateActivityTimes(ForwardTransportTime transportTime) {
-			super();
-			timeTracker = new ActivityTimeTracker(transportTime);
-		}
-
-		@Override
-		public void begin(VehicleRoute route) {
-			timeTracker.begin(route);
-			this.route = route;
-			route.getStart().setEndTime(timeTracker.getActEndTime());
-		}
-
-		@Override
-		public void visit(TourActivity activity) {
-			timeTracker.visit(activity);
-			activity.setArrTime(timeTracker.getActArrTime());
-			activity.setEndTime(timeTracker.getActEndTime());
-		}
-
-		@Override
-		public void finish() {
-			timeTracker.finish();
-			route.getEnd().setArrTime(timeTracker.getActArrTime());
-		}
-
-	}
-
-	static class UpdateCostsAtAllLevels implements ActivityVisitor{
-
-		private static Logger log = Logger.getLogger(UpdateCostsAtAllLevels.class);
-		
-		private VehicleRoutingActivityCosts activityCost;
-
-		private ForwardTransportCost transportCost;
-		
-		private StateManagerImpl states;
-		
-		private double totalOperationCost = 0.0;
-		
-		private VehicleRoute vehicleRoute = null;
-		
-		private TourActivity prevAct = null;
-		
-		private double startTimeAtPrevAct = 0.0;
-		
-		private ActivityTimeTracker timeTracker;
-		
-		public UpdateCostsAtAllLevels(VehicleRoutingActivityCosts activityCost, VehicleRoutingTransportCosts transportCost, StateManagerImpl states) {
-			super();
-			this.activityCost = activityCost;
-			this.transportCost = transportCost;
-			this.states = states;
-			timeTracker = new ActivityTimeTracker(transportCost);
-		}
-
-		@Override
-		public void begin(VehicleRoute route) {
-			vehicleRoute = route;
-			vehicleRoute.getVehicleRouteCostCalculator().reset();
-			timeTracker.begin(route);
-			prevAct = route.getStart();
-			startTimeAtPrevAct = timeTracker.getActEndTime();
-		}
-
-		@Override
-		public void visit(TourActivity act) {
-			timeTracker.visit(act);
-			
-			double transportCost = this.transportCost.getTransportCost(prevAct.getLocationId(), act.getLocationId(), startTimeAtPrevAct, vehicleRoute.getDriver(), vehicleRoute.getVehicle());
-			double actCost = activityCost.getActivityCost(act, timeTracker.getActArrTime(), vehicleRoute.getDriver(), vehicleRoute.getVehicle());
-
-			vehicleRoute.getVehicleRouteCostCalculator().addTransportCost(transportCost);
-			vehicleRoute.getVehicleRouteCostCalculator().addActivityCost(actCost);
-			
-			totalOperationCost += transportCost;
-			totalOperationCost += actCost;
-
-			states.putActivityState(act, StateTypes.COSTS, new StateImpl(totalOperationCost));
-
-			prevAct = act;
-			startTimeAtPrevAct = timeTracker.getActEndTime();
-		}
-
-		@Override
-		public void finish() {
-			timeTracker.finish();
-			double transportCost = this.transportCost.getTransportCost(prevAct.getLocationId(), vehicleRoute.getEnd().getLocationId(), startTimeAtPrevAct, vehicleRoute.getDriver(), vehicleRoute.getVehicle());
-			double actCost = activityCost.getActivityCost(vehicleRoute.getEnd(), timeTracker.getActEndTime(), vehicleRoute.getDriver(), vehicleRoute.getVehicle());
-			
-			vehicleRoute.getVehicleRouteCostCalculator().addTransportCost(transportCost);
-			vehicleRoute.getVehicleRouteCostCalculator().addActivityCost(actCost);
-			
-			totalOperationCost += transportCost;
-			totalOperationCost += actCost;
-			totalOperationCost += getFixCosts();
-			
-			states.putRouteState(vehicleRoute, StateTypes.COSTS, new StateImpl(totalOperationCost));
-			
-//			this is rather strange and likely to change
-			vehicleRoute.getVehicleRouteCostCalculator().price(vehicleRoute.getDriver());
-			vehicleRoute.getVehicleRouteCostCalculator().price(vehicleRoute.getVehicle());
-			vehicleRoute.getVehicleRouteCostCalculator().finish();
-			
-			startTimeAtPrevAct = 0.0;
-			prevAct = null;
-			vehicleRoute = null;
-			totalOperationCost = 0.0;
-		}
-
-		private double getFixCosts() {
-			Vehicle vehicle = vehicleRoute.getVehicle();
-			if(vehicle == null) return 0.0;
-			VehicleType type = vehicle.getType();
-			if(type == null) return 0.0;
-			return type.getVehicleCostParams().fix;
-		}
-
-	}
-
-	static class UpdateEarliestStartTimeWindowAtActLocations implements ActivityVisitor{
-
-		private StateManagerImpl states;
-		
-		private ActivityTimeTracker timeTracker;
-		
-		public UpdateEarliestStartTimeWindowAtActLocations(StateManagerImpl states, VehicleRoutingTransportCosts transportCosts) {
-			super();
-			this.states = states;
-			timeTracker = new ActivityTimeTracker(transportCosts);
-		}
-
-		@Override
-		public void begin(VehicleRoute route) {
-			timeTracker.begin(route);
-		}
-
-		@Override
-		public void visit(TourActivity activity) {
-			timeTracker.visit(activity);
-			states.putActivityState(activity, StateTypes.EARLIEST_OPERATION_START_TIME, new StateImpl(Math.max(timeTracker.getActArrTime(), activity.getTheoreticalEarliestOperationStartTime())));
-			
-		}
-
-		@Override
-		public void finish() {}
-
-	}
-
-	static class UpdateLatestOperationStartTimeAtActLocations implements ReverseActivityVisitor{
-
-		private static Logger log = Logger.getLogger(UpdateLatestOperationStartTimeAtActLocations.class);
-		
-		private StateManagerImpl states;
-		
-		private VehicleRoute route;
-		
-		private VehicleRoutingTransportCosts transportCosts;
-		
-		private double latestArrTimeAtPrevAct;
-		
-		private TourActivity prevAct;
-		
-		public UpdateLatestOperationStartTimeAtActLocations(StateManagerImpl states, VehicleRoutingTransportCosts tpCosts) {
-			super();
-			this.states = states;
-			this.transportCosts = tpCosts;
-		}
-
-		@Override
-		public void begin(VehicleRoute route) {
-			this.route = route;
-			latestArrTimeAtPrevAct = route.getEnd().getTheoreticalLatestOperationStartTime();
-			prevAct = route.getEnd();
-		}
-
-		@Override
-		public void visit(TourActivity activity) {
-			double potentialLatestArrivalTimeAtCurrAct = latestArrTimeAtPrevAct - transportCosts.getBackwardTransportTime(activity.getLocationId(), prevAct.getLocationId(), latestArrTimeAtPrevAct, route.getDriver(),route.getVehicle()) - activity.getOperationTime();
-			double latestArrivalTime = Math.min(activity.getTheoreticalLatestOperationStartTime(), potentialLatestArrivalTimeAtCurrAct);
-			
-			states.putActivityState(activity, StateTypes.LATEST_OPERATION_START_TIME, new StateImpl(latestArrivalTime));
-			
-			latestArrTimeAtPrevAct = latestArrivalTime;
-			prevAct = activity;
-		}
-
-		@Override
-		public void finish() {}
-	}
-
-	static class UpdateLoadAtAllLevels implements ActivityVisitor{
-
-		private double load = 0.0;
-		
-		private StateManagerImpl states;
-		
-		private VehicleRoute vehicleRoute;
-		
-		public UpdateLoadAtAllLevels(StateManagerImpl states) {
-			super();
-			this.states = states;
-		}
-
-		@Override
-		public void begin(VehicleRoute route) {
-			vehicleRoute = route;
-		}
-
-		@Override
-		public void visit(TourActivity activity) {
-			load += (double)activity.getCapacityDemand();
-			states.putActivityState(activity, StateTypes.LOAD, new StateImpl(load));
-		}
-
-		@Override
-		public void finish() {
-			states.putRouteState(vehicleRoute, StateTypes.LOAD, new StateImpl(load));
-			load=0;
-			vehicleRoute = null;
-		}
-
-	}
-
-	static class UpdateLoadAtRouteLevel implements JobInsertedListener, InsertionStartsListener{
-
-		private StateManagerImpl states;
-		
-		public UpdateLoadAtRouteLevel(StateManagerImpl states) {
-			super();
-			this.states = states;
-		}
-
-		@Override
-		public void informJobInserted(Job job2insert, VehicleRoute inRoute, double additionalCosts, double additionalTime) {
-			if(!(job2insert instanceof Service)){
-				return;
-			}
-			double oldLoad = states.getRouteState(inRoute, StateTypes.LOAD).toDouble();
-			states.putRouteState(inRoute, StateTypes.LOAD, new StateImpl(oldLoad + job2insert.getCapacityDemand()));
-		}
-
-		@Override
-		public void informInsertionStarts(Collection<VehicleRoute> vehicleRoutes, Collection<Job> unassignedJobs) {
-			for(VehicleRoute route : vehicleRoutes){
-				int load = 0;
-				for(Job j : route.getTourActivities().getJobs()){
-					load += j.getCapacityDemand();
-				}
-				states.putRouteState(route, StateTypes.LOAD, new StateImpl(load));
-			}
-			
-		}
-
-	}
-
+//			
+//		}
+//
+//		@Override
+//		public void informInsertionEnds(Collection<VehicleRoute> vehicleRoutes) {
+//			
+////			IterateRouteForwardInTime forwardInTime = new IterateRouteForwardInTime(tpCosts);
+////			forwardInTime.addListener(new UpdateCostsAtAllLevels(actCosts, tpCosts, states));
+////			for(VehicleRoute route : vehicleRoutes){
+////				if(route.isEmpty()) continue;
+////				route.getVehicleRouteCostCalculator().reset();
+////				route.getVehicleRouteCostCalculator().addOtherCost(states.getRouteState(route, StateTypes.COSTS).toDouble());
+////				route.getVehicleRouteCostCalculator().price(route.getVehicle());
+////				forwardInTime.iterate(route);
+////			}
+//			
+//		}
+//
+//	}
+//
+//	static class UpdateActivityTimes implements ActivityVisitor{
+//
+//		private Logger log = Logger.getLogger(UpdateActivityTimes.class);
+//		
+//		private ActivityTimeTracker timeTracker;
+//		
+//		private VehicleRoute route;
+//		
+//		public UpdateActivityTimes(ForwardTransportTime transportTime) {
+//			super();
+//			timeTracker = new ActivityTimeTracker(transportTime);
+//		}
+//
+//		@Override
+//		public void begin(VehicleRoute route) {
+//			timeTracker.begin(route);
+//			this.route = route;
+//			route.getStart().setEndTime(timeTracker.getActEndTime());
+//		}
+//
+//		@Override
+//		public void visit(TourActivity activity) {
+//			timeTracker.visit(activity);
+//			activity.setArrTime(timeTracker.getActArrTime());
+//			activity.setEndTime(timeTracker.getActEndTime());
+//		}
+//
+//		@Override
+//		public void finish() {
+//			timeTracker.finish();
+//			route.getEnd().setArrTime(timeTracker.getActArrTime());
+//		}
+//
+//	}
+//
+//	static class UpdateCostsAtAllLevels implements ActivityVisitor{
+//
+//		private static Logger log = Logger.getLogger(UpdateCostsAtAllLevels.class);
+//		
+//		private VehicleRoutingActivityCosts activityCost;
+//
+//		private ForwardTransportCost transportCost;
+//		
+//		private StateManagerImpl states;
+//		
+//		private double totalOperationCost = 0.0;
+//		
+//		private VehicleRoute vehicleRoute = null;
+//		
+//		private TourActivity prevAct = null;
+//		
+//		private double startTimeAtPrevAct = 0.0;
+//		
+//		private ActivityTimeTracker timeTracker;
+//		
+//		public UpdateCostsAtAllLevels(VehicleRoutingActivityCosts activityCost, VehicleRoutingTransportCosts transportCost, StateManagerImpl states) {
+//			super();
+//			this.activityCost = activityCost;
+//			this.transportCost = transportCost;
+//			this.states = states;
+//			timeTracker = new ActivityTimeTracker(transportCost);
+//		}
+//
+//		@Override
+//		public void begin(VehicleRoute route) {
+//			vehicleRoute = route;
+//			vehicleRoute.getVehicleRouteCostCalculator().reset();
+//			timeTracker.begin(route);
+//			prevAct = route.getStart();
+//			startTimeAtPrevAct = timeTracker.getActEndTime();
+//		}
+//
+//		@Override
+//		public void visit(TourActivity act) {
+//			timeTracker.visit(act);
+//			
+//			double transportCost = this.transportCost.getTransportCost(prevAct.getLocationId(), act.getLocationId(), startTimeAtPrevAct, vehicleRoute.getDriver(), vehicleRoute.getVehicle());
+//			double actCost = activityCost.getActivityCost(act, timeTracker.getActArrTime(), vehicleRoute.getDriver(), vehicleRoute.getVehicle());
+//
+////			vehicleRoute.getVehicleRouteCostCalculator().addTransportCost(transportCost);
+////			vehicleRoute.getVehicleRouteCostCalculator().addActivityCost(actCost);
+//			
+//			totalOperationCost += transportCost;
+//			totalOperationCost += actCost;
+//
+//			states.putActivityState(act, StateTypes.COSTS, new StateImpl(totalOperationCost));
+//
+//			prevAct = act;
+//			startTimeAtPrevAct = timeTracker.getActEndTime();
+//		}
+//
+//		@Override
+//		public void finish() {
+//			timeTracker.finish();
+//			double transportCost = this.transportCost.getTransportCost(prevAct.getLocationId(), vehicleRoute.getEnd().getLocationId(), startTimeAtPrevAct, vehicleRoute.getDriver(), vehicleRoute.getVehicle());
+//			double actCost = activityCost.getActivityCost(vehicleRoute.getEnd(), timeTracker.getActEndTime(), vehicleRoute.getDriver(), vehicleRoute.getVehicle());
+//			
+////			vehicleRoute.getVehicleRouteCostCalculator().addTransportCost(transportCost);
+////			vehicleRoute.getVehicleRouteCostCalculator().addActivityCost(actCost);
+//			
+//			totalOperationCost += transportCost;
+//			totalOperationCost += actCost;
+//			totalOperationCost += getFixCosts();
+//			
+//			states.putRouteState(vehicleRoute, StateTypes.COSTS, new StateImpl(totalOperationCost));
+//			
+//			//this is rather strange and likely to change
+////			vehicleRoute.getVehicleRouteCostCalculator().price(vehicleRoute.getDriver());
+////			vehicleRoute.getVehicleRouteCostCalculator().price(vehicleRoute.getVehicle());
+////			vehicleRoute.getVehicleRouteCostCalculator().finish();
+//			
+//			startTimeAtPrevAct = 0.0;
+//			prevAct = null;
+//			vehicleRoute = null;
+//			totalOperationCost = 0.0;
+//		}
+//
+//		private double getFixCosts() {
+//			Vehicle vehicle = vehicleRoute.getVehicle();
+//			if(vehicle == null) return 0.0;
+//			VehicleType type = vehicle.getType();
+//			if(type == null) return 0.0;
+//			return type.getVehicleCostParams().fix;
+//		}
+//
+//	}
+//
+//	static class UpdateEarliestStartTimeWindowAtActLocations implements ActivityVisitor{
+//
+//		private StateManagerImpl states;
+//		
+//		private ActivityTimeTracker timeTracker;
+//		
+//		public UpdateEarliestStartTimeWindowAtActLocations(StateManagerImpl states, VehicleRoutingTransportCosts transportCosts) {
+//			super();
+//			this.states = states;
+//			timeTracker = new ActivityTimeTracker(transportCosts);
+//		}
+//
+//		@Override
+//		public void begin(VehicleRoute route) {
+//			timeTracker.begin(route);
+//		}
+//
+//		@Override
+//		public void visit(TourActivity activity) {
+//			timeTracker.visit(activity);
+//			states.putActivityState(activity, StateTypes.EARLIEST_OPERATION_START_TIME, new StateImpl(Math.max(timeTracker.getActArrTime(), activity.getTheoreticalEarliestOperationStartTime())));
+//			
+//		}
+//
+//		@Override
+//		public void finish() {}
+//
+//	}
+//
+//	static class UpdateLatestOperationStartTimeAtActLocations implements ReverseActivityVisitor{
+//
+//		private static Logger log = Logger.getLogger(UpdateLatestOperationStartTimeAtActLocations.class);
+//		
+//		private StateManagerImpl states;
+//		
+//		private VehicleRoute route;
+//		
+//		private VehicleRoutingTransportCosts transportCosts;
+//		
+//		private double latestArrTimeAtPrevAct;
+//		
+//		private TourActivity prevAct;
+//		
+//		public UpdateLatestOperationStartTimeAtActLocations(StateManagerImpl states, VehicleRoutingTransportCosts tpCosts) {
+//			super();
+//			this.states = states;
+//			this.transportCosts = tpCosts;
+//		}
+//
+//		@Override
+//		public void begin(VehicleRoute route) {
+//			this.route = route;
+//			latestArrTimeAtPrevAct = route.getEnd().getTheoreticalLatestOperationStartTime();
+//			prevAct = route.getEnd();
+//		}
+//
+//		@Override
+//		public void visit(TourActivity activity) {
+//			double potentialLatestArrivalTimeAtCurrAct = latestArrTimeAtPrevAct - transportCosts.getBackwardTransportTime(activity.getLocationId(), prevAct.getLocationId(), latestArrTimeAtPrevAct, route.getDriver(),route.getVehicle()) - activity.getOperationTime();
+//			double latestArrivalTime = Math.min(activity.getTheoreticalLatestOperationStartTime(), potentialLatestArrivalTimeAtCurrAct);
+//			
+//			states.putActivityState(activity, StateTypes.LATEST_OPERATION_START_TIME, new StateImpl(latestArrivalTime));
+//			
+//			latestArrTimeAtPrevAct = latestArrivalTime;
+//			prevAct = activity;
+//		}
+//
+//		@Override
+//		public void finish() {}
+//	}
+//
+//	static class UpdateLoadAtAllLevels implements ActivityVisitor{
+//
+//		private double load = 0.0;
+//		
+//		private StateManagerImpl states;
+//		
+//		private VehicleRoute vehicleRoute;
+//		
+//		public UpdateLoadAtAllLevels(StateManagerImpl states) {
+//			super();
+//			this.states = states;
+//		}
+//
+//		@Override
+//		public void begin(VehicleRoute route) {
+//			vehicleRoute = route;
+//		}
+//
+//		@Override
+//		public void visit(TourActivity activity) {
+//			load += (double)activity.getCapacityDemand();
+//			states.putActivityState(activity, StateTypes.LOAD, new StateImpl(load));
+//		}
+//
+//		@Override
+//		public void finish() {
+//			states.putRouteState(vehicleRoute, StateTypes.LOAD, new StateImpl(load));
+//			load=0;
+//			vehicleRoute = null;
+//		}
+//
+//	}
+//
+//	static class UpdateLoadAtRouteLevel implements JobInsertedListener, InsertionStartsListener{
+//
+//		private StateManagerImpl states;
+//		
+//		public UpdateLoadAtRouteLevel(StateManagerImpl states) {
+//			super();
+//			this.states = states;
+//		}
+//
+//		@Override
+//		public void informJobInserted(Job job2insert, VehicleRoute inRoute, double additionalCosts, double additionalTime) {
+//			if(!(job2insert instanceof Service)){
+//				return;
+//			}
+//			double oldLoad = states.getRouteState(inRoute, StateTypes.LOAD).toDouble();
+//			states.putRouteState(inRoute, StateTypes.LOAD, new StateImpl(oldLoad + job2insert.getCapacityDemand()));
+//		}
+//
+//		@Override
+//		public void informInsertionStarts(Collection<VehicleRoute> vehicleRoutes, Collection<Job> unassignedJobs) {
+//			for(VehicleRoute route : vehicleRoutes){
+//				int load = 0;
+//				for(Job j : route.getTourActivities().getJobs()){
+//					load += j.getCapacityDemand();
+//				}
+//				states.putRouteState(route, StateTypes.LOAD, new StateImpl(load));
+//			}
+//			
+//		}
+//
+//	}
+//
 	static class UpdateStates implements JobInsertedListener, RuinListener{
->>>>>>> 432f2073
 
 		private RouteActivityVisitor routeActivityVisitor;
 		
@@ -398,78 +388,157 @@
 		public void removed(Job job, VehicleRoute fromRoute) {}
 
 	}
-
-	static class ResetStateManager implements IterationStartsListener {
-
-		private StateManagerImpl stateManager;
-		
-		public ResetStateManager(StateManagerImpl stateManager) {
-			super();
-			this.stateManager = stateManager;
-		}
-
-		@Override
-		public void informIterationStarts(int i, VehicleRoutingProblem problem, Collection<VehicleRoutingProblemSolution> solutions) {
-			stateManager.clear();
-		}
-	}
+//
+//	static class UpdateFuturePickupsAtActivityLevel implements ReverseActivityVisitor {
+//		private StateManagerImpl stateManager;
+//		private int futurePicks = 0;
+//		private VehicleRoute route;
+//		
+//		public UpdateFuturePickupsAtActivityLevel(StateManagerImpl stateManager) {
+//			super();
+//			this.stateManager = stateManager;
+//		}
+//
+//		@Override
+//		public void begin(VehicleRoute route) {
+//			this.route = route;
+//		}
+//
+//		@Override
+//		public void visit(TourActivity act) {
+//			stateManager.putActivityState(act, StateTypes.FUTURE_PICKS, new StateImpl(futurePicks));
+//			if(act instanceof PickupActivity || act instanceof ServiceActivity){
+//				futurePicks += act.getCapacityDemand();
+//			}
+//			assert futurePicks <= route.getVehicle().getCapacity() : "sum of pickups must not be > vehicleCap";
+//			assert futurePicks >= 0 : "sum of pickups must not < 0";
+//		}
+//
+//		@Override
+//		public void finish() {
+//			futurePicks = 0;
+//			route = null;
+//		}
+//	}
+//
+//	static class UpdateOccuredDeliveriesAtActivityLevel implements ActivityVisitor {
+//		private StateManagerImpl stateManager;
+//		private int deliveries = 0; 
+//		private VehicleRoute route;
+//		
+//		public UpdateOccuredDeliveriesAtActivityLevel(StateManagerImpl stateManager) {
+//			super();
+//			this.stateManager = stateManager;
+//		}
+//
+//		@Override
+//		public void begin(VehicleRoute route) {
+//			this.route = route; 
+//		}
+//
+//		@Override
+//		public void visit(TourActivity act) {
+//			if(act instanceof DeliveryActivity){
+//				deliveries += Math.abs(act.getCapacityDemand());
+//			}
+//			stateManager.putActivityState(act, StateTypes.PAST_DELIVERIES, new StateImpl(deliveries));
+//			assert deliveries >= 0 : "deliveries < 0";
+//			assert deliveries <= route.getVehicle().getCapacity() : "deliveries > vehicleCap";
+//		}
+//
+//		@Override
+//		public void finish() {
+//			deliveries = 0;
+//			route = null;
+//		}
+//	}
+//	
+//	/**
+//	 * Updates load at activity level. Note that this assumed that StateTypes.LOAD_AT_DEPOT is already updated, i.e. it starts by setting loadAtDepot to StateTypes.LOAD_AT_DEPOT.
+//	 * If StateTypes.LOAD_AT_DEPOT is not set, it starts with 0 load at depot.
+//	 *  
+//	 * @author stefan
+//	 *
+//	 */
+//	static class UpdateLoadAtActivityLevel implements ActivityVisitor {
+//		private StateManagerImpl stateManager;
+//		private int currentLoad = 0;
+//		private VehicleRoute route;
+//		
+//		public UpdateLoadAtActivityLevel(StateManagerImpl stateManager) {
+//			super();
+//			this.stateManager = stateManager;
+//		}
+//		
+//		@Override
+//		public void begin(VehicleRoute route) {
+//			currentLoad = (int) stateManager.getRouteState(route, StateTypes.LOAD_AT_DEPOT).toDouble();
+//			this.route = route;
+//		}
+//
+//		@Override
+//		public void visit(TourActivity act) {
+//			currentLoad += act.getCapacityDemand();
+//			stateManager.putActivityState(act, StateTypes.LOAD, new StateImpl(currentLoad));
+//			assert currentLoad <= route.getVehicle().getCapacity() : "currentLoad at activity must not be > vehicleCapacity";
+//			assert currentLoad >= 0 : "currentLoad at act must not be < 0";
+//		}
+//
+//		@Override
+//		public void finish() {
+//			currentLoad = 0;
+//		}
+//	}
+//	
+//	static class ResetStateManager implements IterationStartsListener {
+//
+//		private StateManagerImpl stateManager;
+//		
+//		public ResetStateManager(StateManagerImpl stateManager) {
+//			super();
+//			this.stateManager = stateManager;
+//		}
+//
+//		@Override
+//		public void informIterationStarts(int i, VehicleRoutingProblem problem, Collection<VehicleRoutingProblemSolution> solutions) {
+//			stateManager.clear();
+//		}
+//	}
+//	
+//	static interface InsertionStarts {
+//		
+//		void insertionStarts(VehicleRoute route);
+//		
+//	}
+//	
+//	static class UpdateLoadsAtStartAndEndOfRouteWhenInsertionStarts implements InsertionStarts {
+//
+//		private StateManagerImpl stateManager;
+//		
+//		public UpdateLoadsAtStartAndEndOfRouteWhenInsertionStarts(StateManagerImpl stateManager) {
+//			super();
+//			this.stateManager = stateManager;
+//		}
+//
+//		@Override
+//		public void insertionStarts(VehicleRoute route) {
+//			int loadAtDepot = 0;
+//			int loadAtEnd = 0;
+//			for(Job j : route.getTourActivities().getJobs()){
+//				if(j instanceof Delivery){
+//					loadAtDepot += j.getCapacityDemand();
+//				}
+//				else if(j instanceof Pickup || j instanceof Service){
+//					loadAtEnd += j.getCapacityDemand();
+//				}
+//			}
+//			stateManager.putRouteState(route, StateTypes.LOAD_AT_DEPOT, new StateImpl(loadAtDepot));
+//			stateManager.putRouteState(route, StateTypes.LOAD, new StateImpl(loadAtEnd));
+//		}
+//		
+//	}
+//	
+
 	
-	static interface InsertionStarts {
-		
-		void insertionStarts(VehicleRoute route);
-		
-	}
 	
-	static class UpdateRouteStatesOnceTheRouteHasBeenChanged implements InsertionStartsListener, JobInsertedListener {
-
-		private RouteActivityVisitor forwardInTimeIterator;
-		
-		private ReverseRouteActivityVisitor backwardInTimeIterator;
-		
-		private Collection<InsertionStarts> insertionStartsListeners;
-	
-		private Collection<JobInsertedListener> jobInsertionListeners;
-		
-		public UpdateRouteStatesOnceTheRouteHasBeenChanged(VehicleRoutingTransportCosts routingCosts) {
-			forwardInTimeIterator = new RouteActivityVisitor();
-			backwardInTimeIterator = new ReverseRouteActivityVisitor();
-			insertionStartsListeners = new ArrayList<InsertionStarts>();
-			jobInsertionListeners = new ArrayList<JobInsertedListener>();
-		}
-		
-		void addVisitor(ActivityVisitor vis){
-			forwardInTimeIterator.addActivityVisitor(vis);
-		}
-		
-		void addVisitor(ReverseActivityVisitor revVis){
-			backwardInTimeIterator.addActivityVisitor(revVis);
-		}
-		
-		void addInsertionStartsListener(InsertionStarts insertionStartListener){
-			insertionStartsListeners.add(insertionStartListener);
-		}
-		
-		void addJobInsertedListener(JobInsertedListener jobInsertedListener){
-			jobInsertionListeners.add(jobInsertedListener);
-		}
-
-		@Override
-		public void informJobInserted(Job job2insert, VehicleRoute inRoute, double additionalCosts, double additionalTime) {
-			for(JobInsertedListener l : jobInsertionListeners){ l.informJobInserted(job2insert, inRoute, additionalCosts, additionalTime); }
-			forwardInTimeIterator.visit(inRoute);
-			backwardInTimeIterator.visit(inRoute);
-		}
-
-		@Override
-		public void informInsertionStarts(Collection<VehicleRoute> vehicleRoutes, Collection<Job> unassignedJobs) {
-			for(VehicleRoute route : vehicleRoutes){
-				for(InsertionStarts insertionsStartsHandler : insertionStartsListeners){
-					insertionsStartsHandler.insertionStarts(route);
-				}
-				forwardInTimeIterator.visit(route);
-				backwardInTimeIterator.visit(route);
-			}
-		}
-		
-	}
 }