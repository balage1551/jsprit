--- conflicted
+++ resolved
@@ -62,7 +62,7 @@
 //			for(VehicleRoute route : vehicleRoutes){
 //				forwardInTime.visit(route);
 //			}
-<<<<<<< HEAD
+
 //			
 //		}
 //
@@ -346,276 +346,276 @@
 //
 //	}
 //
-=======
-			
-		}
-
-	}
-
-	static class UpdateActivityTimes implements ActivityVisitor{
-
-		private Logger log = Logger.getLogger(UpdateActivityTimes.class);
-		
-		private ActivityTimeTracker timeTracker;
-		
-		private VehicleRoute route;
-		
-		public UpdateActivityTimes(ForwardTransportTime transportTime) {
-			super();
-			timeTracker = new ActivityTimeTracker(transportTime);
-		}
-
-		@Override
-		public void begin(VehicleRoute route) {
-			timeTracker.begin(route);
-			this.route = route;
-			route.getStart().setEndTime(timeTracker.getActEndTime());
-		}
-
-		@Override
-		public void visit(TourActivity activity) {
-			timeTracker.visit(activity);
-			activity.setArrTime(timeTracker.getActArrTime());
-			activity.setEndTime(timeTracker.getActEndTime());
-		}
-
-		@Override
-		public void finish() {
-			timeTracker.finish();
-			route.getEnd().setArrTime(timeTracker.getActArrTime());
-		}
-
-	}
-
-	static class UpdateCostsAtAllLevels implements ActivityVisitor{
-
-		private static Logger log = Logger.getLogger(UpdateCostsAtAllLevels.class);
-		
-		private VehicleRoutingActivityCosts activityCost;
-
-		private ForwardTransportCost transportCost;
-		
-		private StateManagerImpl states;
-		
-		private double totalOperationCost = 0.0;
-		
-		private VehicleRoute vehicleRoute = null;
-		
-		private TourActivity prevAct = null;
-		
-		private double startTimeAtPrevAct = 0.0;
-		
-		private ActivityTimeTracker timeTracker;
-		
-		public UpdateCostsAtAllLevels(VehicleRoutingActivityCosts activityCost, VehicleRoutingTransportCosts transportCost, StateManagerImpl states) {
-			super();
-			this.activityCost = activityCost;
-			this.transportCost = transportCost;
-			this.states = states;
-			timeTracker = new ActivityTimeTracker(transportCost);
-		}
-
-		@Override
-		public void begin(VehicleRoute route) {
-			vehicleRoute = route;
-			vehicleRoute.getVehicleRouteCostCalculator().reset();
-			timeTracker.begin(route);
-			prevAct = route.getStart();
-			startTimeAtPrevAct = timeTracker.getActEndTime();
-		}
-
-		@Override
-		public void visit(TourActivity act) {
-			timeTracker.visit(act);
-			
-			double transportCost = this.transportCost.getTransportCost(prevAct.getLocationId(), act.getLocationId(), startTimeAtPrevAct, vehicleRoute.getDriver(), vehicleRoute.getVehicle());
-			double actCost = activityCost.getActivityCost(act, timeTracker.getActArrTime(), vehicleRoute.getDriver(), vehicleRoute.getVehicle());
-
-			vehicleRoute.getVehicleRouteCostCalculator().addTransportCost(transportCost);
-			vehicleRoute.getVehicleRouteCostCalculator().addActivityCost(actCost);
-			
-			totalOperationCost += transportCost;
-			totalOperationCost += actCost;
-
-			states.putActivityState(act, StateTypes.COSTS, new StateImpl(totalOperationCost));
-
-			prevAct = act;
-			startTimeAtPrevAct = timeTracker.getActEndTime();
-		}
-
-		@Override
-		public void finish() {
-			timeTracker.finish();
-			double transportCost = this.transportCost.getTransportCost(prevAct.getLocationId(), vehicleRoute.getEnd().getLocationId(), startTimeAtPrevAct, vehicleRoute.getDriver(), vehicleRoute.getVehicle());
-			double actCost = activityCost.getActivityCost(vehicleRoute.getEnd(), timeTracker.getActEndTime(), vehicleRoute.getDriver(), vehicleRoute.getVehicle());
-			
-			vehicleRoute.getVehicleRouteCostCalculator().addTransportCost(transportCost);
-			vehicleRoute.getVehicleRouteCostCalculator().addActivityCost(actCost);
-			
-			totalOperationCost += transportCost;
-			totalOperationCost += actCost;
-//			totalOperationCost += getFixCosts();
-			
-			states.putRouteState(vehicleRoute, StateTypes.COSTS, new StateImpl(totalOperationCost));
-			
-//			this is rather strange and likely to change
-			vehicleRoute.getVehicleRouteCostCalculator().price(vehicleRoute.getDriver());
-			vehicleRoute.getVehicleRouteCostCalculator().price(vehicleRoute.getVehicle());
-			vehicleRoute.getVehicleRouteCostCalculator().finish();
-			
-			startTimeAtPrevAct = 0.0;
-			prevAct = null;
-			vehicleRoute = null;
-			totalOperationCost = 0.0;
-		}
-
-		private double getFixCosts() {
-			Vehicle vehicle = vehicleRoute.getVehicle();
-			if(vehicle == null) return 0.0;
-			VehicleType type = vehicle.getType();
-			if(type == null) return 0.0;
-			return type.getVehicleCostParams().fix;
-		}
-
-	}
-
-	static class UpdateEarliestStartTimeWindowAtActLocations implements ActivityVisitor{
-
-		private StateManagerImpl states;
-		
-		private ActivityTimeTracker timeTracker;
-		
-		public UpdateEarliestStartTimeWindowAtActLocations(StateManagerImpl states, VehicleRoutingTransportCosts transportCosts) {
-			super();
-			this.states = states;
-			timeTracker = new ActivityTimeTracker(transportCosts);
-		}
-
-		@Override
-		public void begin(VehicleRoute route) {
-			timeTracker.begin(route);
-		}
-
-		@Override
-		public void visit(TourActivity activity) {
-			timeTracker.visit(activity);
-			states.putActivityState(activity, StateTypes.EARLIEST_OPERATION_START_TIME, new StateImpl(Math.max(timeTracker.getActArrTime(), activity.getTheoreticalEarliestOperationStartTime())));
-			
-		}
-
-		@Override
-		public void finish() {}
-
-	}
-
-	static class UpdateLatestOperationStartTimeAtActLocations implements ReverseActivityVisitor{
-
-		private static Logger log = Logger.getLogger(UpdateLatestOperationStartTimeAtActLocations.class);
-		
-		private StateManagerImpl states;
-		
-		private VehicleRoute route;
-		
-		private VehicleRoutingTransportCosts transportCosts;
-		
-		private double latestArrTimeAtPrevAct;
-		
-		private TourActivity prevAct;
-		
-		public UpdateLatestOperationStartTimeAtActLocations(StateManagerImpl states, VehicleRoutingTransportCosts tpCosts) {
-			super();
-			this.states = states;
-			this.transportCosts = tpCosts;
-		}
-
-		@Override
-		public void begin(VehicleRoute route) {
-			this.route = route;
-			latestArrTimeAtPrevAct = route.getEnd().getTheoreticalLatestOperationStartTime();
-			prevAct = route.getEnd();
-		}
-
-		@Override
-		public void visit(TourActivity activity) {
-			double potentialLatestArrivalTimeAtCurrAct = latestArrTimeAtPrevAct - transportCosts.getBackwardTransportTime(activity.getLocationId(), prevAct.getLocationId(), latestArrTimeAtPrevAct, route.getDriver(),route.getVehicle()) - activity.getOperationTime();
-			double latestArrivalTime = Math.min(activity.getTheoreticalLatestOperationStartTime(), potentialLatestArrivalTimeAtCurrAct);
-			
-			states.putActivityState(activity, StateTypes.LATEST_OPERATION_START_TIME, new StateImpl(latestArrivalTime));
-			
-			latestArrTimeAtPrevAct = latestArrivalTime;
-			prevAct = activity;
-		}
-
-		@Override
-		public void finish() {}
-	}
-
-	static class UpdateLoadAtAllLevels implements ActivityVisitor{
-
-		private double load = 0.0;
-		
-		private StateManagerImpl states;
-		
-		private VehicleRoute vehicleRoute;
-		
-		public UpdateLoadAtAllLevels(StateManagerImpl states) {
-			super();
-			this.states = states;
-		}
-
-		@Override
-		public void begin(VehicleRoute route) {
-			vehicleRoute = route;
-		}
-
-		@Override
-		public void visit(TourActivity activity) {
-			load += (double)activity.getCapacityDemand();
-			states.putActivityState(activity, StateTypes.LOAD, new StateImpl(load));
-		}
-
-		@Override
-		public void finish() {
-			states.putRouteState(vehicleRoute, StateTypes.LOAD, new StateImpl(load));
-			load=0;
-			vehicleRoute = null;
-		}
-
-	}
-
-	static class UpdateLoadAtRouteLevel implements JobInsertedListener, InsertionStartsListener{
-
-		private StateManagerImpl states;
-		
-		public UpdateLoadAtRouteLevel(StateManagerImpl states) {
-			super();
-			this.states = states;
-		}
-
-		@Override
-		public void informJobInserted(Job job2insert, VehicleRoute inRoute, double additionalCosts, double additionalTime) {
-			if(!(job2insert instanceof Service)){
-				return;
-			}
-			double oldLoad = states.getRouteState(inRoute, StateTypes.LOAD).toDouble();
-			states.putRouteState(inRoute, StateTypes.LOAD, new StateImpl(oldLoad + job2insert.getCapacityDemand()));
-		}
-
-		@Override
-		public void informInsertionStarts(Collection<VehicleRoute> vehicleRoutes, Collection<Job> unassignedJobs) {
-			for(VehicleRoute route : vehicleRoutes){
-				int load = 0;
-				for(Job j : route.getTourActivities().getJobs()){
-					load += j.getCapacityDemand();
-				}
-				states.putRouteState(route, StateTypes.LOAD, new StateImpl(load));
-			}
-			
-		}
-
-	}
-
->>>>>>> fe0e0f54
+//=======
+//			
+//		}
+//
+//	}
+//
+//	static class UpdateActivityTimes implements ActivityVisitor{
+//
+//		private Logger log = Logger.getLogger(UpdateActivityTimes.class);
+//		
+//		private ActivityTimeTracker timeTracker;
+//		
+//		private VehicleRoute route;
+//		
+//		public UpdateActivityTimes(ForwardTransportTime transportTime) {
+//			super();
+//			timeTracker = new ActivityTimeTracker(transportTime);
+//		}
+//
+//		@Override
+//		public void begin(VehicleRoute route) {
+//			timeTracker.begin(route);
+//			this.route = route;
+//			route.getStart().setEndTime(timeTracker.getActEndTime());
+//		}
+//
+//		@Override
+//		public void visit(TourActivity activity) {
+//			timeTracker.visit(activity);
+//			activity.setArrTime(timeTracker.getActArrTime());
+//			activity.setEndTime(timeTracker.getActEndTime());
+//		}
+//
+//		@Override
+//		public void finish() {
+//			timeTracker.finish();
+//			route.getEnd().setArrTime(timeTracker.getActArrTime());
+//		}
+//
+//	}
+//
+//	static class UpdateCostsAtAllLevels implements ActivityVisitor{
+//
+//		private static Logger log = Logger.getLogger(UpdateCostsAtAllLevels.class);
+//		
+//		private VehicleRoutingActivityCosts activityCost;
+//
+//		private ForwardTransportCost transportCost;
+//		
+//		private StateManagerImpl states;
+//		
+//		private double totalOperationCost = 0.0;
+//		
+//		private VehicleRoute vehicleRoute = null;
+//		
+//		private TourActivity prevAct = null;
+//		
+//		private double startTimeAtPrevAct = 0.0;
+//		
+//		private ActivityTimeTracker timeTracker;
+//		
+//		public UpdateCostsAtAllLevels(VehicleRoutingActivityCosts activityCost, VehicleRoutingTransportCosts transportCost, StateManagerImpl states) {
+//			super();
+//			this.activityCost = activityCost;
+//			this.transportCost = transportCost;
+//			this.states = states;
+//			timeTracker = new ActivityTimeTracker(transportCost);
+//		}
+//
+//		@Override
+//		public void begin(VehicleRoute route) {
+//			vehicleRoute = route;
+//			vehicleRoute.getVehicleRouteCostCalculator().reset();
+//			timeTracker.begin(route);
+//			prevAct = route.getStart();
+//			startTimeAtPrevAct = timeTracker.getActEndTime();
+//		}
+//
+//		@Override
+//		public void visit(TourActivity act) {
+//			timeTracker.visit(act);
+//			
+//			double transportCost = this.transportCost.getTransportCost(prevAct.getLocationId(), act.getLocationId(), startTimeAtPrevAct, vehicleRoute.getDriver(), vehicleRoute.getVehicle());
+//			double actCost = activityCost.getActivityCost(act, timeTracker.getActArrTime(), vehicleRoute.getDriver(), vehicleRoute.getVehicle());
+//
+//			vehicleRoute.getVehicleRouteCostCalculator().addTransportCost(transportCost);
+//			vehicleRoute.getVehicleRouteCostCalculator().addActivityCost(actCost);
+//			
+//			totalOperationCost += transportCost;
+//			totalOperationCost += actCost;
+//
+//			states.putActivityState(act, StateTypes.COSTS, new StateImpl(totalOperationCost));
+//
+//			prevAct = act;
+//			startTimeAtPrevAct = timeTracker.getActEndTime();
+//		}
+//
+//		@Override
+//		public void finish() {
+//			timeTracker.finish();
+//			double transportCost = this.transportCost.getTransportCost(prevAct.getLocationId(), vehicleRoute.getEnd().getLocationId(), startTimeAtPrevAct, vehicleRoute.getDriver(), vehicleRoute.getVehicle());
+//			double actCost = activityCost.getActivityCost(vehicleRoute.getEnd(), timeTracker.getActEndTime(), vehicleRoute.getDriver(), vehicleRoute.getVehicle());
+//			
+//			vehicleRoute.getVehicleRouteCostCalculator().addTransportCost(transportCost);
+//			vehicleRoute.getVehicleRouteCostCalculator().addActivityCost(actCost);
+//			
+//			totalOperationCost += transportCost;
+//			totalOperationCost += actCost;
+////			totalOperationCost += getFixCosts();
+//			
+//			states.putRouteState(vehicleRoute, StateTypes.COSTS, new StateImpl(totalOperationCost));
+//			
+////			this is rather strange and likely to change
+//			vehicleRoute.getVehicleRouteCostCalculator().price(vehicleRoute.getDriver());
+//			vehicleRoute.getVehicleRouteCostCalculator().price(vehicleRoute.getVehicle());
+//			vehicleRoute.getVehicleRouteCostCalculator().finish();
+//			
+//			startTimeAtPrevAct = 0.0;
+//			prevAct = null;
+//			vehicleRoute = null;
+//			totalOperationCost = 0.0;
+//		}
+//
+//		private double getFixCosts() {
+//			Vehicle vehicle = vehicleRoute.getVehicle();
+//			if(vehicle == null) return 0.0;
+//			VehicleType type = vehicle.getType();
+//			if(type == null) return 0.0;
+//			return type.getVehicleCostParams().fix;
+//		}
+//
+//	}
+//
+//	static class UpdateEarliestStartTimeWindowAtActLocations implements ActivityVisitor{
+//
+//		private StateManagerImpl states;
+//		
+//		private ActivityTimeTracker timeTracker;
+//		
+//		public UpdateEarliestStartTimeWindowAtActLocations(StateManagerImpl states, VehicleRoutingTransportCosts transportCosts) {
+//			super();
+//			this.states = states;
+//			timeTracker = new ActivityTimeTracker(transportCosts);
+//		}
+//
+//		@Override
+//		public void begin(VehicleRoute route) {
+//			timeTracker.begin(route);
+//		}
+//
+//		@Override
+//		public void visit(TourActivity activity) {
+//			timeTracker.visit(activity);
+//			states.putActivityState(activity, StateTypes.EARLIEST_OPERATION_START_TIME, new StateImpl(Math.max(timeTracker.getActArrTime(), activity.getTheoreticalEarliestOperationStartTime())));
+//			
+//		}
+//
+//		@Override
+//		public void finish() {}
+//
+//	}
+//
+//	static class UpdateLatestOperationStartTimeAtActLocations implements ReverseActivityVisitor{
+//
+//		private static Logger log = Logger.getLogger(UpdateLatestOperationStartTimeAtActLocations.class);
+//		
+//		private StateManagerImpl states;
+//		
+//		private VehicleRoute route;
+//		
+//		private VehicleRoutingTransportCosts transportCosts;
+//		
+//		private double latestArrTimeAtPrevAct;
+//		
+//		private TourActivity prevAct;
+//		
+//		public UpdateLatestOperationStartTimeAtActLocations(StateManagerImpl states, VehicleRoutingTransportCosts tpCosts) {
+//			super();
+//			this.states = states;
+//			this.transportCosts = tpCosts;
+//		}
+//
+//		@Override
+//		public void begin(VehicleRoute route) {
+//			this.route = route;
+//			latestArrTimeAtPrevAct = route.getEnd().getTheoreticalLatestOperationStartTime();
+//			prevAct = route.getEnd();
+//		}
+//
+//		@Override
+//		public void visit(TourActivity activity) {
+//			double potentialLatestArrivalTimeAtCurrAct = latestArrTimeAtPrevAct - transportCosts.getBackwardTransportTime(activity.getLocationId(), prevAct.getLocationId(), latestArrTimeAtPrevAct, route.getDriver(),route.getVehicle()) - activity.getOperationTime();
+//			double latestArrivalTime = Math.min(activity.getTheoreticalLatestOperationStartTime(), potentialLatestArrivalTimeAtCurrAct);
+//			
+//			states.putActivityState(activity, StateTypes.LATEST_OPERATION_START_TIME, new StateImpl(latestArrivalTime));
+//			
+//			latestArrTimeAtPrevAct = latestArrivalTime;
+//			prevAct = activity;
+//		}
+//
+//		@Override
+//		public void finish() {}
+//	}
+//
+//	static class UpdateLoadAtAllLevels implements ActivityVisitor{
+//
+//		private double load = 0.0;
+//		
+//		private StateManagerImpl states;
+//		
+//		private VehicleRoute vehicleRoute;
+//		
+//		public UpdateLoadAtAllLevels(StateManagerImpl states) {
+//			super();
+//			this.states = states;
+//		}
+//
+//		@Override
+//		public void begin(VehicleRoute route) {
+//			vehicleRoute = route;
+//		}
+//
+//		@Override
+//		public void visit(TourActivity activity) {
+//			load += (double)activity.getCapacityDemand();
+//			states.putActivityState(activity, StateTypes.LOAD, new StateImpl(load));
+//		}
+//
+//		@Override
+//		public void finish() {
+//			states.putRouteState(vehicleRoute, StateTypes.LOAD, new StateImpl(load));
+//			load=0;
+//			vehicleRoute = null;
+//		}
+//
+//	}
+//
+//	static class UpdateLoadAtRouteLevel implements JobInsertedListener, InsertionStartsListener{
+//
+//		private StateManagerImpl states;
+//		
+//		public UpdateLoadAtRouteLevel(StateManagerImpl states) {
+//			super();
+//			this.states = states;
+//		}
+//
+//		@Override
+//		public void informJobInserted(Job job2insert, VehicleRoute inRoute, double additionalCosts, double additionalTime) {
+//			if(!(job2insert instanceof Service)){
+//				return;
+//			}
+//			double oldLoad = states.getRouteState(inRoute, StateTypes.LOAD).toDouble();
+//			states.putRouteState(inRoute, StateTypes.LOAD, new StateImpl(oldLoad + job2insert.getCapacityDemand()));
+//		}
+//
+//		@Override
+//		public void informInsertionStarts(Collection<VehicleRoute> vehicleRoutes, Collection<Job> unassignedJobs) {
+//			for(VehicleRoute route : vehicleRoutes){
+//				int load = 0;
+//				for(Job j : route.getTourActivities().getJobs()){
+//					load += j.getCapacityDemand();
+//				}
+//				states.putRouteState(route, StateTypes.LOAD, new StateImpl(load));
+//			}
+//			
+//		}
+//
+//	}
+//
+//>>>>>>> refs/heads/master
 	static class UpdateStates implements JobInsertedListener, RuinListener{
 
 		private RouteActivityVisitor routeActivityVisitor;
