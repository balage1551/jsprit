/*******************************************************************************
 * Copyright (C) 2013  Stefan Schroeder
 * 
 * This library is free software; you can redistribute it and/or
 * modify it under the terms of the GNU Lesser General Public
 * License as published by the Free Software Foundation; either 
 * version 3.0 of the License, or (at your option) any later version.
 * 
 * This library is distributed in the hope that it will be useful,
 * but WITHOUT ANY WARRANTY; without even the implied warranty of
 * MERCHANTABILITY or FITNESS FOR A PARTICULAR PURPOSE.  See the GNU
 * Lesser General Public License for more details.
 * 
 * You should have received a copy of the GNU Lesser General Public 
 * License along with this library.  If not, see <http://www.gnu.org/licenses/>.
 ******************************************************************************/
package algorithms;

import java.util.ArrayList;
import java.util.Collection;
import java.util.Collections;
import java.util.Comparator;
import java.util.HashMap;
import java.util.Iterator;
import java.util.List;
import java.util.Map;
import java.util.Random;
import java.util.TreeSet;

import org.apache.log4j.Logger;

import util.RandomNumberGeneration;
import util.StopWatch;
import basics.Job;
import basics.VehicleRoutingProblem;
import basics.algo.RuinListener;
import basics.algo.RuinListeners;
import basics.route.VehicleRoute;


/**
 * 
 * RuinStrategy that ruins the neighborhood of a randomly selected service. The size and the structure of the neighborhood is defined by 
 * the share of jobs to be removed and the distance between jobs (where distance not necessarily mean Euclidean distance but an arbitrary 
 * measure).
 * 
 * @author stefan
 *
 */
final class RuinRadial implements RuinStrategy {
	
	static interface JobNeighborhoods {
		
		public Iterator<Job> getNearestNeighborsIterator(int nNeighbors, Job neighborTo);
		
	}
	
	static class NeighborhoodIterator implements Iterator<Job>{

		private static Logger log = Logger.getLogger(NeighborhoodIterator.class);
		
		private Iterator<ReferencedJob> jobIter;
		
		private int nJobs;
		
		private int jobCount = 0;
		
		public NeighborhoodIterator(Iterator<ReferencedJob> jobIter, int nJobs) {
			super();
			this.jobIter = jobIter;
			this.nJobs = nJobs;
		}

		@Override
		public boolean hasNext() {
			if(jobCount < nJobs){
				boolean hasNext = jobIter.hasNext();
				if(!hasNext) log.warn("more jobs are requested then iterator can iterate over. probably the number of neighbors memorized in JobNeighborhoods is too small");
				return hasNext;
			}
			return false;
		}

		@Override
		public Job next() {
			ReferencedJob next = jobIter.next();
			jobCount++;
			return next.getJob();
		}

		@Override
		public void remove() {
			jobIter.remove();
		}
		
	}
	
	static class JobNeighborhoodsImpl implements JobNeighborhoods {

		private static Logger logger = Logger.getLogger(JobNeighborhoodsImpl.class);
		
		private VehicleRoutingProblem vrp;
		
		private Map<String, TreeSet<ReferencedJob>> distanceNodeTree = new HashMap<String, TreeSet<ReferencedJob>>();
		
		private JobDistance jobDistance;
		
		public JobNeighborhoodsImpl(VehicleRoutingProblem vrp, JobDistance jobDistance) {
			super();
			this.vrp = vrp;
			this.jobDistance = jobDistance;
			logger.info("intialise " + this);
		}
		
		public Iterator<Job> getNearestNeighborsIterator(int nNeighbors, Job neighborTo){
			TreeSet<ReferencedJob> tree = distanceNodeTree.get(neighborTo.getId());
			Iterator<ReferencedJob> descendingIterator = tree.iterator();
			return new NeighborhoodIterator(descendingIterator, nNeighbors);
		}
		
		public void initialise(){
			logger.info("calculates and memorizes distances from EACH job to EACH job --> n^2 calculations");
			calculateDistancesFromJob2Job();
		}
		
		private void calculateDistancesFromJob2Job() {
			logger.info("preprocess distances between locations ...");
			StopWatch stopWatch = new StopWatch();
			stopWatch.start();
			int nuOfDistancesStored = 0;
			for (Job i : vrp.getJobs().values()) {
				TreeSet<ReferencedJob> treeSet = new TreeSet<ReferencedJob>(
						new Comparator<ReferencedJob>() {
							@Override
							public int compare(ReferencedJob o1, ReferencedJob o2) {
								if (o1.getDistance() <= o2.getDistance()) {
									return -1;
								} else {
									return 1;
								}
							}
						});
				distanceNodeTree.put(i.getId(), treeSet);
				for (Job j : vrp.getJobs().values()) {
					if(i==j) continue;
					double distance = jobDistance.calculateDistance(i, j);
					ReferencedJob refNode = new ReferencedJob(j, distance);
					treeSet.add(refNode);
					nuOfDistancesStored++;
				}

			}
			stopWatch.stop();
			logger.info("preprocessing comp-time: " + stopWatch + "; nuOfDistances stored: " + nuOfDistancesStored + "; estimated memory: " + 
					(distanceNodeTree.keySet().size()*64+nuOfDistancesStored*92) + " bytes");
		}
		
	}

	static class JobNeighborhoodsImplWithCapRestriction implements JobNeighborhoods {

		private static Logger logger = Logger.getLogger(JobNeighborhoodsImpl.class);
		
		private VehicleRoutingProblem vrp;
		
		private Map<String, TreeSet<ReferencedJob>> distanceNodeTree = new HashMap<String, TreeSet<ReferencedJob>>();
		
		private JobDistance jobDistance;
		
		private int capacity;
		
		public JobNeighborhoodsImplWithCapRestriction(VehicleRoutingProblem vrp, JobDistance jobDistance, int capacity) {
			super();
			this.vrp = vrp;
			this.jobDistance = jobDistance;
			this.capacity = capacity;
			logger.info("intialise " + this);
		}
		
		public Iterator<Job> getNearestNeighborsIterator(int nNeighbors, Job neighborTo){
			TreeSet<ReferencedJob> tree = distanceNodeTree.get(neighborTo.getId());
			Iterator<ReferencedJob> descendingIterator = tree.iterator();
			return new NeighborhoodIterator(descendingIterator, nNeighbors);
		}
		
		public void initialise(){
			logger.info("calculates distances from EACH job to EACH job --> n^2="+Math.pow(vrp.getJobs().values().size(), 2) + " calculations, but 'only' "+(vrp.getJobs().values().size()*capacity)+ " are cached.");
			calculateDistancesFromJob2Job();
		}
		
		private void calculateDistancesFromJob2Job() {
			logger.info("preprocess distances between locations ...");
			StopWatch stopWatch = new StopWatch();
			stopWatch.start();
			int nuOfDistancesStored = 0;
			for (Job i : vrp.getJobs().values()) {
				TreeSet<ReferencedJob> treeSet = new TreeSet<ReferencedJob>(
						new Comparator<ReferencedJob>() {
							@Override
							public int compare(ReferencedJob o1, ReferencedJob o2) {
								if (o1.getDistance() <= o2.getDistance()) {
									return -1;
								} else {
									return 1;
								}
							}
						});
				distanceNodeTree.put(i.getId(), treeSet);
				for (Job j : vrp.getJobs().values()) {
					if(i==j) continue;
					double distance = jobDistance.calculateDistance(i, j);
					ReferencedJob refNode = new ReferencedJob(j, distance);
					if(treeSet.size() < capacity){
						treeSet.add(refNode);
						nuOfDistancesStored++;
					}
					else{
						if(treeSet.last().getDistance() > distance){
							treeSet.pollLast();
							treeSet.add(refNode);
						}
					}
				}
				assert treeSet.size() <= capacity : "treeSet.size() is bigger than specified capacity";

			}
			stopWatch.stop();
			logger.info("preprocessing comp-time: " + stopWatch + "; nuOfDistances stored: " + nuOfDistancesStored + "; estimated memory: " + 
					(distanceNodeTree.keySet().size()*64+nuOfDistancesStored*92) + " bytes");
		}
		
		@Override
		public String toString() {
			return "[name=neighborhoodWithCapRestriction][capacity="+capacity+"]";
		}
		
	}
	
	
	static class ReferencedJob {
		private Job job;
		private double distance;

		public ReferencedJob(Job job, double distance) {
			super();
			this.job = job;
			this.distance = distance;
		}

		public Job getJob() {
			return job;
		}

		public double getDistance() {
			return distance;
		}
	}

	private Logger logger = Logger.getLogger(RuinRadial.class);

	private VehicleRoutingProblem vrp;

	private double fractionOfAllNodes2beRuined;

	private Random random = RandomNumberGeneration.getRandom();

	private RuinListeners ruinListeners;
	
	private JobNeighborhoods jobNeighborhoods;
	
	public void setRandom(Random random) {
		this.random = random;
	}

	/**
	 * Constructs RuinRadial.
	 * 
	 * @param vrp
	 * @param fraction2beRemoved i.e. the share of jobs to be removed (relative to the total number of jobs in vrp)
	 * @param jobDistance i.e. a measure to define the distance between two jobs and whether they are located close or distant to eachother
	 */
	public RuinRadial(VehicleRoutingProblem vrp, double fraction2beRemoved, JobDistance jobDistance) {
		super();
		this.vrp = vrp;
		this.fractionOfAllNodes2beRuined = fraction2beRemoved;
		ruinListeners = new RuinListeners();
		int nJobsToMemorize = (int) Math.ceil(vrp.getJobs().values().size()*fraction2beRemoved);
		JobNeighborhoodsImplWithCapRestriction jobNeighborhoodsImpl = new JobNeighborhoodsImplWithCapRestriction(vrp, jobDistance, nJobsToMemorize);
		jobNeighborhoodsImpl.initialise();
		jobNeighborhoods = jobNeighborhoodsImpl;
		logger.info("intialise " + this);
	}
<<<<<<< HEAD

	private void calculateDistancesFromJob2Job() {
		logger.info("preprocess distances between locations ...");
		StopWatch stopWatch = new StopWatch();
		stopWatch.start();
		int nuOfDistancesStored = 0;
		for (Job i : vrp.getJobs().values()) {
			TreeSet<ReferencedJob> treeSet = new TreeSet<ReferencedJob>(
					new Comparator<ReferencedJob>() {
						@Override
						public int compare(ReferencedJob o1, ReferencedJob o2) {
							if (o1.getDistance() <= o2.getDistance()) {
								return 1;
							} else {
								return -1;
							}
						}
					});
			distanceNodeTree.put(i.getId(), treeSet);
			for (Job j : vrp.getJobs().values()) {
				double distance = jobDistance.getDistance(i, j);
				ReferencedJob refNode = new ReferencedJob(j, distance);
				treeSet.add(refNode);
				nuOfDistancesStored++;
			}
		}
		stopWatch.stop();
		logger.info("preprocessing comp-time: " + stopWatch + "; nuOfDistances stored: " + nuOfDistancesStored + "; estimated memory: " + 
				(distanceNodeTree.keySet().size()*64+nuOfDistancesStored*92) + " bytes");
	}
=======
>>>>>>> 61406bc7
	
	@Override
	public String toString() {
		return "[name=radialRuin][fraction="+fractionOfAllNodes2beRuined+"]";
	}

	/**
	 * Ruins the collection of vehicleRoutes, i.e. removes a share of jobs. First, it selects a job randomly. Second, it identifies its neighborhood. And finally, it removes 
	 * the neighborhood plus the randomly selected job from the number of vehicleRoutes. All removed jobs are then returned as a collection.
	 */
	@Override
	public Collection<Job> ruin(Collection<VehicleRoute> vehicleRoutes) {
		if(vehicleRoutes.isEmpty()){
			return Collections.emptyList();
		}
		int nOfJobs2BeRemoved = getNuOfJobs2BeRemoved();
		if (nOfJobs2BeRemoved == 0) {
			return Collections.emptyList();
		}
		Job randomJob = pickRandomJob();
		Collection<Job> unassignedJobs = ruin(vehicleRoutes,randomJob,nOfJobs2BeRemoved);
		return unassignedJobs;
	}
	
	/**
	 * Removes targetJob and its neighborhood and returns the removed jobs.
	 */
	public Collection<Job> ruin(Collection<VehicleRoute> vehicleRoutes, Job targetJob, int nOfJobs2BeRemoved){
		ruinListeners.ruinStarts(vehicleRoutes);
		List<Job> unassignedJobs = new ArrayList<Job>();
		int nNeighbors = nOfJobs2BeRemoved - 1;
		removeJob(targetJob,vehicleRoutes);
		unassignedJobs.add(targetJob);
		Iterator<Job> neighborhoodIterator =  jobNeighborhoods.getNearestNeighborsIterator(nNeighbors, targetJob);
		while(neighborhoodIterator.hasNext()){
			Job job = neighborhoodIterator.next();
			removeJob(job,vehicleRoutes);
			unassignedJobs.add(job);
		}
		ruinListeners.ruinEnds(vehicleRoutes, unassignedJobs);
		return unassignedJobs;
	}
	
	private void removeJob(Job job, Collection<VehicleRoute> vehicleRoutes) {
		boolean removed = false;
		for (VehicleRoute route : vehicleRoutes) {
			removed = route.getTourActivities().removeJob(job);; 
			if (removed) {
				ruinListeners.removed(job,route);
				break;
			}
		}
	}

	private Job pickRandomJob() {
		int totNuOfJobs = vrp.getJobs().values().size();
		int randomIndex = random.nextInt(totNuOfJobs);
		Job job = new ArrayList<Job>(vrp.getJobs().values()).get(randomIndex);
		return job;
	}

	private int getNuOfJobs2BeRemoved() {
		return (int) Math.ceil(vrp.getJobs().values().size()
				* fractionOfAllNodes2beRuined);
	}

	@Override
	public void addListener(RuinListener ruinListener) {
		ruinListeners.addListener(ruinListener);
	}

	@Override
	public void removeListener(RuinListener ruinListener) {
		ruinListeners.removeListener(ruinListener);
	}

	@Override
	public Collection<RuinListener> getListeners() {
		return ruinListeners.getListeners();
	}


}<|MERGE_RESOLUTION|>--- conflicted
+++ resolved
@@ -143,7 +143,7 @@
 				distanceNodeTree.put(i.getId(), treeSet);
 				for (Job j : vrp.getJobs().values()) {
 					if(i==j) continue;
-					double distance = jobDistance.calculateDistance(i, j);
+					double distance = jobDistance.getDistance(i, j);
 					ReferencedJob refNode = new ReferencedJob(j, distance);
 					treeSet.add(refNode);
 					nuOfDistancesStored++;
@@ -208,7 +208,7 @@
 				distanceNodeTree.put(i.getId(), treeSet);
 				for (Job j : vrp.getJobs().values()) {
 					if(i==j) continue;
-					double distance = jobDistance.calculateDistance(i, j);
+					double distance = jobDistance.getDistance(i, j);
 					ReferencedJob refNode = new ReferencedJob(j, distance);
 					if(treeSet.size() < capacity){
 						treeSet.add(refNode);
@@ -289,40 +289,40 @@
 		jobNeighborhoodsImpl.initialise();
 		jobNeighborhoods = jobNeighborhoodsImpl;
 		logger.info("intialise " + this);
-	}
-<<<<<<< HEAD
-
-	private void calculateDistancesFromJob2Job() {
-		logger.info("preprocess distances between locations ...");
-		StopWatch stopWatch = new StopWatch();
-		stopWatch.start();
-		int nuOfDistancesStored = 0;
-		for (Job i : vrp.getJobs().values()) {
-			TreeSet<ReferencedJob> treeSet = new TreeSet<ReferencedJob>(
-					new Comparator<ReferencedJob>() {
-						@Override
-						public int compare(ReferencedJob o1, ReferencedJob o2) {
-							if (o1.getDistance() <= o2.getDistance()) {
-								return 1;
-							} else {
-								return -1;
-							}
-						}
-					});
-			distanceNodeTree.put(i.getId(), treeSet);
-			for (Job j : vrp.getJobs().values()) {
-				double distance = jobDistance.getDistance(i, j);
-				ReferencedJob refNode = new ReferencedJob(j, distance);
-				treeSet.add(refNode);
-				nuOfDistancesStored++;
-			}
-		}
-		stopWatch.stop();
-		logger.info("preprocessing comp-time: " + stopWatch + "; nuOfDistances stored: " + nuOfDistancesStored + "; estimated memory: " + 
-				(distanceNodeTree.keySet().size()*64+nuOfDistancesStored*92) + " bytes");
-	}
-=======
->>>>>>> 61406bc7
+//<<<<<<< HEAD
+//	}
+//
+//	private void calculateDistancesFromJob2Job() {
+//		logger.info("preprocess distances between locations ...");
+//		StopWatch stopWatch = new StopWatch();
+//		stopWatch.start();
+//		int nuOfDistancesStored = 0;
+//		for (Job i : vrp.getJobs().values()) {
+//			TreeSet<ReferencedJob> treeSet = new TreeSet<ReferencedJob>(
+//					new Comparator<ReferencedJob>() {
+//						@Override
+//						public int compare(ReferencedJob o1, ReferencedJob o2) {
+//							if (o1.getDistance() <= o2.getDistance()) {
+//								return 1;
+//							} else {
+//								return -1;
+//							}
+//						}
+//					});
+//			distanceNodeTree.put(i.getId(), treeSet);
+//			for (Job j : vrp.getJobs().values()) {
+//				double distance = jobDistance.getDistance(i, j);
+//				ReferencedJob refNode = new ReferencedJob(j, distance);
+//				treeSet.add(refNode);
+//				nuOfDistancesStored++;
+//			}
+//		}
+//		stopWatch.stop();
+//		logger.info("preprocessing comp-time: " + stopWatch + "; nuOfDistances stored: " + nuOfDistancesStored + "; estimated memory: " + 
+//				(distanceNodeTree.keySet().size()*64+nuOfDistancesStored*92) + " bytes");
+//=======
+//>>>>>>> refs/heads/master
+	}
 	
 	@Override
 	public String toString() {
