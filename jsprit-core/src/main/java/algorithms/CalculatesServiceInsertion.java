--- conflicted
+++ resolved
@@ -71,11 +71,8 @@
 		logger.info("initialise neighborhood " + neighborhood);
 	}
 
-<<<<<<< HEAD
-	public void setStates(StatesContainer activityStates2){
-=======
-	public void setActivityStates(StateManager activityStates2){
->>>>>>> 0c8c4ae4
+
+	public void setStates(StateManager activityStates2){
 		this.states = activityStates2;
 	}
 	
