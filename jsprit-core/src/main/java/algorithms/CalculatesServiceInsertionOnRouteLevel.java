--- conflicted
+++ resolved
@@ -27,7 +27,6 @@
 
 import util.Neighborhood;
 import algorithms.ActivityInsertionCostsCalculator.ActivityInsertionCosts;
-import algorithms.HardConstraints.HardRouteLevelConstraint;
 import basics.Job;
 import basics.Service;
 import basics.costs.VehicleRoutingActivityCosts;
@@ -150,18 +149,9 @@
 		TourActivities tour = currentRoute.getTourActivities();
 		double best_insertion_costs = best_known_insertion_costs;
 		Service service = (Service)jobToInsert;
-		
-		/**
-<<<<<<< HEAD
-		 * pre-check whether vehicle-capacity of new vehicle is sufficient to load service.
-		 */
-		if(states.getRouteState(currentRoute, StateIdFactory.LOAD).toDouble() + service.getCapacityDemand() > newVehicle.getCapacity()){
-			return InsertionData.noInsertionFound();
-		}
-		
-		/**
-=======
->>>>>>> a97a9949
+
+		
+		/**
 		 * some inis
 		 */
 		TourActivity serviceAct2Insert = tourActivityFactory.createActivity(service);
@@ -263,35 +253,8 @@
 				best_insertion_costs = insertion.getInsertionCost();
 			}
 		}
-<<<<<<< HEAD
-		
-		for(int i=0;i<memorySize;i++){
-			InsertionData data = bestInsertionsQueue.poll();
-			if(data == null){
-				continue;
-			}
-			/**
-			 * build tour with new activity.
-			 */
-			List<TourActivity> wholeTour = new ArrayList<TourActivity>();
-			wholeTour.add(start);
-			wholeTour.addAll(currentRoute.getTourActivities().getActivities());
-			wholeTour.add(end);
-			wholeTour.add(data.getDeliveryInsertionIndex()+1, serviceAct2Insert);
-			
-			/**
-			 * compute cost-diff of tour with and without new activity --> insertion_costs
-			 */
-			double insertion_costs = auxilliaryPathCostCalculator.costOfPath(wholeTour, start.getEndTime(), newDriver, newVehicle) - states.getRouteState(currentRoute,StateIdFactory.COSTS).toDouble();
-			
-			/**
-			 * if better than best known, make it the best known
-			 */
-			if(insertion_costs < best_insertion_costs){
-				best_insertion_index = data.getDeliveryInsertionIndex();
-				best_insertion_costs = insertion_costs;
-=======
 		else{
+		
 			for(int i=0;i<memorySize;i++){
 				InsertionData data = bestInsertionsQueue.poll();
 				if(data == null){
@@ -309,7 +272,7 @@
 				/**
 				 * compute cost-diff of tour with and without new activity --> insertion_costs
 				 */
-				double insertion_costs = auxilliaryPathCostCalculator.costOfPath(wholeTour, start.getEndTime(), newDriver, newVehicle) - stateManager.getRouteState(currentRoute,StateTypes.COSTS).toDouble();
+				double insertion_costs = auxilliaryPathCostCalculator.costOfPath(wholeTour, start.getEndTime(), newDriver, newVehicle) - stateManager.getRouteState(currentRoute,StateIdFactory.COSTS).toDouble();
 
 				/**
 				 * if better than best known, make it the best known
@@ -318,7 +281,6 @@
 					best_insertion_index = data.getDeliveryInsertionIndex();
 					best_insertion_costs = insertion_costs;
 				}
->>>>>>> a97a9949
 			}
 		}
 		if(best_insertion_index == InsertionData.NO_INDEX) return InsertionData.noInsertionFound();
@@ -355,35 +317,9 @@
 
 	private double sumOf_prevCosts_oldVehicle(VehicleRoute vehicleRoute, TourActivity act) {
 		if(act instanceof End){
-<<<<<<< HEAD
-			return states.getRouteState(vehicleRoute,StateIdFactory.COSTS).toDouble();
-		}
-		return states.getActivityState(act,StateIdFactory.COSTS).toDouble();
-	}
-
-	/**
-	 * returns the path or the partial route r_partial = {j+1,j+2,...,j+nuOfActsForwardLooking}
-	 * 
-	 * @param route
-	 * @param actIndex
-	 * @return
-	 */
-	private List<TourActivity> getForwardLookingPath(VehicleRoute route, int actIndex) {
-		List<TourActivity> forwardLookingPath = new ArrayList<TourActivity>();
-		int nuOfActsInPath = 0;
-		int index = actIndex + 1;
-		while(index < route.getTourActivities().getActivities().size() && nuOfActsInPath < nuOfActsForwardLooking){
-			forwardLookingPath.add(route.getTourActivities().getActivities().get(index));
-			index++;
-			nuOfActsInPath++;
-		}
-		if(nuOfActsInPath < nuOfActsForwardLooking){
-			forwardLookingPath.add(route.getEnd());
-=======
-			return stateManager.getRouteState(vehicleRoute,StateTypes.COSTS).toDouble();
->>>>>>> a97a9949
-		}
-		return stateManager.getActivityState(act,StateTypes.COSTS).toDouble();
+			return stateManager.getRouteState(vehicleRoute,StateIdFactory.COSTS).toDouble();
+		}
+		return stateManager.getActivityState(act,StateIdFactory.COSTS).toDouble();
 	}
 
 	/**
