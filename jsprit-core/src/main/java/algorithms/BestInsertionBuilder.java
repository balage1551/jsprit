package algorithms;

import java.util.ArrayList;
import java.util.List;
import java.util.concurrent.ExecutorService;

import basics.VehicleRoutingProblem;
import basics.algo.InsertionListener;
import basics.algo.VehicleRoutingAlgorithmListeners.PrioritizedVRAListener;
import basics.route.VehicleFleetManager;

public class BestInsertionBuilder {

	private VehicleRoutingProblem vrp;
	
	private StateManager stateManager;
	
	private boolean local = true;
	
	private ConstraintManager constraintManager;

	private VehicleFleetManager fleetManager;

	private double weightOfFixedCosts;

	private boolean considerFixedCosts = false;

	private ActivityInsertionCostsCalculator actInsertionCostsCalculator = null;

	private int forwaredLooking;

	private int memory;

	private ExecutorService executor;

	private int nuOfThreads;
	
	public BestInsertionBuilder(VehicleRoutingProblem vrp, VehicleFleetManager vehicleFleetManager, StateManager stateManager, ConstraintManager constraintManager) {
		super();
		this.vrp = vrp;
		this.stateManager = stateManager;
		this.constraintManager = constraintManager;
		this.fleetManager = vehicleFleetManager;
	}
		
	public BestInsertionBuilder setRouteLevel(int forwardLooking, int memory){

		local = false;
		this.forwaredLooking = forwardLooking;
		this.memory = memory;
		return this;
	};
	
	public BestInsertionBuilder setLocalLevel(){
		local = true;
		return this;
	};
	
	public BestInsertionBuilder considerFixedCosts(double weightOfFixedCosts){
		this.weightOfFixedCosts = weightOfFixedCosts;
		this.considerFixedCosts  = true;
		return this;
	}
	
	public BestInsertionBuilder setActivityInsertionCostCalculator(ActivityInsertionCostsCalculator activityInsertionCostsCalculator){
		this.actInsertionCostsCalculator = activityInsertionCostsCalculator;
		return this;
	};
	
	public BestInsertionBuilder setConcurrentMode(ExecutorService executor, int nuOfThreads){
		this.executor = executor;
		this.nuOfThreads = nuOfThreads;
		return this;
	}
	
<<<<<<< HEAD
	@Override
=======
>>>>>>> 97ff935a
	public InsertionStrategy build() {
		List<InsertionListener> iListeners = new ArrayList<InsertionListener>();
		List<PrioritizedVRAListener> algorithmListeners = new ArrayList<PrioritizedVRAListener>();
		CalculatorBuilder calcBuilder = new CalculatorBuilder(iListeners, algorithmListeners);
		if(local){
			calcBuilder.setLocalLevel();
		}
		else {
			calcBuilder.setRouteLevel(forwaredLooking, memory);
		}
		calcBuilder.setConstraintManager(constraintManager);
		calcBuilder.setStates(stateManager);
		calcBuilder.setVehicleRoutingProblem(vrp);
		calcBuilder.setVehicleFleetManager(fleetManager);
		calcBuilder.setActivityInsertionCostsCalculator(actInsertionCostsCalculator);
		if(considerFixedCosts) {
			calcBuilder.considerFixedCosts(weightOfFixedCosts);
		}
		JobInsertionCostsCalculator jobInsertions = calcBuilder.build();
		InsertionStrategy bestInsertion;
		if(executor == null){
			bestInsertion = new BestInsertion(jobInsertions);
			
		}
		else{
<<<<<<< HEAD
			bestInsertion = new BestInsertionConc(jobInsertions,executor,nuOfThreads);
=======
			bestInsertion = new BestInsertionConcurrent(jobInsertions,executor,nuOfThreads);
>>>>>>> 97ff935a
		}
		for(InsertionListener l : iListeners) bestInsertion.addListener(l);
		return bestInsertion;
	}

}<|MERGE_RESOLUTION|>--- conflicted
+++ resolved
@@ -73,10 +73,7 @@
 		return this;
 	}
 	
-<<<<<<< HEAD
-	@Override
-=======
->>>>>>> 97ff935a
+	
 	public InsertionStrategy build() {
 		List<InsertionListener> iListeners = new ArrayList<InsertionListener>();
 		List<PrioritizedVRAListener> algorithmListeners = new ArrayList<PrioritizedVRAListener>();
@@ -102,11 +99,9 @@
 			
 		}
 		else{
-<<<<<<< HEAD
-			bestInsertion = new BestInsertionConc(jobInsertions,executor,nuOfThreads);
-=======
+
 			bestInsertion = new BestInsertionConcurrent(jobInsertions,executor,nuOfThreads);
->>>>>>> 97ff935a
+
 		}
 		for(InsertionListener l : iListeners) bestInsertion.addListener(l);
 		return bestInsertion;
