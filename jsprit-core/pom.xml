
<!--~~~~~~~~~~~~~~~~~~~~~~~~~~~~~~~~~~~~~~~~~~~~~~~~~~~~~~~~~~~~~~~~~~~~~~~~~~~~
  ~ Copyright (C) 2014  Stefan Schroeder
  ~
  ~ This library is free software; you can redistribute it and/or
  ~ modify it under the terms of the GNU Lesser General Public
  ~ License as published by the Free Software Foundation; either
  ~ version 3.0 of the License, or (at your option) any later version.
  ~
  ~ This library is distributed in the hope that it will be useful,
  ~ but WITHOUT ANY WARRANTY; without even the implied warranty of
  ~ MERCHANTABILITY or FITNESS FOR A PARTICULAR PURPOSE.  See the GNU
  ~ Lesser General Public License for more details.
  ~
  ~ You should have received a copy of the GNU Lesser General Public
  ~ License along with this library.  If not, see <http://www.gnu.org/licenses />.
  ~~~~~~~~~~~~~~~~~~~~~~~~~~~~~~~~~~~~~~~~~~~~~~~~~~~~~~~~~~~~~~~~~~~~~~~~~~~-->

<project xmlns="http://maven.apache.org/POM/4.0.0" xmlns:xsi="http://www.w3.org/2001/XMLSchema-instance" xsi:schemaLocation="http://maven.apache.org/POM/4.0.0 http://maven.apache.org/xsd/maven-4.0.0.xsd">
    <parent>
        <groupId>jsprit</groupId>
        <artifactId>jsprit</artifactId>
        <version>1.6.3-SNAPSHOT</version>
    </parent>
    <modelVersion>4.0.0</modelVersion>
    <artifactId>jsprit-core</artifactId>
    <name>jsprit-core</name>

    <build>
        <pluginManagement>
            <plugins>
                <plugin>
                    <groupId>org.eclipse.m2e</groupId>
                    <artifactId>lifecycle-mapping</artifactId>
                    <version>1.0.0</version>
                    <configuration>
                        <lifecycleMappingMetadata>
                            <pluginExecutions>
                                <pluginExecution>
                                    <pluginExecutionFilter>
                                        <groupId>org.apache.maven.plugins</groupId>
                                        <artifactId>maven-enforcer-plugin</artifactId>
                                        <versionRange>[1.0.0,)</versionRange>
                                        <goals>
                                            <goal>enforce</goal>
                                        </goals>
                                    </pluginExecutionFilter>
                                    <action>
                                        <ignore />
                                    </action>
                                </pluginExecution>
                            </pluginExecutions>
                        </lifecycleMappingMetadata>
                    </configuration>
                </plugin>
            </plugins>
        </pluginManagement>

    </build>



    <dependencies>

        <dependency>
<<<<<<< HEAD
            <groupId>commons-configuration</groupId>
            <artifactId>commons-configuration</artifactId>
            <version>1.9</version>
            <type>jar</type>
            <scope>compile</scope>
        </dependency>

        <dependency>
            <groupId>xerces</groupId>
            <artifactId>xercesImpl</artifactId>
            <version>2.11.0</version>
            <scope>compile</scope>
=======
            <groupId>org.apache.commons</groupId>
            <artifactId>commons-math3</artifactId>
            <version>3.4</version>
>>>>>>> 2d801b5e
        </dependency>

        <dependency>
            <groupId>org.slf4j</groupId>
            <artifactId>slf4j-api</artifactId>
            <version>${logger.version}</version>
        </dependency>

    </dependencies>


</project><|MERGE_RESOLUTION|>--- conflicted
+++ resolved
@@ -63,24 +63,9 @@
     <dependencies>
 
         <dependency>
-<<<<<<< HEAD
-            <groupId>commons-configuration</groupId>
-            <artifactId>commons-configuration</artifactId>
-            <version>1.9</version>
-            <type>jar</type>
-            <scope>compile</scope>
-        </dependency>
-
-        <dependency>
-            <groupId>xerces</groupId>
-            <artifactId>xercesImpl</artifactId>
-            <version>2.11.0</version>
-            <scope>compile</scope>
-=======
             <groupId>org.apache.commons</groupId>
             <artifactId>commons-math3</artifactId>
             <version>3.4</version>
->>>>>>> 2d801b5e
         </dependency>
 
         <dependency>
