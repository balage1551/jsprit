--- conflicted
+++ resolved
@@ -1,3 +1,4 @@
+
 <!--~~~~~~~~~~~~~~~~~~~~~~~~~~~~~~~~~~~~~~~~~~~~~~~~~~~~~~~~~~~~~~~~~~~~~~~~~~~~
   ~ Copyright (C) 2014  Stefan Schroeder
   ~
@@ -81,10 +82,6 @@
                     </execution>
                 </executions>
             </plugin>
-<<<<<<< HEAD
-
-=======
->>>>>>> 51dd423d
         </plugins>
     </build>
 
