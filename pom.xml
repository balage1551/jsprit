--- conflicted
+++ resolved
@@ -1,3 +1,4 @@
+
 <!--~~~~~~~~~~~~~~~~~~~~~~~~~~~~~~~~~~~~~~~~~~~~~~~~~~~~~~~~~~~~~~~~~~~~~~~~~~~~
   ~ Copyright (C) 2014  Stefan Schroeder
   ~
@@ -84,15 +85,9 @@
         <project.build.sourceEncoding>UTF-8</project.build.sourceEncoding>
         <junit.version>4.10</junit.version>
         <mockito.version>1.9.5</mockito.version>
-<<<<<<< HEAD
-        <logger.version>2.0</logger.version>
-        <maven.javadoc.failOnError>false</maven.javadoc.failOnError>
-        <maven.version>3.0.4</maven.version>
-=======
         <hamcrest.version>1.3</hamcrest.version>
         <logger.version>2.0</logger.version>
         <maven.javadoc.failOnError>false</maven.javadoc.failOnError>
->>>>>>> 51dd423d
 
     </properties>
 
@@ -278,11 +273,8 @@
             <scope>test</scope>
         </dependency>
 
-<<<<<<< HEAD
-=======
-
-
->>>>>>> 51dd423d
+
+
         <dependency>
             <groupId>org.apache.logging.log4j</groupId>
             <artifactId>log4j-api</artifactId>
@@ -294,33 +286,7 @@
             <version>${logger.version}</version>
         </dependency>
 
-<<<<<<< HEAD
-=======
-
-        <!--<dependency>-->
-        <!--<groupId>log4j</groupId>-->
-        <!--<artifactId>log4j</artifactId>-->
-        <!--<version>${logger.version}</version>-->
-        <!--<exclusions>-->
-        <!--<exclusion>-->
-        <!--<groupId>javax.mail</groupId>-->
-        <!--<artifactId>mail</artifactId>-->
-        <!--</exclusion>-->
-        <!--<exclusion>-->
-        <!--<groupId>javax.jms</groupId>-->
-        <!--<artifactId>jms</artifactId>-->
-        <!--</exclusion>-->
-        <!--<exclusion>-->
-        <!--<groupId>com.sun.jdmk</groupId>-->
-        <!--<artifactId>jmxtools</artifactId>-->
-        <!--</exclusion>-->
-        <!--<exclusion>-->
-        <!--<groupId>com.sun.jmx</groupId>-->
-        <!--<artifactId>jmxri</artifactId>-->
-        <!--</exclusion>-->
-        <!--</exclusions>-->
-        <!--</dependency>	-->
->>>>>>> 51dd423d
+
     </dependencies>
 
 
