/*******************************************************************************
 * Copyright (C) 2014  Stefan Schroeder
 *
 * This library is free software; you can redistribute it and/or
 * modify it under the terms of the GNU Lesser General Public
 * License as published by the Free Software Foundation; either
 * version 3.0 of the License, or (at your option) any later version.
 *
 * This library is distributed in the hope that it will be useful,
 * but WITHOUT ANY WARRANTY; without even the implied warranty of
 * MERCHANTABILITY or FITNESS FOR A PARTICULAR PURPOSE.  See the GNU
 * Lesser General Public License for more details.
 *
 * You should have received a copy of the GNU Lesser General Public
 * License along with this library.  If not, see <http://www.gnu.org/licenses/>.
 ******************************************************************************/
package jsprit.examples;

import jsprit.analysis.toolbox.Plotter;
import jsprit.core.algorithm.VehicleRoutingAlgorithm;
import jsprit.core.algorithm.box.Jsprit;
import jsprit.core.problem.Location;
import jsprit.core.problem.VehicleRoutingProblem;
import jsprit.core.problem.VehicleRoutingProblem.FleetSize;
import jsprit.core.problem.cost.VehicleRoutingTransportCosts;
import jsprit.core.problem.job.Service;
import jsprit.core.problem.solution.VehicleRoutingProblemSolution;
import jsprit.core.problem.vehicle.VehicleImpl;
import jsprit.core.problem.vehicle.VehicleType;
import jsprit.core.problem.vehicle.VehicleTypeImpl;
import jsprit.core.reporting.SolutionPrinter;
import jsprit.core.util.Solutions;
import jsprit.core.util.VehicleRoutingTransportCostsMatrix;
import jsprit.util.Examples;

import java.util.Collection;


/**
 * Illustrates how you can use jsprit with an already compiled distance and time matrix.
 *
 * @author schroeder
 */
public class CostMatrixExample {

    public static void main(String[] args) {
        /*
         * some preparation - create output folder
		 */
<<<<<<< HEAD
        Examples.createOutputFolder();

        VehicleType type = VehicleTypeImpl.Builder.newInstance("type").addCapacityDimension(0, 2).setCostPerDistance(1).setCostPerTime(2).build();
        VehicleImpl vehicle = VehicleImpl.Builder.newInstance("vehicle")
            .setStartLocation(Location.newInstance("0")).setType(type).build();

        Service s1 = Service.Builder.newInstance("1").addSizeDimension(0, 1).setLocation(Location.newInstance("1")).build();
        Service s2 = Service.Builder.newInstance("2").addSizeDimension(0, 1).setLocation(Location.newInstance("2")).build();
        Service s3 = Service.Builder.newInstance("3").addSizeDimension(0, 1).setLocation(Location.newInstance("3")).build();

=======
		Examples.createOutputFolder();
		
		VehicleType type = VehicleTypeImpl.Builder.newInstance("type").addCapacityDimension(0, 2).setCostPerDistance(1).setCostPerTime(2).build();
		VehicleImpl vehicle = VehicleImpl.Builder.newInstance("vehicle")
				.setStartLocation(Location.newInstance("0")).setType(type).build();
		
		Service s1 = Service.Builder.newInstance("1").addSizeDimension(0, 1).setLocation(Location.newInstance("1")).build();
		Service s2 = Service.Builder.newInstance("2").addSizeDimension(0, 1).setLocation(Location.newInstance("2")).build();
		Service s3 = Service.Builder.newInstance("3").addSizeDimension(0, 1).setLocation(Location.newInstance("3")).build();
		
>>>>>>> a7f20cd5

		/*
         * Assume the following symmetric distance-matrix
		 * from,to,distance
		 * 0,1,10.0
		 * 0,2,20.0
		 * 0,3,5.0
		 * 1,2,4.0
		 * 1,3,1.0
		 * 2,3,2.0
		 *
		 * and this time-matrix
		 * 0,1,5.0
		 * 0,2,10.0
		 * 0,3,2.5
		 * 1,2,2.0
		 * 1,3,0.5
		 * 2,3,1.0
		 */
<<<<<<< HEAD
        //define a matrix-builder building a symmetric matrix
        VehicleRoutingTransportCostsMatrix.Builder costMatrixBuilder = VehicleRoutingTransportCostsMatrix.Builder.newInstance(true);
        costMatrixBuilder.addTransportDistance("0", "1", 10.0);
        costMatrixBuilder.addTransportDistance("0", "2", 20.0);
        costMatrixBuilder.addTransportDistance("0", "3", 5.0);
        costMatrixBuilder.addTransportDistance("1", "2", 4.0);
        costMatrixBuilder.addTransportDistance("1", "3", 1.0);
        costMatrixBuilder.addTransportDistance("2", "3", 2.0);

        costMatrixBuilder.addTransportTime("0", "1", 10.0);
        costMatrixBuilder.addTransportTime("0", "2", 20.0);
        costMatrixBuilder.addTransportTime("0", "3", 5.0);
        costMatrixBuilder.addTransportTime("1", "2", 4.0);
        costMatrixBuilder.addTransportTime("1", "3", 1.0);
        costMatrixBuilder.addTransportTime("2", "3", 2.0);

        VehicleRoutingTransportCosts costMatrix = costMatrixBuilder.build();

        VehicleRoutingProblem vrp = VehicleRoutingProblem.Builder.newInstance().setFleetSize(FleetSize.INFINITE).setRoutingCost(costMatrix)
            .addVehicle(vehicle).addJob(s1).addJob(s2).addJob(s3).build();

        VehicleRoutingAlgorithm vra = VehicleRoutingAlgorithms.readAndCreateAlgorithm(vrp, "input/fastAlgo.xml");

        Collection<VehicleRoutingProblemSolution> solutions = vra.searchSolutions();

        SolutionPrinter.print(Solutions.bestOf(solutions));

        new Plotter(vrp, Solutions.bestOf(solutions)).plot("output/yo.png", "po");

    }
=======
		//define a matrix-builder building a symmetric matrix
		VehicleRoutingTransportCostsMatrix.Builder costMatrixBuilder = VehicleRoutingTransportCostsMatrix.Builder.newInstance(true);
		costMatrixBuilder.addTransportDistance("0", "1", 10.0);
		costMatrixBuilder.addTransportDistance("0", "2", 20.0);
		costMatrixBuilder.addTransportDistance("0", "3", 5.0);
		costMatrixBuilder.addTransportDistance("1", "2", 4.0);
		costMatrixBuilder.addTransportDistance("1", "3", 1.0);
		costMatrixBuilder.addTransportDistance("2", "3", 2.0);
		
		costMatrixBuilder.addTransportTime("0", "1", 10.0);
		costMatrixBuilder.addTransportTime("0", "2", 20.0);
		costMatrixBuilder.addTransportTime("0", "3", 5.0);
		costMatrixBuilder.addTransportTime("1", "2", 4.0);
		costMatrixBuilder.addTransportTime("1", "3", 1.0);
		costMatrixBuilder.addTransportTime("2", "3", 2.0);
		
		VehicleRoutingTransportCosts costMatrix = costMatrixBuilder.build();
		
		VehicleRoutingProblem vrp = VehicleRoutingProblem.Builder.newInstance().setFleetSize(FleetSize.INFINITE).setRoutingCost(costMatrix)
				.addVehicle(vehicle).addJob(s1).addJob(s2).addJob(s3).build();
		
		VehicleRoutingAlgorithm vra = Jsprit.createAlgorithm(vrp);
		
		Collection<VehicleRoutingProblemSolution> solutions = vra.searchSolutions();
		
		SolutionPrinter.print(Solutions.bestOf(solutions));
		
		new Plotter(vrp, Solutions.bestOf(solutions)).plot("output/yo.png", "po");
		
	}
>>>>>>> a7f20cd5

}<|MERGE_RESOLUTION|>--- conflicted
+++ resolved
@@ -40,39 +40,27 @@
  * Illustrates how you can use jsprit with an already compiled distance and time matrix.
  *
  * @author schroeder
+ *
  */
 public class CostMatrixExample {
 
-    public static void main(String[] args) {
-        /*
-         * some preparation - create output folder
+	public static void main(String[] args) {
+		/*
+		 * some preparation - create output folder
 		 */
-<<<<<<< HEAD
-        Examples.createOutputFolder();
+		Examples.createOutputFolder();
 
-        VehicleType type = VehicleTypeImpl.Builder.newInstance("type").addCapacityDimension(0, 2).setCostPerDistance(1).setCostPerTime(2).build();
-        VehicleImpl vehicle = VehicleImpl.Builder.newInstance("vehicle")
-            .setStartLocation(Location.newInstance("0")).setType(type).build();
-
-        Service s1 = Service.Builder.newInstance("1").addSizeDimension(0, 1).setLocation(Location.newInstance("1")).build();
-        Service s2 = Service.Builder.newInstance("2").addSizeDimension(0, 1).setLocation(Location.newInstance("2")).build();
-        Service s3 = Service.Builder.newInstance("3").addSizeDimension(0, 1).setLocation(Location.newInstance("3")).build();
-
-=======
-		Examples.createOutputFolder();
-		
 		VehicleType type = VehicleTypeImpl.Builder.newInstance("type").addCapacityDimension(0, 2).setCostPerDistance(1).setCostPerTime(2).build();
 		VehicleImpl vehicle = VehicleImpl.Builder.newInstance("vehicle")
 				.setStartLocation(Location.newInstance("0")).setType(type).build();
-		
+
 		Service s1 = Service.Builder.newInstance("1").addSizeDimension(0, 1).setLocation(Location.newInstance("1")).build();
 		Service s2 = Service.Builder.newInstance("2").addSizeDimension(0, 1).setLocation(Location.newInstance("2")).build();
 		Service s3 = Service.Builder.newInstance("3").addSizeDimension(0, 1).setLocation(Location.newInstance("3")).build();
-		
->>>>>>> a7f20cd5
+
 
 		/*
-         * Assume the following symmetric distance-matrix
+		 * Assume the following symmetric distance-matrix
 		 * from,to,distance
 		 * 0,1,10.0
 		 * 0,2,20.0
@@ -89,38 +77,6 @@
 		 * 1,3,0.5
 		 * 2,3,1.0
 		 */
-<<<<<<< HEAD
-        //define a matrix-builder building a symmetric matrix
-        VehicleRoutingTransportCostsMatrix.Builder costMatrixBuilder = VehicleRoutingTransportCostsMatrix.Builder.newInstance(true);
-        costMatrixBuilder.addTransportDistance("0", "1", 10.0);
-        costMatrixBuilder.addTransportDistance("0", "2", 20.0);
-        costMatrixBuilder.addTransportDistance("0", "3", 5.0);
-        costMatrixBuilder.addTransportDistance("1", "2", 4.0);
-        costMatrixBuilder.addTransportDistance("1", "3", 1.0);
-        costMatrixBuilder.addTransportDistance("2", "3", 2.0);
-
-        costMatrixBuilder.addTransportTime("0", "1", 10.0);
-        costMatrixBuilder.addTransportTime("0", "2", 20.0);
-        costMatrixBuilder.addTransportTime("0", "3", 5.0);
-        costMatrixBuilder.addTransportTime("1", "2", 4.0);
-        costMatrixBuilder.addTransportTime("1", "3", 1.0);
-        costMatrixBuilder.addTransportTime("2", "3", 2.0);
-
-        VehicleRoutingTransportCosts costMatrix = costMatrixBuilder.build();
-
-        VehicleRoutingProblem vrp = VehicleRoutingProblem.Builder.newInstance().setFleetSize(FleetSize.INFINITE).setRoutingCost(costMatrix)
-            .addVehicle(vehicle).addJob(s1).addJob(s2).addJob(s3).build();
-
-        VehicleRoutingAlgorithm vra = VehicleRoutingAlgorithms.readAndCreateAlgorithm(vrp, "input/fastAlgo.xml");
-
-        Collection<VehicleRoutingProblemSolution> solutions = vra.searchSolutions();
-
-        SolutionPrinter.print(Solutions.bestOf(solutions));
-
-        new Plotter(vrp, Solutions.bestOf(solutions)).plot("output/yo.png", "po");
-
-    }
-=======
 		//define a matrix-builder building a symmetric matrix
 		VehicleRoutingTransportCostsMatrix.Builder costMatrixBuilder = VehicleRoutingTransportCostsMatrix.Builder.newInstance(true);
 		costMatrixBuilder.addTransportDistance("0", "1", 10.0);
@@ -129,28 +85,27 @@
 		costMatrixBuilder.addTransportDistance("1", "2", 4.0);
 		costMatrixBuilder.addTransportDistance("1", "3", 1.0);
 		costMatrixBuilder.addTransportDistance("2", "3", 2.0);
-		
+
 		costMatrixBuilder.addTransportTime("0", "1", 10.0);
 		costMatrixBuilder.addTransportTime("0", "2", 20.0);
 		costMatrixBuilder.addTransportTime("0", "3", 5.0);
 		costMatrixBuilder.addTransportTime("1", "2", 4.0);
 		costMatrixBuilder.addTransportTime("1", "3", 1.0);
 		costMatrixBuilder.addTransportTime("2", "3", 2.0);
-		
+
 		VehicleRoutingTransportCosts costMatrix = costMatrixBuilder.build();
-		
+
 		VehicleRoutingProblem vrp = VehicleRoutingProblem.Builder.newInstance().setFleetSize(FleetSize.INFINITE).setRoutingCost(costMatrix)
 				.addVehicle(vehicle).addJob(s1).addJob(s2).addJob(s3).build();
-		
+
 		VehicleRoutingAlgorithm vra = Jsprit.createAlgorithm(vrp);
-		
+
 		Collection<VehicleRoutingProblemSolution> solutions = vra.searchSolutions();
-		
+
 		SolutionPrinter.print(Solutions.bestOf(solutions));
-		
+
 		new Plotter(vrp, Solutions.bestOf(solutions)).plot("output/yo.png", "po");
-		
+
 	}
->>>>>>> a7f20cd5
 
 }